Successfully parsed.
assert_0: verified
assert_1: unknown
assert_2: verified
assert_3: unknown
<<<<<<< HEAD
assert_4: failed
CEx: ($__x0, 3)
assert_5: failed
CEx: ($__x0, 3)
assert_6: failed
CEx: ($__x1, 3)
assert_7: failed
CEx: ($__x1, 3)
assert_8: failed
CEx: ($__x2, 3)
assert_9: failed
CEx: ($__x2, 3)
assert_10: failed
CEx: ($__x3, 3)
assert_11: failed
CEx: ($__x3, 3)
=======
assert_4: unknown
assert_5: unknown
assert_6: unknown
assert_7: unknown
assert_8: unknown
assert_9: unknown
assert_10: unknown
assert_11: unknown
>>>>>>> 619a4e2f
Finished with 2 goals proved, 10 failed.<|MERGE_RESOLUTION|>--- conflicted
+++ resolved
@@ -3,24 +3,7 @@
 assert_1: unknown
 assert_2: verified
 assert_3: unknown
-<<<<<<< HEAD
-assert_4: failed
-CEx: ($__x0, 3)
-assert_5: failed
-CEx: ($__x0, 3)
-assert_6: failed
-CEx: ($__x1, 3)
-assert_7: failed
-CEx: ($__x1, 3)
-assert_8: failed
-CEx: ($__x2, 3)
-assert_9: failed
-CEx: ($__x2, 3)
-assert_10: failed
-CEx: ($__x3, 3)
-assert_11: failed
-CEx: ($__x3, 3)
-=======
+
 assert_4: unknown
 assert_5: unknown
 assert_6: unknown
@@ -29,5 +12,4 @@
 assert_9: unknown
 assert_10: unknown
 assert_11: unknown
->>>>>>> 619a4e2f
 Finished with 2 goals proved, 10 failed.