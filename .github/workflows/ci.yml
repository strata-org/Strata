--- conflicted
+++ resolved
@@ -63,24 +63,7 @@
               unzip "${ARCHIVE_NAME}.zip"
               chmod +x "${ARCHIVE_NAME}/bin/z3"
               echo "$GITHUB_WORKSPACE/${ARCHIVE_NAME}/bin/" >> $GITHUB_PATH
-<<<<<<< HEAD
-      - name: Download dependencies
-        shell: bash
-        run: source ~/.profile && lake -R -Kenv=dev update
-      - name: Build
-        shell: bash
-        run: source ~/.profile && lake build
-      - name: Test
-        shell: bash
-        run: source ~/.profile && lake test
-      - name: Verify examples
-        shell: bash
-        run: |
-              find "Examples" -maxdepth 1 -type f -name "*.st" | while IFS= read -r file; do
-                  source ~/.profile && lake exe StrataVerify "$file"
-              done
-
-=======
+              
       - name: Install .NET
         uses: actions/setup-dotnet@v4
         with:
@@ -95,7 +78,12 @@
         run: dotnet test ${SOLUTION}
       - name: Test Strata Command line
         run: .github/scripts/testStrataCommand.sh        
->>>>>>> f7f1dab8
+      - name: Verify examples
+        shell: bash
+        run: |
+              find "Examples" -maxdepth 1 -type f -name "*.st" | while IFS= read -r file; do
+                  source ~/.profile && lake exe StrataVerify "$file"
+              done
 
   lint_checks:
     name: Run lint checks
