--- conflicted
+++ resolved
@@ -5,29 +5,6 @@
 -/
 import Lean.Data.Json
 
-<<<<<<< HEAD
-import Strata.Languages.C_Simp.StrataToCBMC
-
-def main (args : List String) : IO Unit := do
-  match args with
-  | ["test"] => IO.println testSymbols
-  | [filename] =>
-    let content ← IO.FS.readFile filename
-    match Lean.Json.parse content with
-    | .ok json =>
-      match json.getArr? with
-      | .ok arr =>
-        let symbols := arr.filterMap fun j =>
-          match Lean.fromJson? j with
-          | .ok (s : CProverJson.CBMCSymbol) => some s
-          | .error _ => none
-        IO.println s!"Successfully parsed {symbols.size} symbols"
-        for symbol in symbols do
-          IO.println s!"Symbol: {symbol.name} (type: {symbol.prettyType})"
-      | .error e => IO.println s!"Error getting array: {e}"
-    | .error e => IO.println s!"Error parsing JSON: {e}"
-  | _ => IO.println "Usage: StrataToCBMC filename or StrataToCBMC test"
-=======
 import Strata.Backends.CBMC.StrataToCBMC
 import Strata.Backends.CBMC.BoogieToCBMC
 import Strata.Languages.Boogie.Verifier
@@ -63,5 +40,4 @@
         else
           IO.println "Error: Unrecognized file extension"
     | .error e => IO.println s!"Error: parsing"
-  | _ => IO.println "Error: incorrect usage. Usage: StrataToCBMC filename or StrataToCBMC test"
->>>>>>> c78d2a98
+  | _ => IO.println "Error: incorrect usage. Usage: StrataToCBMC filename or StrataToCBMC test"