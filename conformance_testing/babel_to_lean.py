--- conflicted
+++ resolved
@@ -141,14 +141,6 @@
     add_missing_node_info(j, target_j)
     return target_j
 
-<<<<<<< HEAD
-=======
-def parse_arrow_function_expression(j):
-    target_j = {
-        'params': [parse_identifier(ji) for ji in j['params']],
-        'body': parse_statement(j['body'])
-    }
->>>>>>> eefb9d3e
 def parse_array_expression(j):
     # Normalize Babel ArrayExpression: keep only non-null elements and parse each
     elems = []
