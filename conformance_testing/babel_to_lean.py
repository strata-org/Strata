--- conflicted
+++ resolved
@@ -133,7 +133,6 @@
     add_missing_node_info(j, target_j)
     return target_j
 
-<<<<<<< HEAD
 def parse_function_expression(j):
     target_j = {
         'params': [parse_identifier(ji) for ji in j['params']],
@@ -147,7 +146,6 @@
         'params': [parse_identifier(ji) for ji in j['params']],
         'body': parse_statement(j['body'])
     }
-=======
 def parse_array_expression(j):
     # Normalize Babel ArrayExpression: keep only non-null elements and parse each
     elems = []
@@ -155,7 +153,6 @@
         if e is not None:
             elems.append(parse_expression(e))
     target_j = {"elements": elems}
->>>>>>> 296b98e8
     add_missing_node_info(j, target_j)
     return target_j
 
