#!/usr/bin/env python3
import argparse
import json
import sys

# Converts a Babel AST.json file into Lean-compatible.json file
# The Lean-compatible version differs in two ways
# 1. `start` -> `start_loc` and `end` -> `end_loc` because `end` is a reserved word
# 2. Enum's become tagged

def add_missing_node_info(source_j, target_j):
    for source_key in source_j:
        if source_key not in target_j:
            target_j[source_key] = source_j[source_key]


def parse_ts_type(j):
    """
    Parse a Babel TS type node into the tagged union Lean expects.
    Returns either a tagged dict (e.g. {"TS_TSNumberKeyword": {...}})
    or None (for TSAnyKeyword / missing).
    """
    if j is None:
        return None
    t = j.get('type')
    if t == "TSNumberKeyword":
        return {"TS_TSNumberKeyword": j}
    elif t == "TSBooleanKeyword":
        return {"TS_TSBooleanKeyword": j}
    elif t == "TSStringKeyword":
        return {"TS_TSStringKeyword": j}
    elif t == "TSArrayType":
        # Recursively tag the elementType
        elem = j.get('elementType')
        tagged_elem = parse_ts_type(elem) if elem is not None else None
        inner = {"elementType": tagged_elem}
        add_missing_node_info(j, inner)
        return {"TS_TSArrayType": inner}
    elif t == "TSAnyKeyword" or t is None:
        return None
    else:
        print("Unsupported type annotation type: " + str(t), file=sys.stderr)
        return None


def parse_type_annotation(j):
    # j is a TSTypeAnnotation node; its 'typeAnnotation' holds the inner TS* node
    inner = j.get('typeAnnotation')
    tagged = parse_ts_type(inner) if inner is not None else None
    target_j = {"typeAnnotation": tagged}
    add_missing_node_info(j, target_j)
    return target_j


def parse_binary_expression(j):
    target_j = {
        "left": parse_expression(j['left']),
        "right": parse_expression(j['right']),
    }
    add_missing_node_info(j, target_j)
    return target_j

def parse_unary_expression(j):
    target_j = {
        "argument": parse_expression(j['argument'])
    }
    add_missing_node_info(j, target_j)
    return target_j

def parse_conditional_expression(j):
    target_j = {
        "test": parse_expression(j['test']),
        "consequent": parse_expression(j['consequent']),
        "alternate": parse_expression(j['alternate'])
    }
    add_missing_node_info(j, target_j)
    return target_j

def parse_call_expression(j):
    target_j = {
        "callee": parse_identifier(j['callee']),
        "arguments": [parse_expression(arg) for arg in j['arguments']]
    }
    add_missing_node_info(j, target_j)
    return target_j

def parse_logical_expression(j):
    target_j = {
        "left": parse_expression(j['left']),
        "right": parse_expression(j['right'])
    }
    add_missing_node_info(j, target_j)
    return target_j

def parse_assignment_identifier(j):
    match j["type"]:
        case "Identifier":
            return {"TS_Identifier": parse_identifier(j)}
        case "MemberExpression":
            return {"TS_MemberExpression": parse_member_expression(j)}
        case _:
            print("Unsupported assignment identifier type: " + j["type"], file=sys.stderr)
            return j

def parse_assignment_expression(j):
    target_j = {
        'left': parse_assignment_identifier(j['left']),
        'right': parse_expression(j['right'])
    }
    add_missing_node_info(j, target_j)
    return target_j

def parse_object_property(j):
    target_j = {
        'key': parse_expression(j['key']),
        'value': parse_expression(j['value'])
    }
    add_missing_node_info(j, target_j)
    return target_j

def parse_object_expression(j):
    target_j = {
        'properties': [parse_object_property(ji) for ji in j['properties']]
    }
    add_missing_node_info(j, target_j)
    return target_j

def parse_member_expression(j):
    target_j = {
        'object': parse_expression(j['object']),
        'property': parse_expression(j['property'])
    }
    add_missing_node_info(j, target_j)
    return target_j

    add_missing_node_info(j, target_j)
    return target_j

def parse_array_expression(j):
    # Normalize Babel ArrayExpression: keep only non-null elements and parse each
    elems = []
    for e in j.get('elements', []):
        if e is not None:
            elems.append(parse_expression(e))
    target_j = {"elements": elems}
    add_missing_node_info(j, target_j)
    return target_j

def parse_function_expression(j):
    target_j = {
        'params': [parse_identifier(ji) for ji in j['params']],
        'body': parse_statement(j['body'])
    }
    add_missing_node_info(j, target_j)
    return target_j

def parse_arrow_function_expression(j):
    target_j = {
        'params': [parse_identifier(ji) for ji in j['params']],
        'body': parse_statement(j['body'])
    }
    add_missing_node_info(j, target_j)
    return target_j

def parse_expression(j):
    match j['type']:
        case "Identifier":
            return {"TS_IdExpression": parse_identifier(j)}
        case "UnaryExpression":
            return {"TS_UnaryExpression": parse_unary_expression(j)}
        case "BinaryExpression":
            return {"TS_BinaryExpression": parse_binary_expression(j)}
        case "ConditionalExpression":
            return {"TS_ConditionalExpression": parse_conditional_expression(j)}
        case "CallExpression":
            return {"TS_CallExpression": parse_call_expression(j)}
        case "LogicalExpression":
            return {"TS_LogicalExpression": parse_logical_expression(j)}
        case "NumericLiteral":
            return {"TS_NumericLiteral": j}
        case "StringLiteral":
            return {"TS_StringLiteral": j}
        case "BooleanLiteral":
            return {"TS_BooleanLiteral": j}
        case "NullLiteral":
            return {"TS_NullLiteral": j}
        case "AssignmentExpression":
            return {"TS_AssignmentExpression": parse_assignment_expression(j)}
        case "ObjectExpression":
            return {"TS_ObjectExpression": parse_object_expression(j)}
        case "MemberExpression":
            return {"TS_MemberExpression": parse_member_expression(j)}

        # case "ThisExpression":
        case "ArrowFunctionExpression":
            return {"TS_ArrowFunctionExpression": parse_function_expression(j)}
        # case "YieldExpression":
        # case "AwaitExpression":
        case "ArrayExpression":
            return {"TS_ArrayExpression": parse_array_expression(j)}
        # case "RecordExpression":
        # case "TupleExpression":
        case "FunctionExpression":
            return {"TS_FunctionExpression": parse_function_expression(j)}
        # case "UnaryExpression":
        # case "UpdateExpression":
        # case "BindExpression":
        # case "NewExpression":
        # case "SequenceExpression":
        # case "ParenthesizedExpression":
        # case "DoExpression":
        # case "TemplateLiteral":
        # case "TaggedTemplateExpression":
        # case "ClassExpression":
        # case "MetaProperty":
        # case "Literal":
        # case "RegExpr":
        # case "BigIntLiteral":
        case _:
            print("Unsupported expression type: " + j['type'], file=sys.stderr)
            return j

def parse_variable_declarator(j):
    source_init = j.get('init')
    target_init = None
    if source_init is not None:
        target_init = parse_expression(source_init)


    target_j = {
        "id": parse_identifier(j['id']),
        "init": target_init
    }
    add_missing_node_info(j, target_j)
    return target_j

def parse_variable_declaration(j):
    target_declarations = [parse_variable_declarator(ji) for ji in j['declarations']]
    target_j = {
        "declarations": target_declarations
    }
    add_missing_node_info(j, target_j)
    return target_j

def parse_if_statement(j):
    source_alternate = j.get("alternate")
    target_alternate = None
    if source_alternate is not None:
        target_alternate = parse_statement(source_alternate)

    target_j = {
        "test": parse_expression(j['test']),
        "consequent": parse_statement(j['consequent']),
        "alternate": target_alternate
    }
    add_missing_node_info(j, target_j)
    return target_j


def parse_return_statement(j):
    source_argument = j.get("argument")
    target_argument = None
    if source_argument is not None:
        target_argument = parse_expression(source_argument)

    target_j = {
        "argument": target_argument
    }
    add_missing_node_info(j, target_j)
    return target_j

def parse_expression_statement(j):
    target_j = {
        "expression": parse_expression(j['expression'])
    }
    add_missing_node_info(j, target_j)
    return target_j

def parse_block_statement(j):
    target_body = [parse_statement(ji) for ji in j['body']]
    target_j = {
        "body": target_body
    }
    add_missing_node_info(j, target_j)
    return target_j

def parse_throw_statement(j):
    target_j = {
        "argument": parse_expression(j['argument'])
    }
    add_missing_node_info(j, target_j)
    return target_j

def parse_while_statement(j):
    target_body = parse_statement(j['body'])
    target_j = {
        "test": parse_expression(j['test']),
        "body": target_body
    }
    add_missing_node_info(j, target_j)
    return target_j

def parse_continue_statement(j):
    label = j.get("label")
    target_j = {
        "label": None if label is None else parse_identifier(label)
    }
    add_missing_node_info(j, target_j)
    return target_j
<<<<<<< HEAD
    
def parse_switch_statement(j):
=======

def parse_for_statement(j):
    target_body = parse_statement(j['body'])
>>>>>>> 330d864c
    target_j = {
        "discriminant": parse_expression(j['discriminant']),
        "cases": [parse_switch_case(ji) for ji in j['cases']]
    }
    add_missing_node_info(j, target_j)
    return target_j

<<<<<<< HEAD
def parse_switch_case(j):
    source_test = j.get("test")
    target_test = None
    if source_test is not None:
        target_test = parse_expression(source_test)

    target_j = {
        "test": target_test,
        "consequent": [parse_statement(ji) for ji in j['consequent']]
    }
    add_missing_node_info(j, target_j)
    return target_j


def parse_break_statement(j):
=======
def parse_switch_statement(j):
>>>>>>> 330d864c
    target_j = {
        "discriminant": parse_expression(j['discriminant']),
        "cases": [parse_switch_case(ji) for ji in j['cases']]
    }
    add_missing_node_info(j, target_j)
    return target_j

def parse_switch_case(j):
    source_test = j.get("test")
    target_test = None
    if source_test is not None:
        target_test = parse_expression(source_test)

    target_j = {
        "test": target_test,
        "consequent": [parse_statement(ji) for ji in j['consequent']]
    }
    add_missing_node_info(j, target_j)
    return target_j

def parse_break_statement(j):
    target_j = {
        "label": parse_identifier(j['label']) if j.get('label') else None
    }
    add_missing_node_info(j, target_j)
    return target_j

def parse_statement(j):
    match j['type']:
        case "ExpressionStatement":
            return {"TS_ExpressionStatement": parse_expression_statement(j)}
        case "BlockStatement":
            return {"TS_BlockStatement": parse_block_statement(j)}
        case "ReturnStatement":
            return {"TS_ReturnStatement": parse_return_statement(j)}
        case "IfStatement":
            return {"TS_IfStatement": parse_if_statement(j)}
        case "VariableDeclaration":
            return {"TS_VariableDeclaration": parse_variable_declaration(j)}
        case "ThrowStatement":
            return {"TS_ThrowStatement": parse_throw_statement(j)}
        case "FunctionDeclaration":
            return {"TS_FunctionDeclaration": parse_function_declarations(j)}
        case "SwitchStatement":
            return {"TS_SwitchStatement": parse_switch_statement(j)}
        case "BreakStatement":
            return {"TS_BreakStatement": parse_break_statement(j)}
        # case "EmptyStatement":
        # case "DebuggerStatement":
        # case "WithStatement":
        # case "LabeledStatement":
        case "ContinueStatement":
            return {"TS_ContinueStatement": parse_continue_statement(j)}
        # case "TryStatement":
        case "WhileStatement":
            return {"TS_WhileStatement": parse_while_statement(j)}
        # case "DoWhileStatement":
        case "ForStatement":
            return {"TS_ForStatement": parse_for_statement(j)}
        # case "ForInStatement":
        # case "ForOfStatement":
        # case "ClassDeclaration":
        case _:
            print("Unsupported statement type: " + j['type'], file=sys.stderr)
            return j


def parse_identifier(j):
    assert j['type'] == "Identifier", "Node expected to be an identifier"
    target_j = {}
    if "typeAnnotation" in j:
        target_j["typeAnnotation"] = parse_type_annotation(j["typeAnnotation"])
    add_missing_node_info(j, target_j)
    return target_j

def parse_function_params(j):
    return [parse_identifier(ji) for ji in j]

def parse_function_declarations(j):
    assert j.get("type") == "FunctionDeclaration", "Assuming program body is an array of functions"
    target_j = {
        "id": parse_identifier(j['id']),
        "params": parse_function_params(j['params']),
        "returnType": parse_type_annotation(j['returnType']),
        "body": parse_statement(j['body'])
    }
    add_missing_node_info(j, target_j)
    return target_j

def parse_body(j):
    assert isinstance(j, list), "Assuming program body is an array of statements"
    target_j = []
    for f in j:
        target_j.append(parse_statement(f))
    return target_j

def parse_program(j):
    assert j['type'] == "Program", "Assuming node is a program"
    target_j = {
        "body": parse_body(j['body'])
    }
    add_missing_node_info(j, target_j)
    return target_j

def parse_file(j):
    assert j['type'] == "File", "Assuming root node is a file"
    target_j = {
        "program": parse_program(j['program'])
    }
    add_missing_node_info(j, target_j)
    return target_j

def rename_start_and_end(j):
    """
    Renames all occurrences of 'start' to 'start_loc' and 'end' to 'end_loc' in the given JSON
    """
    if isinstance(j, dict):
        res = {}
        for (k, v) in j.items():
            if k == "start":
                res["start_loc"] = rename_start_and_end(v)
            elif k == "end":
                res["end_loc"] = rename_start_and_end(v)
            else:
                res[k] = rename_start_and_end(v)
        return res
    elif isinstance(j, list):
        return [rename_start_and_end(n) for n in j]
    else:
        return j


def modify(j):
    """
    Transform Babel's AST.json into Lean-compatible JSON
    """
    return rename_start_and_end(parse_file(j))

def main():
    parser  = argparse.ArgumentParser(description="Takes a Typescript AST and prepares it for ingestion into Lean.")
    parser.add_argument("filename", type=str, help="Path to the Typescript AST")
    args = vars(parser.parse_args())

    filename = args['filename']
    try:
        # Read the file
        with open(filename, 'r') as file:
            s = file.read()
            j = json.loads(s)
            modified_j = modify(j)
            print(json.dumps(modified_j, indent=2))

    except FileNotFoundError:
        print(f"Error: File '{filename}' not found.")
        sys.exit(1)

if __name__ == "__main__":
    main()<|MERGE_RESOLUTION|>--- conflicted
+++ resolved
@@ -307,14 +307,8 @@
     }
     add_missing_node_info(j, target_j)
     return target_j
-<<<<<<< HEAD
     
 def parse_switch_statement(j):
-=======
-
-def parse_for_statement(j):
-    target_body = parse_statement(j['body'])
->>>>>>> 330d864c
     target_j = {
         "discriminant": parse_expression(j['discriminant']),
         "cases": [parse_switch_case(ji) for ji in j['cases']]
@@ -322,7 +316,6 @@
     add_missing_node_info(j, target_j)
     return target_j
 
-<<<<<<< HEAD
 def parse_switch_case(j):
     source_test = j.get("test")
     target_test = None
@@ -338,32 +331,19 @@
 
 
 def parse_break_statement(j):
-=======
-def parse_switch_statement(j):
->>>>>>> 330d864c
-    target_j = {
-        "discriminant": parse_expression(j['discriminant']),
-        "cases": [parse_switch_case(ji) for ji in j['cases']]
-    }
-    add_missing_node_info(j, target_j)
-    return target_j
-
-def parse_switch_case(j):
-    source_test = j.get("test")
-    target_test = None
-    if source_test is not None:
-        target_test = parse_expression(source_test)
-
-    target_j = {
-        "test": target_test,
-        "consequent": [parse_statement(ji) for ji in j['consequent']]
-    }
-    add_missing_node_info(j, target_j)
-    return target_j
-
-def parse_break_statement(j):
     target_j = {
         "label": parse_identifier(j['label']) if j.get('label') else None
+    }
+    add_missing_node_info(j, target_j)
+    return target_j
+    
+def parse_for_statement(j):
+    target_body = parse_statement(j['body'])
+    target_j = {
+        "init": parse_variable_declaration(j['init']),
+        "test": parse_expression(j['test']),
+        "update": parse_assignment_expression(j['update']),
+        "body": target_body
     }
     add_missing_node_info(j, target_j)
     return target_j
