/-
  Copyright Strata Contributors

  SPDX-License-Identifier: Apache-2.0 OR MIT
-/

-- Executable for verifying a Strata program from a file.
import Strata.Languages.Boogie.Verifier
import Strata.Languages.C_Simp.Verify
import Std.Internal.Parsec

open Strata

def isSuccessResult : Boogie.Result → Bool
| .unsat => true
| _ => false

def isSuccessVCResult (vcResult : Boogie.VCResult) :=
  isSuccessResult vcResult.result

def isFailureVCResult (vcResult : Boogie.VCResult) :=
  !isSuccessResult vcResult.result

def parseOptions (args : List String) : Except Std.Format (Options × String) :=
  go Options.quiet args
    where
      go : Options → List String → Except Std.Format (Options × String)
      | opts, "--verbose" :: rest => go {opts with verbose := true} rest
      | opts, "--check" :: rest => go {opts with checkOnly := true} rest
<<<<<<< HEAD
      | opts, "--solver-timeout" :: secondsStr :: rest => .error "Not yet implemented"
      | opts, [file] => pure (opts, file)
=======
      | opts, "--solver-timeout" :: secondsStr :: rest =>
         let n? := String.toNat? secondsStr
         match n? with
         | .none => .error f!"Invalid number of seconds: {secondsStr}"
         | .some n => go {opts with solverTimeout := n} rest
      | opts, [file] => pure (opts, file)
      | _, [] => .error "StrataVerify requires a file as input"
>>>>>>> 45d7923f
      | _, args => .error f!"Unknown options: {args}"

def usageMessage : String :=
  "Usage: StrataVerify [--verbose] [--check] [--solver-timeout <seconds>] <file.{boogie, csimp}.st>"

def main (args : List String) : IO UInt32 := do
  let parseResult := parseOptions args
  match parseResult with
  | .ok (opts, file) => do
    println! f!"Loading {file}"
    let text ← IO.FS.readFile file
    let inputCtx := Lean.Parser.mkInputContext text file
    let emptyEnv ← Lean.mkEmptyEnvironment 0
    let dctx := Elab.LoadedDialects.builtin
    let dctx := dctx.addDialect! Boogie
    let dctx := dctx.addDialect! C_Simp
    let (env, errors) := Strata.Elab.elabProgram emptyEnv dctx inputCtx
    if errors.isEmpty then
      println! s!"Successfully parsed {file}"
<<<<<<< HEAD
      -- TODO: the `verify` function currently produces a lot of output
=======
>>>>>>> 45d7923f
      let vcResults ← if file.endsWith ".csimp.st" then
        C_Simp.verify "z3" env opts
      else
        verify "z3" env opts
      for vcResult in vcResults do
        println! f!"{vcResult.obligation.label}: {vcResult.result}"
      let success := vcResults.all isSuccessVCResult
      if success && !opts.checkOnly then
        println! f!"Proved all {vcResults.size} goals."
        return 0
      else if success && opts.checkOnly then
        println! f!"Skipping verification,"
        return 0
      else
        let provedGoalCount := (vcResults.filter isSuccessVCResult).size
        let failedGoalCount := (vcResults.filter isFailureVCResult).size
        println! f!"Finished with {provedGoalCount} goals proved, {failedGoalCount} failed."
        return 1
    else
      for (_, e) in errors do
        let msg ← e.toString
        println! s!"Error: {msg}"
      println! f!"Finished with {errors.size} errors."
      return 1
  | .error msg => do
    println! msg
    println! usageMessage
    return 1<|MERGE_RESOLUTION|>--- conflicted
+++ resolved
@@ -27,10 +27,6 @@
       go : Options → List String → Except Std.Format (Options × String)
       | opts, "--verbose" :: rest => go {opts with verbose := true} rest
       | opts, "--check" :: rest => go {opts with checkOnly := true} rest
-<<<<<<< HEAD
-      | opts, "--solver-timeout" :: secondsStr :: rest => .error "Not yet implemented"
-      | opts, [file] => pure (opts, file)
-=======
       | opts, "--solver-timeout" :: secondsStr :: rest =>
          let n? := String.toNat? secondsStr
          match n? with
@@ -38,7 +34,6 @@
          | .some n => go {opts with solverTimeout := n} rest
       | opts, [file] => pure (opts, file)
       | _, [] => .error "StrataVerify requires a file as input"
->>>>>>> 45d7923f
       | _, args => .error f!"Unknown options: {args}"
 
 def usageMessage : String :=
@@ -58,10 +53,6 @@
     let (env, errors) := Strata.Elab.elabProgram emptyEnv dctx inputCtx
     if errors.isEmpty then
       println! s!"Successfully parsed {file}"
-<<<<<<< HEAD
-      -- TODO: the `verify` function currently produces a lot of output
-=======
->>>>>>> 45d7923f
       let vcResults ← if file.endsWith ".csimp.st" then
         C_Simp.verify "z3" env opts
       else
