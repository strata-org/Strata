/-
  Copyright Strata Contributors

  SPDX-License-Identifier: Apache-2.0 OR MIT
-/

import Strata.DL.Imperative.CmdSemantics
import Strata.DL.Imperative.StmtSemantics
import Strata.DL.Imperative.HasVars
import Strata.DL.Util.Nodup
import Strata.DL.Util.ListUtils
import Strata.Languages.Boogie.Procedure
import Strata.Languages.Boogie.Statement
import Strata.Languages.Boogie.OldExpressions
import Strata.Languages.Boogie.StatementSemantics

/-! ## Theorems related to StatementSemantics -/

namespace Boogie
open Imperative

theorem InitStatesEmpty :
  @InitStates P σ [] [] σ' → σ = σ' := by
  intros H; cases H <;> simp

theorem UpdateStatesEmpty :
  @UpdateStates P σ [] [] σ' → σ = σ' := by
  intros H; cases H <;> simp

theorem HavocVarsEmpty :
  @HavocVars P σ [] σ' → σ = σ' := by
  intros H; cases H <;> simp

theorem InitVarsEmpty :
  @InitVars P σ [] σ' → σ = σ' := by
  intros H; cases H <;> simp

theorem TouchVarsEmpty :
  @TouchVars P σ [] σ' → σ = σ' := by
  intros H; cases H <;> simp

theorem EvalStmtsEmpty {P : PureExpr} {Cmd : Type} {EvalCmd : EvalCmdParam P Cmd}
  { σ σ': SemanticStore P } { δ : SemanticEval P }
  [HasVarsImp P (List (Stmt P Cmd))] [HasVarsImp P Cmd] [HasFvar P] [HasVal P] [HasBool P] [HasNot P] :
  EvalStmts P Cmd EvalCmd δ σ ([]: (List (Stmt P Cmd))) σ' → σ = σ' := by
  intros H; cases H <;> simp

theorem EvalStatementsEmpty :
  EvalStatements π δ σ [] σ' → σ = σ' := by
  intros H; cases H <;> simp

theorem EvalStatementsContractEmpty :
  EvalStatementsContract π δ σ [] σ' → σ = σ' := by
  intros H; cases H <;> simp

theorem UpdateStateNotDefMonotone
  {P : PureExpr} {σ σ' : SemanticStore P}
  {vs : List P.Ident} {e : P.Expr} {v : P.Ident} :
  isNotDefined σ vs →
  UpdateState P σ v e σ' →
  isNotDefined σ' vs := by
  intros Hdef Heval
  cases Heval with
  | update Hold HH Hsome =>
  simp [isNotDefined] at *
  intros v' Hv'
  by_cases Heq: (v = v')
  case pos =>
    simp_all
  case neg =>
    specialize Hsome v' Heq
    specialize Hdef v'
    simp [Hsome]
    exact Hdef Hv'

theorem UpdateStatesNotDefMonotone
  {P : PureExpr} {σ σ' : SemanticStore P}
  {vs : List P.Ident} {es' : List P.Expr} {vs' : List P.Ident} :
  isNotDefined σ vs →
  UpdateStates σ vs' es' σ' →
  isNotDefined σ' vs := by
  intros Hdef Heval
  induction Heval with
  | update_none => assumption
  | update_some Hup Hups ih =>
  intros v Hv
  apply ih
  exact UpdateStateNotDefMonotone Hdef Hup
  assumption

theorem UpdateStateNotDefMonotone'
  {P : PureExpr} {σ σ' : SemanticStore P}
  {vs : List P.Ident} {e : P.Expr} {v : P.Ident} :
  isNotDefined σ' vs →
  UpdateState P σ v e σ' →
  isNotDefined σ vs := by
  intros Hdef Heval
  cases Heval with
  | update Hold HH Hsome =>
  simp [isNotDefined] at *
  intros v' Hv'
  by_cases Heq: (v = v')
  case pos =>
    simp_all
  case neg =>
    specialize Hsome v' Heq
    specialize Hdef v'
    simp [← Hsome]
    exact Hdef Hv'

theorem UpdateStatesNotDefMonotone'
  {P : PureExpr} {σ σ' : SemanticStore P}
  {vs : List P.Ident} {es' : List P.Expr} {vs' : List P.Ident} :
  isNotDefined σ' vs →
  UpdateStates σ vs' es' σ' →
  isNotDefined σ vs := by
  intros Hdef Heval
  induction Heval with
  | update_none => assumption
  | update_some Hup Hups ih =>
  intros v Hv
  apply UpdateStateNotDefMonotone' (ih Hdef) Hup
  exact Hv

theorem InitStateDefined
  {P : PureExpr} {σ σ' : SemanticStore P} {e : P.Expr} {v : P.Ident} :
  @InitState P σ v e σ' →
  isDefined σ' [v] := by
  intros Hup
  cases Hup with
  | init Hold Hsome Hall =>
  simp [isDefined, Option.isSome, Hsome]

theorem UpdateStateDefined
  {P : PureExpr} {σ σ' : SemanticStore P} {e : P.Expr} {v : P.Ident} :
  @UpdateState P σ v e σ' →
  isDefined σ' [v] := by
  intros Hup
  cases Hup with
  | update Hold Hsome Hall =>
  simp [isDefined, Option.isSome, Hsome]

theorem UpdateStateDefined'
  {P : PureExpr} {σ σ' : SemanticStore P} {e : P.Expr} {v : P.Ident} :
  @UpdateState P σ v e σ' →
  isDefined σ [v] := by
  intros Hup
  cases Hup with
  | update Hold Hsome Hall =>
  simp [isDefined, Option.isSome]
  split <;> simp_all

theorem UpdateStateDefMonotone
  {P : PureExpr} {σ σ' : SemanticStore P}
  {vs : List P.Ident} {e : P.Expr} {v : P.Ident} :
  isDefined σ vs →
  UpdateState P σ v e σ' →
  isDefined σ' vs := by
  intros Hdef Heval
  cases Heval with
  | update Hold HH Hsome =>
  simp [isDefined] at *
  intros v' Hv'
  by_cases Heq: (v = v')
  case pos =>
    simp [Option.isSome]
    simp [Heq] at *
    split <;> simp_all
  case neg =>
    specialize Hsome v' Heq
    specialize Hdef v'
    simp [Hsome]
    exact Hdef Hv'

theorem UpdateStatesDefMonotone
  {P : PureExpr} {σ σ' : SemanticStore P}
  {vs : List P.Ident} {es' : List P.Expr} {vs' : List P.Ident} :
  isDefined σ vs →
  UpdateStates σ vs' es' σ' →
  isDefined σ' vs := by
  intros Hdef Heval
  induction Heval with
  | update_none => assumption
  | update_some Hup Hups ih =>
  intros v Hv
  apply ih
  exact UpdateStateDefMonotone Hdef Hup
  assumption

theorem UpdateStateDefMonotone'
  {P : PureExpr} {σ σ' : SemanticStore P}
  {vs : List P.Ident} {e : P.Expr} {v : P.Ident} :
  isDefined σ' vs →
  UpdateState P σ v e σ' →
  isDefined σ vs := by
  intros Hdef Heval
  cases Heval with
  | update Hold HH Hsome =>
  simp [isDefined] at *
  intros v' Hv'
  by_cases Heq: (v = v')
  case pos =>
    simp [Option.isSome]
    simp [Heq] at *
    split <;> simp_all
  case neg =>
    specialize Hsome v' Heq
    specialize Hdef v'
    simp [← Hsome]
    exact Hdef Hv'

theorem UpdateStatesDefMonotone'
  {P : PureExpr} {σ σ' : SemanticStore P}
  {vs : List P.Ident} {es' : List P.Expr} {vs' : List P.Ident} :
  isDefined σ' vs →
  UpdateStates σ vs' es' σ' →
  isDefined σ vs := by
  intros Hdef Heval
  induction Heval with
  | update_none => assumption
  | update_some Hup Hups ih =>
  intros v Hv
  apply UpdateStateDefMonotone' (ih Hdef) Hup
  exact Hv

theorem UpdateStatesDefined :
  UpdateStates σ vs es σ' →
  isDefined σ' vs := by
  intros Hhavoc
  induction vs generalizing es σ σ'
  case nil => simp [isDefined]
  case cons h t ih =>
    cases Hhavoc with
    | @update_some _ _ v σ₁ _ _ Hup Hhav =>
    apply isDefinedCons
    apply UpdateStatesDefMonotone <;> try assumption
    exact UpdateStateDefined Hhav
    apply ih <;> assumption

theorem UpdateStatesDefined' :
  UpdateStates σ vs es σ' →
  isDefined σ vs := by
  intros Hhavoc
  induction vs generalizing es σ σ'
  case nil => simp [isDefined]
  case cons h t ih =>
    cases Hhavoc with
    | update_some Hup Hups =>
    apply isDefinedCons
    exact UpdateStateDefined' Hup
    apply UpdateStatesDefMonotone'
    apply ih Hups
    exact UpdateStates.update_some Hup UpdateStates.update_none

theorem updatedStateUpdate {P : PureExpr}
  {σ : SemanticStore P} {h : P.Ident} {v v' : P.Expr} :
  σ h = some v' →
  UpdateState P σ h v (@updatedState P σ h v) := by
  intros Hsome
  constructor <;> try simp [updatedState]
  assumption
  intros v Hneq Heq; simp_all

theorem updatedStateId {P : PureExpr}
  {σ : SemanticStore P} {h : P.Ident} {v : P.Expr} :
  σ h = some v →
  @updatedState P σ h v = σ := by
  intros Hsome
  funext x
  simp_all [updatedState]

theorem updatedStateDefMonotone :
  isDefined σ vs →
  isDefined (updatedState σ v' e') vs := by
  intros Hdef
  induction vs
  case nil => simp [isDefined]
  case cons h t ih =>
    simp [isDefined] at *
    apply And.intro
    . simp [Option.isSome]
      split <;> simp_all
      next x heq =>
      simp [updatedState] at heq
      split at heq <;> simp_all
    . intros id Hin
      apply ih <;> simp_all

theorem updatedStatesDefMonotone
  {P : PureExpr} {σ : SemanticStore P}
  {vs : List P.Ident} {ves : List (P.Ident × P.Expr)} :
  isDefined σ vs →
  isDefined (updatedStates' σ ves) vs := by
  intros Hdef
  induction ves generalizing σ <;>
  unfold updatedStates' <;> try simp_all
  case cons h t ih =>
    simp [isDefined]
    intros v Hin
    apply ih
    exact updatedStateDefMonotone Hdef
    assumption

  theorem updatedStatesDefined :
  ks.length = vs.length →
  isDefined (updatedStates σ ks vs) ks := by
  intros Hlen k Hin
  induction ks generalizing σ vs <;> simp_all
  case cons h t ih =>
  simp [updatedStates] at *
  cases vs <;> simp at Hlen
  case cons h' t' =>
  cases Hin with
  | inl Hin =>
    simp [updatedStates']
    have Hdef : isDefined (updatedStates' (updatedState σ h h') (t.zip t')) [h] := by
      apply updatedStatesDefMonotone
      simp [isDefined, updatedState]
    simp_all [isDefined]
  | inr Hin =>
    apply ih <;> assumption

theorem updatedStatesUpdate {P : PureExpr}
  {σ : SemanticStore P} {hs : List P.Ident} {vs : List P.Expr} :
  hs.length = vs.length →
  isDefined σ hs →
  UpdateStates σ hs vs (updatedStates σ hs vs) := by
  intros Hlen Hdef
  induction hs generalizing vs σ
  case nil =>
    simp_all
    have Hemp : vs = [] := by
      exact List.length_eq_zero_iff.mp (id (Eq.symm Hlen))
    simp [Hemp, updatedStates]
    exact UpdateStates.update_none
  case cons h t ih =>
    induction vs <;> simp_all
    case cons h' t' =>
    simp [isDefined] at Hdef
    have Hlkup := Hdef.1
    simp [Option.isSome] at Hlkup
    split at Hlkup <;> simp_all
    next x val heq =>
    apply UpdateStates.update_some (updatedStateUpdate heq)
    exact ih rfl (updatedStateDefMonotone Hdef)

theorem updatedStateInit {P : PureExpr}
  {σ : SemanticStore P} {h : P.Ident} {v : P.Expr} :
  σ h = none →
  InitState P σ h v (@updatedState P σ h v) := by
  intros Hsome
  constructor <;> try simp [updatedState]
  assumption
  intros v Hneq Heq; simp_all

theorem updatedStatesInit {P : PureExpr}
  {σ : SemanticStore P} {hs : List P.Ident} {vs : List P.Expr} :
  hs.length = vs.length →
  isNotDefined σ hs →
  hs.Nodup →
  InitStates σ hs vs (updatedStates σ hs vs) := by
  intros Hlen Hdef Hnd
  induction hs generalizing vs σ
  case nil =>
    simp_all
    have Hemp : vs = [] := by
      exact List.length_eq_zero_iff.mp (id (Eq.symm Hlen))
    simp [Hemp, updatedStates]
    exact InitStates.init_none
  case cons h t ih =>
    induction vs <;> simp_all
    case cons h' t' =>
    simp [isNotDefined] at Hdef
    have Hlkup := Hdef.1
    simp at Hlkup
    apply InitStates.init_some (updatedStateInit Hlkup)
    apply ih rfl
    simp [isNotDefined, updatedState]
    intros v Hin
    simp_all
    exact ne_of_mem_of_not_mem Hin Hnd.1

/-- use the zipped version to avoid needing to prove length equivalent -/
theorem updatedStates'App :
  updatedStates' σ (a ++ b) =
  updatedStates' (updatedStates' σ a) b := by
  induction a generalizing σ
  case nil =>
    simp [updatedStates']
  case cons h t ih =>
    simp [updatedStates']
    rw [ih]

theorem InitStatesInitVars :
  InitStates σ hs vs σ' →
  InitVars σ hs σ' := by
  intros Hinit
  induction Hinit
  case init_none => exact InitVars.init_none
  case init_some h t ih => exact InitVars.init_some h ih

theorem InitStatesInits :
  InitStates σ hs vs σ' →
  Inits σ σ' := by
  intros Hinit
  constructor
  exact InitStatesInitVars Hinit

theorem InitStatesNotDefined :
  InitStates σ hs vs σ' → isNotDefined σ hs := by
  intros Hinit
  induction Hinit <;> simp [isNotDefined]
  case init_some x v σ' xs vs σ'' Hinit Hinits ih =>
    simp [isNotDefined] at *
    cases Hinit with
    | init Hnone Hsome Heq =>
    refine ⟨Hnone, ?_⟩
    intros x' Hin
    by_cases Heqx : x = x' <;> simp_all
    specialize Heq x' Heqx
    specialize ih x' Hin
    simp_all

theorem InitStatesNodup :
  InitStates σ hs vs σ' → hs.Nodup := by
  intros Hinit
  induction Hinit <;> simp_all
  case init_some x v σ' xs vs σ'' Hinit Hinits ih =>
  apply Not.intro
  intros Hin
  cases Hinit with
  | init Hnone Hsome Heq =>
    have Hnd := InitStatesNotDefined Hinits
    specialize Hnd x Hin
    simp_all

theorem InitStateInjective :
  InitState P σ k1 k2 σ' →
  InitState P σ k1 k2 σ'' →
  σ' = σ'' := by
  intros Hinit1 Hinit2
  cases Hinit1
  case init Hnone1 Heq1 Hsome1 =>
  cases Hinit2
  case init Hnone2 Heq2 Hsome2 =>
  funext x
  by_cases H : k1 = x
  . simp_all
  . rw [Heq1, Heq2] <;> simp_all

theorem InitStatesInjective :
  InitStates σ k1 k2 σ' →
  InitStates σ k1 k2 σ'' →
  σ' = σ'' := by
  intros Hinit1 Hinit2
  induction Hinit1 generalizing σ''
  case init_none =>
    have Heq := InitStatesEmpty Hinit2
    simp_all
  case init_some Hinit Hinits ih =>
    cases Hinit2 with
    | init_some Hinit2 Hinits2 =>
    apply ih
    have Hinj := InitStateInjective Hinit Hinit2
    simp_all

theorem ReadValuesInjective :
  ReadValues σ ks vs →
  ReadValues σ ks vs' →
  vs = vs' := by
  intros Hrd1 Hrd2
  induction Hrd1 generalizing vs'
  case read_none =>
    cases Hrd2
    rfl
  case read_some Hrd Hrds ih =>
    cases Hrd2 with
    | read_some Hrd2 Hrds2 =>
    congr
    . simp_all
    . apply ih
      simp_all

theorem InitStateUpdated :
    InitState P σ' k v σ'' →
    σ'' = updatedState σ' k v := by
  intros Hinit
  cases Hinit with
  | init Hnone Hsome Heq =>
  funext x
  simp [updatedState]
  by_cases Hxk : x = k <;> simp_all
  rw [Heq]
  exact fun a => Hxk (Eq.symm a)

theorem InitStatesUpdated :
    InitStates σ' ks vs σ'' →
    σ'' = updatedStates σ' ks vs := by
  intros Hinit
  induction Hinit
  case init_none =>
    simp [updatedStates, updatedStates']
  case init_some Hinit Hinits ih =>
    simp [ih]
    simp [updatedStates, updatedStates']
    have Heq := InitStateUpdated Hinit
    simp [Heq]

theorem UpdateStateUpdated :
    UpdateState P σ' k v σ'' →
    σ'' = updatedState σ' k v := by
  intros Hinit
  cases Hinit with
  | update Hnone Hsome Heq =>
  funext x
  simp [updatedState]
  by_cases Hxk : x = k <;> simp_all
  rw [Heq]
  exact fun a => Hxk (Eq.symm a)

theorem UpdateStatesUpdated :
    UpdateStates σ' ks vs σ'' →
    σ'' = updatedStates σ' ks vs := by
  intros Hinit
  induction Hinit
  case update_none =>
    simp [updatedStates, updatedStates']
  case update_some Hinit Hinits ih =>
    simp [ih]
    simp [updatedStates, updatedStates']
    have Heq := UpdateStateUpdated Hinit
    simp [Heq]

theorem InitStatesApp' :
  InitStates σ (k1 ++ k2) (v1 ++ v2) σ' →
  k1.length = v1.length →
  k2.length = v2.length →
  ∃ σ₁,
  σ₁ = updatedStates σ k1 v1 ∧
  InitStates σ k1 v1 σ₁ ∧
  InitStates σ₁ k2 v2 σ' := by
  intros Hinit Hlen1 Hlen2
  exists (updatedStates σ k1 v1)
  refine ⟨rfl, ?_⟩
  have H1 : InitStates σ k1 v1 (updatedStates σ k1 v1) := by
    apply updatedStatesInit Hlen1
    . have Hndef := InitStatesNotDefined Hinit
      simp [isNotDefined] at *
      simp_all
    . have Hndup := InitStatesNodup Hinit
      refine List.Sublist.nodup ?_ Hndup
      exact List.sublist_append_left k1 k2
  refine ⟨H1, ?_⟩
  generalize Hup : updatedStates σ k1 v1 = σ₁ at *
  induction H1 <;> simp_all
  case init_some σ₂ Hinit' Hinits ih =>
  apply ih
  . cases Hinit with
    | init_some Hinit Hinits =>
      simp [InitStateInjective Hinit Hinit'] at *
      assumption
  . simp [InitStateUpdated Hinit']
    exact Hup

theorem ReadValuesApp :
  ReadValues σ k1 v1 →
  ReadValues σ k2 v2 →
  ReadValues σ (k1 ++ k2) (v1 ++ v2) := by
  intros Hrd1 Hrd2
  induction Hrd1 <;> simp_all
  case read_some Hsome Hrd Hrds =>
  constructor <;> assumption

theorem ReadValuesAppKeys' :
  ReadValues σ (k1 ++ k2) vs →
  exists v1 v2,
  v1 ++ v2 = vs ∧
  ReadValues σ k1 v1 ∧
  ReadValues σ k2 v2 := by
  intros Hrd
  induction vs generalizing k1 k2
  case nil =>
    exists [],[]
    generalize Hk12 : k1 ++ k2 = k12 at Hrd
    cases Hrd
    simp_all
    constructor
  case cons vh vt vih =>
    cases k1
    case nil =>
      exists [],vh :: vt
      simp_all
      constructor
    case cons kh kt =>
      cases Hrd with
      | read_some Hsome Hrd =>
        specialize vih Hrd
        cases vih with
        | intro v1' vih =>
        cases vih with
        | intro v2 vih =>
        exists vh::v1',v2
        simp_all
        constructor <;> simp_all

theorem ReadValuesLength :
  ReadValues σ ks vs →
  ks.length = vs.length := by
  intros Hrd
  induction Hrd <;> simp_all

theorem EvalExpressionsLength :
  EvalExpressions (P:=Boogie.Expression) δ σ ks vs →
  ks.length = vs.length := by
  intros Hrd
  induction Hrd <;> simp_all

theorem InitStatesLength :
  InitStates σ ks vs σ' →
  ks.length = vs.length := by
  intros Hinit
  induction Hinit <;> simp_all

theorem UpdateStatesLength {P : PureExpr}
  {σ σ' : Imperative.SemanticStore P}
  {ks : List P.Ident}
  {vs : List P.Expr}
  :
  UpdateStates (P:=P) σ ks vs σ' →
  List.length ks = List.length vs := by
  intros Hup
  induction Hup <;> simp_all

theorem InitStateReadValuesMonotone {P : PureExpr} {σ σ' : SemanticStore P}
  {ks : List P.Ident} {vs : List P.Expr} {e : P.Expr} {v : P.Ident} :
  ReadValues σ ks vs →
  InitState P σ v e σ' →
  ReadValues σ' ks vs := by
  intros Hdef Heval
  cases Heval with
  | init Hold HH Hsome =>
  induction Hdef
  case read_none => constructor
  case read_some xs vs' x v' Hsome' Hrd Hrds =>
  constructor <;> simp_all
  rw [Hsome] <;> try simp_all
  apply Not.intro
  intros Heq
  simp_all

theorem InitStatesReadValuesMonotone
  {P : PureExpr} {σ σ' : SemanticStore P}
  {ks : List P.Ident} {vs : List P.Expr}
  {es' : List P.Expr} {vs' : List P.Ident} :
  ReadValues σ ks vs →
  InitStates σ vs' es' σ' →
  ReadValues σ' ks vs := by
  intros Hdef Heval
  induction Heval with
  | init_none => assumption
  | init_some Hinit Hinits ih =>
    apply ih
    apply InitStateReadValuesMonotone <;> assumption

theorem UpdateStateReadValuesMonotone {P : PureExpr} {σ σ' : SemanticStore P}
  {ks : List P.Ident} {vs : List P.Expr} {e : P.Expr} {v : P.Ident} :
  ¬ v ∈ ks →
  ReadValues σ ks vs →
  UpdateState P σ v e σ' →
  ReadValues σ' ks vs := by
  intros Hnin Hdef Heval
  cases Heval with
  | update Hold HH Hsome =>
  induction Hdef
  case read_none => constructor
  case read_some xs vs' x v' Hsome' Hrd Hrds =>
  constructor <;> simp_all

theorem UpdateStatesReadValuesMonotone
  {P : PureExpr} {σ σ' : SemanticStore P}
  {ks : List P.Ident} {vs : List P.Expr}
  {es' : List P.Expr} {vs' : List P.Ident} :
  (ks ++ vs').Nodup →
  ReadValues σ ks vs →
  UpdateStates σ vs' es' σ' →
  ReadValues σ' ks vs := by
  intros Hnd Hdef Heval
  induction Heval with
  | update_none => assumption
  | update_some Hinit Hinits ih =>
    have Hnd' := nodup_middle Hnd
    simp_all
    apply ih
    apply UpdateStateReadValuesMonotone _ Hdef Hinit <;> try assumption
    simp_all

theorem InitStateReadValues :
  InitState P σ v e σ' →
  ReadValues σ' [v] [e] := by
  intros Hinit
  cases Hinit with
  | init Hold HH Hsome =>
  constructor
  . assumption
  . constructor

theorem UpdateStateReadValues :
  UpdateState P σ v e σ' →
  ReadValues σ' [v] [e] := by
  intros Hinit
  cases Hinit with
  | update Hold HH Hsome =>
  constructor
  . assumption
  . constructor

theorem InitStatesReadValues :
  InitStates σ vs es σ' →
  ReadValues σ' vs es := by
  intros Hinit
  induction Hinit
  case init_none =>
    constructor
  case init_some x v σ₁ x' v' σ'' Hinit Hinits ih =>
    constructor <;> try assumption
    have Hrd : ReadValues σ'' [x] [v] := by
      apply InitStatesReadValuesMonotone (σ:=σ₁)
      apply InitStateReadValues <;> assumption
      assumption
    cases Hrd
    assumption

theorem UpdateStatesReadValues :
  vs.Nodup →
  UpdateStates σ vs es σ' →
  ReadValues σ' vs es := by
  intros Hnd Hinit
  induction Hinit
  case update_none =>
    constructor
  case update_some x v σ₁ x' v' σ'' Hupdate Hupdates ih =>
    constructor <;> try assumption
    have Hrd : ReadValues σ'' [x] [v] := by
      apply UpdateStatesReadValuesMonotone (σ:=σ₁)
      exact Hnd
      apply UpdateStateReadValues <;> assumption
      assumption
    cases Hrd
    assumption
    apply ih
    simp_all

theorem InitVarsInitStates : InitVars σ vars σ' →
  ∃ modvals, InitStates σ vars modvals σ' := by
  intros Hinit
  induction Hinit
  case init_none =>
    refine ⟨[], InitStates.init_none⟩
  case init_some σ x v σ₁ xs σ'' Hup Hhav ih =>
    cases ih with
    | intro vs Hups =>
    refine ⟨v::vs,?_⟩
    constructor <;> assumption

theorem InitVarsReadValuesMonotone
  {P : PureExpr} {σ σ' : SemanticStore P}
  {ks vs' : List P.Ident} {vs : List P.Expr} :
  ReadValues σ ks vs →
  InitVars σ vs' σ' →
  ReadValues σ' ks vs := by
  intros Hdef Hinit
  have Hinit' := InitVarsInitStates Hinit
  cases Hinit' with
  | intro es' Hinit' =>
  exact InitStatesReadValuesMonotone Hdef Hinit'

theorem updatedStateComm
  {P : PureExpr} {σ : SemanticStore P}
  {k k' : P.Ident} {v v' : P.Expr} :
  k ≠ k' →
  updatedState (updatedState σ k v) k' v' =
  updatedState (updatedState σ k' v') k v := by
  intros Hne
  funext x
  unfold updatedState
  by_cases Hxk' : x = k' <;> simp [Hxk']
  intros Heq
  by_cases Hxk : x = k <;> simp_all

theorem updatedStateComm'
  {P : PureExpr} {σ : SemanticStore P}
  {k : P.Ident} {v : P.Expr}
  {kvs : List (P.Ident × P.Expr)} :
  ¬ k ∈ kvs.unzip.1 →
  (updatedState (updatedStates' σ kvs) k v) =
  (updatedStates' (updatedState σ k v) kvs) := by
  intros Hnd
  induction kvs generalizing σ <;> simp [updatedStates']
  case cons h t ih =>
  rw [ih]
  rw [updatedStateComm]
  simp_all; exact fun a => Hnd.1 (Eq.symm a)
  simp_all

theorem updatedStatesComm
  {P : PureExpr} {σ : SemanticStore P}
  {kvs kvs' : List (P.Ident × P.Expr)} :
  kvs.unzip.1.Disjoint kvs'.unzip.1 →
  updatedStates' (updatedStates' σ kvs) kvs' =
  updatedStates' (updatedStates' σ kvs') kvs := by
  intros Hnd
  induction kvs generalizing kvs' σ <;> simp [updatedStates']
  case cons h t ih =>
  induction kvs' generalizing σ h <;> simp [updatedStates']
  case cons h' t' ih' =>
    rw [← ih']
    rw [updatedStateComm]
    rw [updatedStateComm']
    . simp at Hnd
      have Hnd' := List.Disjoint.symm Hnd
      apply List.Disjoint_cons_head
      apply List.Disjoint.mono_right _ Hnd'
      simp_all
    . intros Hin
      simp_all [List.Disjoint]
    . simp at *
      refine List.Disjoint.mono_right ?_ Hnd
      simp_all

theorem UpdateStateSomeMonotone
  {P : PureExpr} {σ σ' : SemanticStore P}
  {k' : P.Ident} {v' : P.Expr} {e : P.Expr} {v : P.Ident} :
  v ≠ k' →
  σ k' = some v' →
  UpdateState P σ v e σ' →
  σ' k' = some v' := by
  intros Hne Hdef Heval
  have Hrd : ReadValues σ [k'] [v'] := by
    cases Heval with
    | update Hold HH Hsome =>
    constructor <;> simp_all
    constructor
  have Hrd2 : ReadValues σ' [k'] [v'] := by
    apply UpdateStateReadValuesMonotone ?_ Hrd Heval
    simp_all
  cases Hrd2
  assumption

theorem UpdateStatesSomeMonotone
  {P : PureExpr} {σ σ' : SemanticStore P}
  {k' : P.Ident} {v' : P.Expr}
  {ks': List P.Ident} {vs': List P.Expr} :
  ¬ k' ∈ ks' →
  σ k' = some v' →
  UpdateStates σ ks' vs' σ' →
  σ' k' = some v' := by
  intros Hnin Hsome Hinit
  induction Hinit <;> try simp_all
  next Hinit Hinits ih =>
  apply ih
  apply UpdateStateSomeMonotone ?_ Hsome Hinit
  exact fun a => Hnin.1 (Eq.symm a)

theorem InitStateSomeMonotone
  {P : PureExpr} {σ σ' : SemanticStore P}
  {k' : P.Ident} {v' : P.Expr} {e : P.Expr} {v : P.Ident} :
  σ k' = some v' →
  InitState P σ v e σ' →
  σ' k' = some v' := by
  intros Hdef Heval
  have Hrd : ReadValues σ [k'] [v'] := by
    cases Heval with
    | init Hold HH Hsome =>
    constructor <;> simp_all
    constructor
  have Hrd2 : ReadValues σ' [k'] [v'] :=
    InitStateReadValuesMonotone Hrd Heval
  cases Hrd2
  assumption

theorem InitStateSomeMonotone'
  {P : PureExpr} {σ σ' : SemanticStore P}
  {k' : P.Ident} {v' : P.Expr} {e : P.Expr} {v : P.Ident} :
  k' ≠ v →
  σ' k' = some v' →
  InitState P σ v e σ' →
  σ k' = some v' := by
  intros Hne Hdef Heval
  have Hrd : ReadValues σ [k'] [v'] := by
    cases Heval with
    | init Hold HH Hsome =>
    constructor <;> simp_all
    rw [← Hsome]
    assumption
    exact fun a => Hne (Eq.symm a)
    constructor
  have Hrd2 : ReadValues σ' [k'] [v'] :=
    InitStateReadValuesMonotone Hrd Heval
  cases Hrd
  assumption

theorem InitStatesSomeMonotone
  {P : PureExpr} {σ σ' : SemanticStore P}
  {k' : P.Ident} {v' : P.Expr}
  {ks': List P.Ident} {vs': List P.Expr} :
  σ k' = some v' →
  InitStates σ ks' vs' σ' →
  σ' k' = some v' := by
  intros Hsome Hinit
  induction Hinit <;> try simp_all
  next Hinit Hinits ih =>
  apply ih
  apply InitStateSomeMonotone Hsome Hinit

theorem InitStatesSomeMonotone'
  {P : PureExpr} {σ σ' : SemanticStore P}
  {k' : P.Ident} {v' : P.Expr}
  {ks': List P.Ident} {vs': List P.Expr} :
  ¬ k' ∈ ks' →
  σ' k' = some v' →
  InitStates σ ks' vs' σ' →
  σ k' = some v' := by
  intros Hnin Hsome Hinit
  induction Hinit
  case init_none => simp_all
  case init_some Hinit Hinits ih =>
  apply InitStateSomeMonotone' ?_ ?_ Hinit
  . simp_all
  . apply ih <;> simp_all

theorem InitsUpdatesComm
  {P : PureExpr} {σ σ' σ'' : SemanticStore P}
  {ks ks' : List P.Ident} {vs vs' : List P.Expr} :
  UpdateStates σ ks vs σ' →
  InitStates σ' ks' vs' σ'' →
  ∃ σ₁,
    σ₁ = (updatedStates σ ks' vs') ∧
    InitStates σ ks' vs' σ₁ ∧
    UpdateStates σ₁ ks vs σ'' := by
  intros Hup Hinit
  exists (updatedStates σ ks' vs')
  have Hk : (isDefined σ' ks) := UpdateStatesDefined Hup
  have Hlen1 := InitStatesLength Hinit
  have Hlen2 := UpdateStatesLength Hup
  induction Hup generalizing σ''
  case update_none =>
    simp_all
    apply And.intro
    refine updatedStatesInit Hlen1 ?_ ?_
    exact InitStatesNotDefined Hinit
    exact InitStatesNodup Hinit
    simp [InitStatesUpdated Hinit]
    constructor
  case update_some σ x v σ₀ xs vs σ₁ Hup Hups ih =>
    refine ⟨rfl, ?_, ?_⟩
    . apply updatedStatesInit Hlen1
      apply UpdateStateNotDefMonotone' ?_ Hup
      apply UpdateStatesNotDefMonotone' ?_ Hups
      exact InitStatesNotDefined Hinit
      exact InitStatesNodup Hinit
    . apply UpdateStates.update_some (σ':=updatedStates σ₀ ks' vs')
      . simp [UpdateStateUpdated Hup, updatedStates]
        rw [← updatedStateComm']
        . have Hdef := UpdateStateDefined' Hup
          simp [isDefined, Option.isSome] at Hdef
          split at Hdef <;> simp_all
          next val heq =>
          apply updatedStateUpdate (v':=val)
          apply InitStatesSomeMonotone heq
          apply updatedStatesInit
          . simp_all
          . apply UpdateStateNotDefMonotone' ?_ Hup
            apply UpdateStatesNotDefMonotone' ?_ Hups
            apply InitStatesNotDefined Hinit
          . exact InitStatesNodup Hinit
        . rw [List.unzip_zip] <;> simp_all
          have Hnd := InitStatesNotDefined Hinit
          simp [isNotDefined, isDefined] at *
          apply Not.intro
          intros Hin
          specialize Hnd _ Hin
          simp_all
      . apply (ih Hinit ?_ ?_).2.2
        . simp [isDefined] at * <;> simp_all
        . simp_all

theorem InitUpdateComm
  {P : PureExpr} {σ σ' σ'' : SemanticStore P}
  {k k' : P.Ident} {v v' : P.Expr}
  :
  UpdateState P σ k v σ' →
  InitState P σ' k' v' σ'' →
  ∃ σ₁,
    σ₁ = (updatedState σ k' v') ∧
    InitState P σ k' v' σ₁ ∧
    UpdateState P σ₁ k v σ'' := by
  intros Hup Hinit
  exists (updatedState σ k' v')
  have Hk : (isDefined σ' [k]) := UpdateStateDefined Hup
  have Hups : UpdateStates σ [k] [v] σ' := by
    apply UpdateStates.update_some Hup UpdateStates.update_none
  have Hinits : InitStates σ' [k'] [v'] σ'' := by
    apply InitStates.init_some Hinit InitStates.init_none
  have Hcomms := InitsUpdatesComm Hups Hinits
  simp at Hcomms
  refine ⟨rfl, ?_, ?_⟩
  . have Hinit := Hcomms.1
    cases Hinit with
    | init_some Hinit Hinits =>
    simp [InitStatesEmpty Hinits, updatedStates, updatedStates'] at Hinit
    assumption
  . have Hup := Hcomms.2
    cases Hup with
    | update_some Hup Hups =>
    simp [UpdateStatesEmpty Hups, updatedStates, updatedStates'] at Hup
    assumption

theorem isDefinedReadValues :
  isDefined σ ks →
  ∃ vs,
  ReadValues σ ks vs := by
  intros Hdef
  simp [isDefined] at Hdef
  induction ks <;> simp_all
  case nil =>
    exists []
    constructor
  case cons h t ih =>
    cases ih with
    | intro t' Hrd =>
    have Hsome := Hdef.1
    simp [Option.isSome] at Hsome
    split at Hsome <;> simp_all
    next h' Hh' =>
    exists (h' :: t')
    constructor <;> simp_all

theorem ReadValuesIsDefined :
  ReadValues σ ks vs →
  isDefined σ ks := by
  intros Hrd
  induction Hrd <;> simp [isDefined, Option.isSome]
  apply And.intro
  . split <;> simp_all
  . intros a Hin
    split <;> simp_all
    next ih ex Hnone =>
    specialize ih a Hin
    simp_all

theorem InitStateSubstStores :
σ k' = some v' →
InitState Expression σ k v' σ' →
substStores σ σ' [(k', k)] := by
intros Hsome Hinit
cases Hinit with
| init Hone Hsome' Heq =>
simp [substStores]
simp [Hsome, Hsome']

theorem InitStatesSubstStores :
ReadValues σ ks' vs' →
InitStates σ ks vs' σ' →
substStores σ σ' (ks'.zip ks) := by
intros Hrd Hinit
induction Hinit generalizing ks' with
| init_none =>
  simp [substStores]
| init_some Hinit Hinits ih =>
  next σ x v σ₁ xs vs σ'' =>
  cases Hrd with
  | read_some Hsome'' Hrds =>
  next ys y =>
  have Hinit' := Hinit
  cases Hinit with
  | init Hnone Hsome' Heq =>
  simp [substStores]
  intros k1 k2 Hin
  cases Hin with
  | inl Hin =>
    simp_all
    apply Eq.symm
    apply InitStatesSomeMonotone Hsome' Hinits
  | inr Hin =>
    specialize @ih ys ?_
    exact InitStateReadValuesMonotone Hrds Hinit'
    rw [← Heq]
    exact ih k1 k2 Hin
    apply Not.intro
    intro Heq
    simp_all
    have Hin' := List.of_mem_zip Hin
    have Hdef := ReadValuesIsDefined Hrds
    specialize Hdef k1 Hin'.1
    simp_all

theorem substStoresInitInv :
substDefined σ σ' substs →
substStores σ σ' substs →
InitState Expression σ' k v σ'' →
substStores σ σ'' substs := by
intros Hdef Hsubst Hinit
simp [substStores, substDefined] at *
intros k1 k2 Hin
cases Hinit with
| init Hnone Hsome' Heq =>
rw [Heq] <;> simp_all
rw [Hsubst] <;> simp_all
apply Not.intro
intro Heq'
simp [Heq'] at *
specialize Hdef k1 k2 Hin
simp [Option.isSome] at Hdef
split at Hdef <;> simp_all

theorem substStoresInitsInv :
substDefined σ σ' substs →
substStores σ σ' substs →
InitStates σ' ks vs σ'' →
substStores σ σ'' substs := by
intros Hdef Hsubst Hinit
simp [substStores, substDefined] at *
intros k1 k2 Hin
induction Hinit generalizing σ
case init_none =>
  exact Hsubst k1 k2 Hin
case init_some Hinit Hinits ih =>
  simp [Hsubst k1 k2 Hin]
  specialize Hdef k1 k2 Hin
  simp [Option.isSome] at Hdef
  split at Hdef <;> simp_all
  split at Hdef <;> simp_all
  next x val Hsome =>
  have Hsome' := InitStateSomeMonotone Hsome Hinit
  have Hsome'' := InitStatesSomeMonotone Hsome' Hinits
  simp_all

theorem substStoresInitsInv' :
substDefined σ σ' substs →
substStores σ σ' substs →
InitStates σ ks vs σ'' →
substStores σ'' σ' substs := by
  intros k1 k2 Hin
  rw [← substSwapId _ substs]
  apply substStoresFlip
  apply substStoresInitsInv <;> try assumption
  . exact substDefinedFlip k1
  . exact substStoresFlip k2

theorem substStoresUpdateInv {k : P.Ident} {substs : List (P.Ident × P.Ident)}:
¬ k ∈ substs.unzip.2 →
substStores (P:=P) σ σ' substs →
UpdateState (P:=P) σ' k v σ'' →
substStores (P:=P) σ σ'' substs := by
intros Hnin Hsubst Hinit
simp [substStores] at *
intros k1 k2 Hin
cases Hinit with
| update Hnone Hsome' Heq =>
rw [Heq] <;> simp_all
rw [Hsubst] <;> simp_all
intros Heq'
specialize Hnin k1
simp_all

theorem substStoresUpdatesInv :
ks.Disjoint substs.unzip.2 →
substStores σ σ' substs →
UpdateStates σ' ks vs σ'' →
substStores σ σ'' substs := by
intros Hnin Hsubst Hup
simp [substStores] at *
intros k1 k2 Hin
induction Hup generalizing σ
case update_none =>
  exact Hsubst k1 k2 Hin
case update_some σ x v σ' xs vs σ₁ Hup Hinits ih =>
  have Hnin : ¬ x ∈ substs.unzip.2 := by
    simp [List.Disjoint] at Hnin
    intros Hin
    have Hprod := List.mem_zip_2 (l₁:=substs.unzip.fst) (by simp) Hin
    rw [List.zip_unzip] at Hprod
    cases Hprod with
    | intro w Hprod =>
    have HH := Hnin.1 w
    contradiction
  have HH := substStoresUpdateInv (σ:=σ) Hnin Hsubst Hup
  apply ih HH
  simp [List.Disjoint] at *
  simp_all

theorem substStoresUpdatesInv' :
ks.Disjoint substs.unzip.1 →
substStores σ σ' substs →
UpdateStates σ ks vs σ'' →
substStores σ'' σ' substs := by
  intros Hdisj Hsubst Hup
  rw [← substSwapId _ substs]
  apply substStoresFlip
  apply substStoresUpdatesInv <;> try assumption
  . intros a Hin Hin'
    specialize Hdisj Hin
    simp [substSwap] at Hin'
    simp_all
  . exact substStoresFlip Hsubst

theorem substDefinedIsDefined :
  substDefined σ σ' substs →
  isDefined σ substs.unzip.1 ∧
  isDefined σ' substs.unzip.2 := by
  intros Hsubst
  cases substs <;> simp [isDefined, substDefined] at *
  case cons h t =>
    apply And.intro
    . apply And.intro
      . exact (Hsubst h.1 h.2 (Or.inl rfl)).1
      . intros k1 k2 Hin
        exact (Hsubst k1 k2 (Or.inr Hin)).1
    . apply And.intro
      . exact (Hsubst h.1 h.2 ((Or.inl rfl))).2
      . intros k2 k1 Hin
        exact (Hsubst k1 k2 (Or.inr Hin)).2

/--
We require substNodup on keys here, because
if we want σ [(x, y), (y, z)] σ' by constructing σ' from σ
there are two ways:
1. σ₁ := σ [y → x], σ' := σ₁ [z → y]. This way, z = σ(x) in σ'
2. σ₁ := σ [z → y], σ' := σ₁ [y → x]. This way, z = σ(y) in σ'
This creates ambiguity when we deterministically compute the substitution.
It is more common to assume commutativity of substitution, meaning it stays non-order sensitive.
This is why Nodup is included as a part of substStores
-/
theorem substStoresCons' :
  substNodup ((h,h') :: substs) →
  substDefined σ σ'' ((h,h') :: substs) →
  substStores σ σ'' ((h,h') :: substs) →
  ∃ σ' v,
    σ h = some v ∧
    σ' = updatedState σ h' v ∧
    substStores σ σ' [(h,h')] ∧
    substStores σ' σ'' substs := by
  intros Hnd Hdef Hsubst
  simp [substStores, substDefined] at *
  have Hsome : (σ h).isSome = true := by
    simp [Option.isSome]
    specialize Hdef h h'
    split <;> simp_all
  cases Hh: σ h with
  | none =>
    exfalso
    specialize Hdef h h'
    simp_all
  | some v =>
    exists (updatedState σ h' v)
    simp [updatedState]
    simp [substNodup] at Hnd
    intros k1 k2 Hin
    split <;> simp_all
    next heq =>
      have Hnd' := Hnd.2
      have Hin' : h' ∈ substs.unzip.1 := by
        simp_all
        exists k2
      exfalso
      have Hnd' := nodup_middle Hnd'
      simp_all
    next hne =>
      apply Hsubst
      exact Or.inr Hin

theorem substStoresCons :
  substStores σ σ' [(h,h')] →
  substStores σ σ' (List.zip t t') →
  substStores σ σ' ((h,h') :: (List.zip t t')) := by
  intros Hh Ht
  intros k1 k2 Hin
  simp at Hin
  cases Hin with
  | inl Hin =>
    apply Hh
    simp_all
  | inr Hin =>
    apply Ht
    simp_all

theorem ReadValuesSubstStores :
  ReadValues σ ks vs →
  ReadValues σ' ks' vs →
  Imperative.substStores σ σ' (List.zip ks ks') := by
  intros H1 H2
  induction vs generalizing ks ks'
  case nil =>
    cases H1
    cases H2
    intros h1 h2 Hin
    cases Hin
  case cons h t ih =>
    cases ks
    cases H1
    cases ks'
    cases H2
    cases H1 with
    | read_some Hh Ht =>
    cases H2 with
    | read_some Hh' Ht' =>
    simp
    apply substStoresCons
    . simp [substStores]
      simp_all
    . exact ih Ht Ht'

theorem EvalStatementsContractApp' :
  EvalStatementsContract π δ σ (ss₁ ++ ss₂) σ'' →
  ∃ σ',
    EvalStatementsContract π δ σ ss₁ σ' ∧
    EvalStatementsContract π δ σ' ss₂ σ'' := by
  intros Heval
  induction ss₁ generalizing σ <;> simp_all
  case nil =>
    exists σ <;> simp_all
    exact EvalStmts.stmts_none_sem
  case cons h t ih =>
    cases Heval with
    | stmts_some_sem Hh Ht =>
    next σ' =>
    specialize ih Ht
    cases ih with
    | intro σ'' Heval =>
    exists σ''
    simp_all
    exact EvalStmts.stmts_some_sem Hh Heval.1

theorem EvalStatementsContractApp :
  EvalStatementsContract π δ σ ss₁ σ' →
  EvalStatementsContract π δ σ' ss₂ σ'' →
  EvalStatementsContract π δ σ (ss₁ ++ ss₂) σ'' := by
  intros Heval1 Heval2
  induction ss₁ generalizing σ <;> simp_all
  case nil =>
    simp [EvalStatementsContractEmpty Heval1]
    assumption
  case cons h t ih =>
    cases Heval1 with
    | stmts_some_sem Heval Heval' =>
    constructor
    . exact Heval
    . apply ih
      exact Heval'

theorem EvalStatementsApp :
  EvalStatements π δ σ ss₁ σ' →
  EvalStatements π δ σ' ss₂ σ'' →
  EvalStatements π δ σ (ss₁ ++ ss₂) σ'' := by
  apply Nat.strongRecOn
    (motive := λ m ↦
      ∀ ss₁ ss₂ σ σ' σ'',
      sizeOf (ss₁ ++ ss₂) = m →
      EvalStatements π δ σ ss₁ σ' →
      EvalStatements π δ σ' ss₂ σ'' →
      EvalStatements π δ σ (ss₁ ++ ss₂) σ'')
    (sizeOf (ss₁ ++ ss₂))
  intros n ih ss₁ ss₂ σ σ' σ'' Hsize Heval1 Heval2
  . cases Heval1 with
    | stmts_none_sem => assumption
    | stmts_some_sem Heval1 Heval1' =>
      next s σ₁ ss =>
      constructor <;> try assumption
      simp [sizeOf] at *
      have Hsz : Stmts.sizeOf (ss ++ ss₂) = n - 1 - s.sizeOf := by omega
      apply ih _ (by omega) ss ss₂ σ₁ σ' σ'' Hsz
      assumption
      assumption
  . rfl

theorem HavocVarsApp :
  HavocVars σ vs₁ σ' →
  HavocVars σ' vs₂ σ'' →
  HavocVars σ (vs₁ ++ vs₂) σ'' := by
  intros Hv1 Hv2
  induction vs₁ generalizing σ
  case nil =>
    simp
    have Heq := HavocVarsEmpty Hv1
    simp [Heq]
    assumption
  case cons h t ih =>
    simp
    cases Hv1
    next exp σ1 Hup Hhavoc =>
    apply HavocVars.update_some <;> try assumption
    exact ih Hhavoc

theorem HavocVarsApp' :
  HavocVars σ (vs₁ ++ vs₂) σ'' →
  ∃ σ',
  HavocVars σ vs₁ σ' ∧
  HavocVars σ' vs₂ σ'' := by
  intros Hv
  induction vs₁ generalizing σ
  case nil =>
    exists σ
    simp_all
    constructor
  case cons h t ih =>
    cases Hv
    next exp σ1 Hup Hhavoc =>
    specialize ih Hhavoc
    cases ih with
    | intro σ₁ Hand =>
    cases Hand with
    | intro Havoc1 Havoc2 =>
    exists σ₁
    simp_all
    constructor <;> assumption

theorem InitVarsApp :
  InitVars σ vs₁ σ' →
  InitVars σ' vs₂ σ'' →
  InitVars σ (vs₁ ++ vs₂) σ'' := by
  intros Hv1 Hv2
  induction vs₁ generalizing σ
  case nil =>
    simp
    have Heq := InitVarsEmpty Hv1
    simp [Heq]
    assumption
  case cons h t ih =>
    simp
    cases Hv1
    next exp σ1 Hup Hhavoc =>
    apply InitVars.init_some <;> try assumption
    exact ih Hhavoc

theorem TouchVarsApp :
  TouchVars σ vs₁ σ' →
  TouchVars σ' vs₂ σ'' →
  TouchVars σ (vs₁ ++ vs₂) σ'' := by
  intros Hv1 Hv2
  induction vs₁ generalizing σ
  case nil =>
    simp
    have Heq := TouchVarsEmpty Hv1
    simp [Heq]
    assumption
  case cons h t ih =>
    simp
    cases Hv1 with
    | init_some Hinit Htouch =>
      exact TouchVars.init_some Hinit (ih Htouch)
    | update_some Hup Htouch =>
      exact TouchVars.update_some Hup (ih Htouch)

theorem HavocVarsCons :
  HavocVars σ [v] σ' →
  HavocVars σ' vs σ'' →
  HavocVars σ (v :: vs) σ'' := by
  intros Hv1 Hv2
  have Heq : (v :: vs = [v] ++ vs) := by rfl
  rw [Heq]
  exact HavocVarsApp Hv1 Hv2

theorem HavocVarsId :
  isDefined σ vs →
  HavocVars σ vs σ := by
  intros Hdef
  induction vs
  constructor
  next P h t ih =>
  have Hh := Hdef h List.mem_cons_self
  simp [Option.isSome] at Hh
  split at Hh <;> simp_all
  next x v' heq =>
  apply @HavocVars.update_some (σ':=σ) (v:=v')
  exact UpdateState.update heq heq fun y => congrFun rfl
  apply ih
  simp [isDefined] at *
  intros v Hin
  apply Hdef.2 v Hin

theorem TouchVarsId :
  isDefined σ vs →
  TouchVars σ vs σ := by
  intros Hdef
  induction vs
  constructor
  next P h t ih =>
  have Hh := Hdef h List.mem_cons_self
  simp [Option.isSome] at Hh
  split at Hh <;> simp_all
  next x v' heq =>
  apply @TouchVars.update_some (σ':=σ) (v:=v')
  exact UpdateState.update heq heq fun y => congrFun rfl
  apply ih
  simp [isDefined] at *
  intros v Hin
  apply Hdef.2 v Hin

theorem InitStateDefMonotone
  {P : PureExpr} {σ σ' : SemanticStore P}
  {vs : List P.Ident} {e : P.Expr} {v : P.Ident} :
  isDefined σ vs →
  InitState P σ v e σ' →
  isDefined σ' vs := by
  intros Hdef Heval
  cases Heval with
  | init Hold HH Hsome =>
  simp [isDefined] at *
  intros v' Hv'
  by_cases Heq: (v = v')
  case pos =>
    simp [Option.isSome]
    simp [Heq] at *
    split <;> simp_all
  case neg =>
    specialize Hsome v' Heq
    specialize Hdef v'
    simp [Hsome]
    exact Hdef Hv'

theorem InitStatesDefMonotone :
  isDefined σ vs →
  InitStates σ vs' es' σ' →
  isDefined σ' vs := by
  intros Hdef Hhavoc
  induction Hhavoc with
  | init_some Hup Hhav ih =>
  apply ih
  apply InitStateDefMonotone <;> assumption
  | init_none => simp_all

theorem InitVarsDefMonotone :
  isDefined σ vs →
  InitVars σ vs' σ' →
  isDefined σ' vs := by
  intros Hdef Hhavoc
  induction Hhavoc with
  | init_some Hup Hhav ih =>
  apply ih
  apply InitStateDefMonotone <;> assumption
  | init_none => simp_all

theorem InitStateDefMonotone'
  {P : PureExpr} {σ σ' : SemanticStore P}
  {vs : List P.Ident} {e : P.Expr} {v : P.Ident} :
  ¬ v ∈ vs →
  isDefined σ' vs →
  InitState P σ v e σ' →
  isDefined σ vs := by
  intros Hnin Hdef Heval
  cases Heval with
  | init Hold HH Hsome =>
  simp [isDefined] at *
  intros v' Hv'
  by_cases Heq: (v = v')
  case pos =>
    simp [Option.isSome]
    simp [Heq] at *
    split <;> simp_all
  case neg =>
    specialize Hsome v' Heq
    specialize Hdef v'
    simp [← Hsome]
    exact Hdef Hv'

theorem InitStatesDefMonotone' :
  vs.Disjoint vs' →
  isDefined σ' vs →
  InitStates σ vs' es' σ' →
  isDefined σ vs := by
  intros Hdisj Hdef Hhavoc
  induction Hhavoc with
  | init_none => assumption
  | init_some Hup Hhav ih =>
  next σ x v σ' xs' ys' σ'' =>
  apply InitStateDefMonotone' (σ':=σ') <;> try assumption
  . intros Hin
    apply Hdisj Hin
    exact List.mem_cons_self
  . apply ih
    . apply List.Disjoint.mono_right _ Hdisj
      exact List.sublist_cons_self x xs'
    . assumption

theorem InitVarsDefMonotone' :
  vs.Disjoint vs' →
  isDefined σ' vs →
  InitVars σ vs' σ' →
  isDefined σ vs := by
  intros Hdisj Hdef Hinit
  have Hinit := InitVarsInitStates Hinit
  cases Hinit with
  | intro es Hinit =>
  exact InitStatesDefMonotone' Hdisj Hdef Hinit

-- theorem InitVarsNotDefMonotone' :
--   vs.Disjoint vs' →
--   isDefined σ' vs →
--   InitVars σ vs' σ' →
--   isNotDefined σ vs := by
--   intros Hdisj Hdef Hinit
--   have Hinit := InitVarsInitStates Hinit
--   cases Hinit with
--   | intro es Hinit =>
--   exact InitStatesDefMonotone' Hdisj Hdef Hinit

theorem InitStatesDefined :
  InitStates σ hs vs σ' → isDefined σ' hs := by
  intros Hinit
  induction Hinit <;> simp [isDefined]
  case init_some x v σ' xs vs σ'' Hinit Hinits ih =>
    simp [isDefined] at *
    cases Hinit with
    | init Hnone Hsome Heq =>
    refine ⟨?_, by simp_all⟩
    have Hdef : isDefined σ'' [x] := by
      apply InitStatesDefMonotone ?_ Hinits
      simp [isDefined, Option.isSome]
      split <;> simp_all
    simp [isDefined] at Hdef
    assumption

theorem HavocVarsDefMonotone :
  isDefined σ vs →
  HavocVars σ vs' σ' →
  isDefined σ' vs := by
  intros Hdef Hhavoc
  induction Hhavoc with
  | update_some Hup Hhav ih =>
  apply ih
  apply UpdateStateDefMonotone <;> assumption
  | update_none => simp_all

theorem HavocVarsUpdateStates : HavocVars σ vars σ' →
  ∃ modvals, UpdateStates σ vars modvals σ' := by
  intros Hhav
  induction Hhav
  case update_none =>
    refine ⟨[], UpdateStates.update_none⟩
  case update_some σ x v σ₁ xs σ'' Hup Hhav Hex =>
    cases Hex with
    | intro vs Hups =>
    refine ⟨v::vs,?_⟩
    constructor <;> assumption

theorem HavocVarsDefMonotone' :
  isDefined σ' vs →
  HavocVars σ vs' σ' →
  isDefined σ vs := by
  intros Hdef Hhavoc
  have Hup := HavocVarsUpdateStates Hhavoc
  cases Hup with
  | intro es Hinit =>
  exact UpdateStatesDefMonotone' Hdef Hinit

theorem InitVarsDefined :
  InitVars σ vs σ' →
  isDefined σ' vs := by
  intros Hhavoc
  induction vs generalizing σ σ'
  case nil => simp [isDefined]
  case cons h t ih =>
    cases Hhavoc with
    | @init_some _ _ v σ₁ _ _ Hup Hhav =>
    apply isDefinedCons
    apply InitVarsDefMonotone (σ:=σ₁)
    apply InitStateDefined <;> assumption
    assumption
    apply ih <;> assumption

theorem InitVarsReadValues :
  InitVars σ ks σ' →
  exists vs,
  ReadValues σ' ks vs := by
  intros Hinit
  induction Hinit
  case init_none =>
    exists []
    constructor
  case init_some x x' σ xs σ' Hinit Hinits ih =>
  cases Hinit with
  | init Hnone Hsome Hinv =>
  cases ih with
  | intro xs' Hrds =>
  exists x' :: xs'
  constructor <;> simp_all
  have Hrd : ReadValues σ [x] [x'] :=
    ReadValues.read_some Hsome ReadValues.read_none
  have Hrd' := InitVarsReadValuesMonotone Hrd Hinits
  cases Hrd'
  assumption

theorem HavocVarsDefined :
  HavocVars σ vs σ' →
  isDefined σ' vs := by
  intros Hhavoc
  induction vs generalizing σ σ'
  case nil => simp [isDefined]
  case cons h t ih =>
    cases Hhavoc with
    | @update_some _ _ v σ₁ _ _ Hup Hhav =>
    apply isDefinedCons
    apply HavocVarsDefMonotone (σ:=σ₁)
    apply UpdateStateDefined <;> assumption
    assumption
    apply ih <;> assumption

theorem EvalCmdDefMonotone :
  isDefined σ v →
  EvalCmd Boogie.Expression δ σ c σ' →
  isDefined σ' v := by
  intros Hdef Heval
  cases Heval <;> try exact Hdef
  next _ _ Hup => exact InitStateDefMonotone Hdef Hup
  next _ _ Hup => exact UpdateStateDefMonotone Hdef Hup
  next _ _ Hup => exact UpdateStateDefMonotone Hdef Hup

theorem EvalCmdTouch
  [HasVal P] [HasFvar P] [HasBool P] [HasBoolVal P] [HasNot P] :
  EvalCmd P δ σ c σ' →
  TouchVars σ (HasVarsImp.touchedVars c) σ' := by
  intro Heval
  induction Heval <;> simp [HasVarsImp.touchedVars, Cmd.definedVars, Cmd.modifiedVars]
  case eval_init x' δ σ x v σ' σ₀ e Hsm Hup Hwf =>
    apply TouchVars.init_some Hup
    constructor
  case eval_set δ σ x v σ' σ₀ e Hsm Hup Hwf =>
    exact TouchVars.update_some Hup TouchVars.none
  case eval_havoc x v σ' σ₀ e Hsm Hup Hwf =>
    exact TouchVars.update_some Hup TouchVars.none
  case eval_assert => exact TouchVars.none
  case eval_assume => exact TouchVars.none

theorem UpdateStatesHavocVars : UpdateStates σ vars modvals σ' → HavocVars σ vars σ' := by
  intros H
  induction vars generalizing σ modvals
  case nil =>
    cases modvals
    . have Heq := UpdateStatesEmpty H
      simp [Heq]
      apply HavocVars.update_none
    . cases H
  case cons h t ih =>
    have HH := H
    cases H
    next Hup2 =>
    constructor <;> try assumption
    apply ih
    apply Hup2

theorem UpdateStatesTouchVars : UpdateStates σ vars modvals σ' → TouchVars σ vars σ' := by
  intros H
  induction vars generalizing σ modvals
  case nil =>
    cases modvals
    . have Heq := UpdateStatesEmpty H
      simp [Heq]
      apply TouchVars.none
    . cases H
  case cons h t ih =>
    have HH := H
    cases H
    next Hup2 =>
    apply TouchVars.update_some <;> try assumption
    apply ih
    apply Hup2

theorem EvalCmdRefinesContract :
EvalCmd Expression δ σ c σ' →
EvalCommandContract π δ σ (CmdExt.cmd c) σ' := by
intros H; constructor; assumption

theorem InvStoresUpdatedStateDisjRightMono :
  ¬ k' ∈ ks →
  invStores σ σ' ks →
  invStores σ (updatedState σ' k' v') ks := by
  intros Hnin Hinv
  induction ks generalizing k' v'
  case nil =>
    intros k1 k2 Hin
    cases Hin
  case cons h t ih =>
    intros k1 k2 Hin
    simp_all
    cases Hin
    case inl H =>
      simp [updatedState]
      split <;> simp_all
      apply Hinv
      exact List.mem_of_mem_head? rfl
    case inr H =>
      apply ih Hnin.2
      intros k1 k2 Hin
      apply Hinv
      exact List.mem_of_mem_tail Hin
      exact H

theorem InvStoresUpdatedStatesDisjRightMono :
  ks.Disjoint ks' →
  invStores σ σ' ks →
  ks'.length = vs'.length →
  invStores σ (updatedStates σ' ks' vs') ks := by
  intros Hdis Hinv Hlen k1 k2 Hin
  simp [updatedStates]
  simp [zip_self_eq Hin] at *
  induction ks' generalizing vs' σ σ'
  case nil =>
    simp [updatedStates']
    exact Hinv k2 k2 Hin
  case cons h t ih =>
    induction vs' generalizing h t σ σ' <;> simp_all
    case cons h' t' ih' =>
      simp [updatedStates']
      rw [← ih] <;> try simp_all
      . intros k Hin1 Hin2
        apply Hdis Hin1
        exact List.mem_cons_of_mem h Hin2
      . refine InvStoresUpdatedStateDisjRightMono ?_ Hinv
        intros Hin
        exact Hdis Hin List.mem_cons_self

theorem InvStoresUpdatedStateDisjLeftMono :
  ¬ k' ∈ ks →
  invStores σ σ' ks →
  invStores (updatedState σ k' v') σ' ks := by
  intros Hnin Hinv
  have Hinv' := substStoresFlip Hinv
  simp [invStores]
  apply substStoresFlip'
  simp [substSwap] at *
  rw [← invStores]
  exact InvStoresUpdatedStateDisjRightMono Hnin Hinv'

theorem InvStoresUpdatedStatesDisjLeftMono :
  ks.Disjoint ks' →
  invStores σ σ' ks →
  ks'.length = vs'.length →
  invStores (updatedStates σ ks' vs') σ' ks := by
  intros Hnin Hinv Hlen
  have Hinv' := substStoresFlip Hinv
  simp [invStores]
  apply substStoresFlip'
  simp [substSwap] at *
  rw [← invStores]
  apply InvStoresUpdatedStatesDisjRightMono Hnin Hinv' Hlen

theorem InvStoresExceptEmpty : invStoresExcept σ σ [] :=
  fun _ _ _ _ Hin => congrArg σ (zip_self_eq Hin)

theorem InvStoresExceptId : invStoresExcept σ σ ls :=
  fun _ _ _ _ Hin => congrArg σ (zip_self_eq Hin)

theorem InvStoresExceptApp :
  invStoresExcept σ σ' ks →
  invStoresExcept σ σ' (ks ++ ks') := by
  intros Hinv x Hdisj
  apply Hinv
  exact List.DisjointAppRight' Hdisj

theorem InvStoresExceptUpdated :
  invStoresExcept σ σ' ks →
  ks'.length = vs'.length →
  invStoresExcept (updatedStates σ ks' vs') σ' (ks ++ ks') := by
  intros Hinv Hlen
  simp [invStoresExcept] at *
  intros vsInv Hdisj
  refine InvStoresUpdatedStatesDisjLeftMono ?_ ?_ Hlen
  exact List.DisjointAppLeft' Hdisj
  apply Hinv
  exact List.DisjointAppRight' Hdisj

theorem UpdatedStatesInSame :
  k ∈ ks' →
  ks'.length = vs'.length →
  ks'.Nodup →
  updatedStates σ ks' vs' k = updatedStates σ' ks' vs' k := by
  intros Hin Hlen Hnd
  induction ks' generalizing vs' k σ σ' <;>
    simp [updatedStates, updatedStates'] <;> simp_all
  case cons h t ih =>
    cases vs'
    case nil => simp_all
    case cons =>
    simp [updatedStates']
    cases Hin with
    | inl Heq =>
      simp_all
      rw [← updatedStateComm']
      rw [← updatedStateComm']
      simp [updatedState]
      . simp_all
        intros x Hin
        have HH := List.of_mem_zip Hin
        simp_all
      . simp_all
        intros x Hin
        have HH := List.of_mem_zip Hin
        simp_all
    | inr Hin =>
      apply ih <;> simp_all

theorem UpdatedStatesNotinSame :
  σ k = σ' k →
  ¬ k ∈ ks' →
  ks'.length = vs'.length →
  ks'.Nodup →
  updatedStates σ ks' vs' k = updatedStates σ' ks' vs' k := by
  intros Heq Hnin Hlen Hnd
  induction ks' generalizing vs' k σ σ' <;>
    simp [updatedStates, updatedStates'] <;> simp_all
  case cons h t ih =>
    cases vs'
    case nil => simp_all
    case cons =>
    simp [updatedStates']
    rw [← updatedStateComm']
    rw [← updatedStateComm']
    . simp [updatedState]
      split <;> simp_all
      apply ih <;> simp_all
    . simp_all
      intros x Hin
      have HH := List.of_mem_zip Hin
      simp_all
    . simp_all
      intros x Hin
      have HH := List.of_mem_zip Hin
      simp_all

theorem InvStoresExceptUpdatedSame :
  invStoresExcept σ σ' ks →
  ks'.length = vs'.length →
  ks'.Nodup →
  invStoresExcept (updatedStates σ ks' vs') (updatedStates σ' ks' vs') ks := by
  intros Hinv Hlen Hnd
  simp [invStoresExcept] at *
  intros vsInv Hdisj k1 k2 Hin
  have Heq := zip_self_eq Hin
  simp [Heq]
  by_cases Hin : k2 ∈ ks'
  case pos =>
    exact UpdatedStatesInSame Hin Hlen Hnd
  case neg =>
    refine UpdatedStatesNotinSame ?_ Hin Hlen Hnd
    apply Hinv _ Hdisj
    simp_all

theorem InvStoresExceptUpdatedMem :
  invStoresExcept σ σ' ks →
  ks'.length = vs'.length →
  ks'.Subset ks →
  invStoresExcept (updatedStates σ ks' vs') σ' ks := by
  intros Hinv Hlen
  simp [invStoresExcept] at *
  intros Hsub vs Hdisj
  refine InvStoresUpdatedStatesDisjLeftMono ?_ ?_ Hlen
  exact List.Disjoint_Subset_right Hdisj Hsub
  exact Hinv _ Hdisj

theorem InvStoresExceptUpdateStates :
  invStoresExcept σ σ' ks →
  UpdateStates σ ks' vs' σ'' →
  invStoresExcept σ'' σ' (ks ++ ks') := by
  intros Hinv Hup
  have Hup' := UpdateStatesUpdated Hup
  simp [Hup']
  refine InvStoresExceptUpdated Hinv ?_
  exact UpdateStatesLength Hup

theorem InvStoresExceptInitStates :
  invStoresExcept σ σ' ks →
  InitStates σ ks' vs' σ'' →
  invStoresExcept σ'' σ' (ks ++ ks') := by
  intros Hinv Hup
  have Hup' := InitStatesUpdated Hup
  simp [Hup']
  refine InvStoresExceptUpdated Hinv ?_
  exact InitStatesLength Hup

theorem InvStoresExceptHavocVars :
  invStoresExcept σ σ' ks →
  HavocVars σ ks' σ'' →
  invStoresExcept σ'' σ' (ks ++ ks') := by
  intros Hinv Hup
  have Hup' := HavocVarsUpdateStates Hup
  cases Hup' with
  | intro vs' Hups =>
  exact InvStoresExceptUpdateStates Hinv Hups

theorem InvStoresExceptInitVars :
  invStoresExcept σ σ' ks →
  InitVars σ ks' σ'' →
  invStoresExcept σ'' σ' (ks ++ ks') := by
  intros Hinv Hup
  have Hup' := InitVarsInitStates Hup
  cases Hup' with
  | intro vs' Hups =>
  exact InvStoresExceptInitStates Hinv Hups

theorem InvStoresExceptInvStores :
  invStoresExcept σ σ' ks →
  List.Disjoint ks ks' →
  invStores σ σ' ks' := by
  intros Hinv Hdis k1 k2 Hin
  apply Hinv ks'
  exact List.Disjoint.symm Hdis
  assumption

/--
NOTE:
  In order to prove this refinement theorem, we need to reason about the
  assymmetry between the two semantics regarding the temporary variables
  created in the concrete semantics. That is, evaluating the procedure body may
  create new variables in the store, and since the temporary variables are
  discarded at the end of the call, it is possible to show that those created
  variables are irrelevant, and can be approximated by updating the relevant
  variables (that is, lhs ++ modifies)
-/
theorem EvalCallBodyRefinesContract :
  ∀ {π δ σ lhs n args σ' p},
  π n = .some p →
  p.spec.modifies = Imperative.HasVarsTrans.modifiedVarsTrans π p.body →
  EvalCommand π δ σ (CmdExt.call lhs n args) σ' →
  EvalCommandContract π δ σ (CmdExt.call lhs n args) σ' := by
  intros π δ σ lhs n args σ' p pFound modValid H
  cases H with
  | call_sem lkup Heval Hwfval Hwfvars Hwfb Hwf Hwf2 Hup Hhav Hpre Heval2 Hpost Hrd Hup2 =>
    sorry

theorem EvalCommandRefinesContract :
EvalCommand π δ σ c σ' →
EvalCommandContract π δ σ c σ' := by
  intros H
  cases H with
  | cmd_sem H => exact EvalCommandContract.cmd_sem H
  | call_sem _ =>
    apply EvalCallBodyRefinesContract <;> try assumption
    -- need to connect `modifies` with `modifiedVarsTrans`
    sorry
    constructor <;> assumption

/-- NOTE: should follow the same approach as `DetToNondetCorrect` to prove this
  mutually recursive theorem due to meta variable bug -/
theorem EvalStmtsRefinesContract :
  EvalStmts Expression Command (EvalCommand π) δ σ ss σ' →
  EvalStmts Expression Command (EvalCommandContract π) δ σ ss σ' := by
  intros Heval
  cases ss
  case nil =>
    simp [EvalStmtsEmpty Heval]
    constructor
  case cons h t =>
    cases Heval with
    | stmts_some_sem Heval Hevals =>
    constructor
    . sorry
      -- apply EvalStmtRefinesContract
      -- apply Heval
    . apply EvalStmtsRefinesContract
      apply Hevals
  termination_by (Stmts.sizeOf ss)
  decreasing_by
    all_goals simp_all <;> omega

theorem EvalStmtRefinesContract :
  EvalStmt Expression Command (EvalCommand π) δ σ s σ' →
  EvalStmt Expression Command (EvalCommandContract π) δ σ s σ' := by
  intros H
  cases H with
  | cmd_sem Hdef Heval =>
    refine EvalStmt.cmd_sem ?_ Heval
    exact EvalCommandRefinesContract Hdef
  | block_sem Heval =>
    constructor
    constructor
    cases Heval
    apply EvalStmtsRefinesContract <;> assumption
  | ite_true_sem Hdef Hwf Heval =>
    cases Heval
    apply EvalStmt.ite_true_sem <;> try assumption
    constructor
    apply EvalStmtsRefinesContract <;> assumption
  | ite_false_sem Hdef Hwf Heval =>
    cases Heval
    apply EvalStmt.ite_false_sem <;> try assumption
    constructor
    apply EvalStmtsRefinesContract <;> assumption

/-- Currently we cannot prove this theorem,
    since the WellFormedSemanticEval definition does not assert
    a congruence relation for definedness on store
    that is, if f(a) is defined, then a must be defined.
    We work around this by requiring this condition at `EvalExpressions`.
  -/
theorem EvalExpressionIsDefined :
  WellFormedBoogieEvalCong δ →
  WellFormedSemanticEvalVar δ →
  (δ σ e).isSome →
  isDefined σ (HasVarsPure.getVars e) := by
  intros Hwfc Hwfvr Hsome
  intros v Hin
  simp [WellFormedBoogieEvalCong] at Hwfc
  simp [WellFormedSemanticEvalVar] at Hwfvr
  induction e generalizing v <;>
    simp [HasVarsPure.getVars, Lambda.LExpr.LExpr.getVars] at *
<<<<<<< HEAD
  case fvar v' ty' =>
    specialize Hwfvr (Lambda.LExpr.fvar v' ty') v' σ
=======
  case fvar m v' ty' =>
    specialize Hwfvr (Lambda.LExpr.fvar m v' ty') v' σ₀ σ
>>>>>>> fbab27c8
    simp [HasFvar.getFvar] at Hwfvr
    simp_all
  case abs => sorry
  case quant => sorry
  case app => sorry
  case ite => sorry
  case eq => sorry<|MERGE_RESOLUTION|>--- conflicted
+++ resolved
@@ -2103,13 +2103,8 @@
   simp [WellFormedSemanticEvalVar] at Hwfvr
   induction e generalizing v <;>
     simp [HasVarsPure.getVars, Lambda.LExpr.LExpr.getVars] at *
-<<<<<<< HEAD
-  case fvar v' ty' =>
-    specialize Hwfvr (Lambda.LExpr.fvar v' ty') v' σ
-=======
   case fvar m v' ty' =>
-    specialize Hwfvr (Lambda.LExpr.fvar m v' ty') v' σ₀ σ
->>>>>>> fbab27c8
+    specialize Hwfvr (Lambda.LExpr.fvar m v' ty') v' σ
     simp [HasFvar.getFvar] at Hwfvr
     simp_all
   case abs => sorry
