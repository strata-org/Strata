--- conflicted
+++ resolved
@@ -218,13 +218,8 @@
         let ans ←
             IO.toEIO
               (fun e => f!"{e}")
-<<<<<<< HEAD
               (dischargeObligation options
-                (ProofObligation.getVars obligation) smtsolver (obligation.label ++ ".smt2")
-=======
-              (dischargeObligation
                 (ProofObligation.getVars obligation) smtsolver (Imperative.smt2_filename obligation.label)
->>>>>>> 586deb75
                 terms ctx)
         match ans with
         | .ok (result, estate) =>
