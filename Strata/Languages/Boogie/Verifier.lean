/-
  Copyright Strata Contributors

  SPDX-License-Identifier: Apache-2.0 OR MIT
-/

import Strata.Languages.Boogie.DDMTransform.Translate
import Strata.Languages.Boogie.Options
import Strata.Languages.Boogie.CallGraph
import Strata.Languages.Boogie.SMTEncoder
import Strata.DL.Imperative.SMTUtils
import Strata.DL.SMT.CexParser

---------------------------------------------------------------------

namespace Strata.SMT.Encoder

open Strata.SMT.Encoder

-- Derived from Strata.SMT.Encoder.encode.
def encodeBoogie (ctx : Boogie.SMT.Context) (prelude : SolverM Unit) (ts : List Term) :
  SolverM (List String × EncoderState) := do
  Solver.reset
  Solver.setLogic "ALL"
  prelude
  let _ ← ctx.sorts.mapM (fun s => Solver.declareSort s.name s.arity)
  let (_ufs, estate) ← ctx.ufs.mapM (fun uf => encodeUF uf) |>.run EncoderState.init
  let (_ifs, estate) ← ctx.ifs.mapM (fun fn => encodeFunction fn.uf fn.body) |>.run estate
  let (_axms, estate) ← ctx.axms.mapM (fun ax => encodeTerm False ax) |>.run estate
  for id in _axms do
    Solver.assert id
  let (ids, estate) ← ts.mapM (encodeTerm False) |>.run estate
  for id in ids do
    Solver.assert id
  let ids := (estate.terms.filter (fun t _ => t.isVar)).values
  return (ids, estate)

end Strata.SMT.Encoder

---------------------------------------------------------------------

namespace Boogie
open Std (ToFormat Format format)
open Lambda Strata.SMT

-- (TODO) Use DL.Imperative.SMTUtils.

abbrev CounterEx := Map (IdentT Visibility) String

def CounterEx.format (cex : CounterEx) : Format :=
  match cex with
  | [] => ""
  | [((k, _), v)] => f!"({k}, {v})"
  | ((k, _), v) :: rest =>
    (f!"({k}, {v}) ") ++ CounterEx.format rest

instance : ToFormat CounterEx where
  format := CounterEx.format

/--
Find the Id for the SMT encoding of `x`.
-/
def getSMTId (x : (IdentT Visibility)) (ctx : SMT.Context) (E : EncoderState) : Except Format String := do
    match x with
    | (var, none) => .error f!"Expected variable {var} to be annotated with a type!"
    | (var, some ty) => do
      let (ty', _) ← LMonoTy.toSMTType ty ctx
      let key := Term.var (TermVar.mk false var.name ty')
      .ok E.terms[key]!

def getModel (m : String) : Except Format (List Strata.SMT.CExParser.KeyValue) := do
  let cex ← Strata.SMT.CExParser.parseCEx m
  return cex.pairs

def processModel
  (vars : List (IdentT Visibility)) (cexs : List Strata.SMT.CExParser.KeyValue)
  (ctx : SMT.Context) (E : EncoderState) :
  Except Format CounterEx := do
  match vars with
  | [] => return []
  | var :: vrest =>
    let id ← getSMTId var ctx E
    let value ← findCExValue id cexs
    let pair := (var, value)
    let rest ← processModel vrest cexs ctx E
    .ok (pair :: rest)
  where findCExValue id cexs : Except Format String :=
    match cexs.find? (fun p => p.key == id) with
    | none => .error f!"Cannot find model for id: {id}"
    | some p => .ok p.value

inductive Result where
  -- Also see Strata.SMT.Decision.
  | sat (cex : CounterEx)
  | unsat
  | unknown
  | err (msg : String)
deriving DecidableEq, Repr

instance : ToFormat Result where
  format r := match r with
    | .sat cex  => f!"failed\nCEx: {cex}"
    | .unsat => f!"verified"
    | .unknown => f!"unknown"
    | .err msg => f!"err {msg}"

def VC_folder_name: String := "vcs"

def runSolver (solver : String) (args : Array String) : IO String := do
  let output ← IO.Process.output {
    cmd := solver
    args := args
  }
  -- dbg_trace f!"runSolver: exitcode: {repr output.exitCode}\n\
  --                         stderr: {repr output.stderr}\n\
  --                         stdout: {repr output.stdout}"
  return output.stdout

def solverResult (vars : List (IdentT Visibility)) (ans : String) (ctx : SMT.Context) (E : EncoderState) :
  Except Format Result := do
  let pos := (ans.find (fun c => c == '\n')).byteIdx
  let verdict := (ans.take pos).trim
  let rest := ans.drop pos
  match verdict with
  | "sat"     =>
    let rawModel ← getModel rest
    let model ← processModel vars rawModel ctx E
    .ok (.sat model)
  | "unsat"   =>  .ok .unsat
  | "unknown" =>  .ok .unknown
  | other     =>  .error other

structure VCResult where
  obligation : Imperative.ProofObligation Expression
  result : Result := .unknown
  estate : EncoderState := EncoderState.init

instance : ToFormat VCResult where
  format r := f!"Obligation: {r.obligation.label}\n\
                 Result: {r.result}"
                --  EState : {repr r.estate.terms}

abbrev VCResults := Array VCResult

def VCResults.format (rs : VCResults) : Format :=
  let rsf := rs.map (fun r => f!"{Format.line}{r}")
  Format.joinSep rsf.toList Format.line

instance : ToFormat VCResults where
  format := VCResults.format

instance : ToString VCResults where
  toString rs := toString (VCResults.format rs)

def getSolverPrelude : String → SolverM Unit
| "z3" => do
  -- These options are set by the standard Boogie implementation and are
  -- generally good for the Boogie dialect, too, though we may want to
  -- have more fine-grained criteria for when to use them.
  Solver.setOption "smt.mbqi" "false"
  Solver.setOption "auto_config" "false"
| "cvc5" => return ()
| _ => return ()

def getSolverFlags (options : Options) (solver : String) : Array String :=
  let produceModels :=
    match solver with
    | "cvc5" => #["--produce-models"]
    -- No need to specify -model for Z3 because we already have `get-value`
    -- in the generated SMT file.
    | _ => #[]
  let setTimeout :=
    match solver with
    | "cvc5" => #[s!"--tlimit={options.solverTimeout*1000}"]
    | "z3" => #[s!"-t:{options.solverTimeout*1000}"]
    | _ => #[]
  produceModels ++ setTimeout

def dischargeObligation
  (options : Options)
  (vars : List (IdentT Visibility)) (smtsolver filename : String)
  (terms : List Term) (ctx : SMT.Context)
  : IO (Except Format (Result × EncoderState)) := do
  if !(← System.FilePath.isDir VC_folder_name) then
    let _ ← IO.FS.createDir VC_folder_name
  let filename := s!"{VC_folder_name}/{filename}"
  let handle ← IO.FS.Handle.mk filename IO.FS.Mode.write
  let solver ← Solver.fileWriter handle
  let prelude := getSolverPrelude smtsolver
  let (ids, estate) ← Strata.SMT.Encoder.encodeBoogie ctx prelude terms solver
  let _ ← solver.checkSat ids -- Will return unknown for Solver.fileWriter
  if options.verbose then IO.println s!"Wrote problem to {filename}."
  let flags := getSolverFlags options smtsolver
  let solver_out ← runSolver smtsolver (#[filename] ++ flags)
  match solverResult vars solver_out ctx estate with
  | .error e => return .error e
  | .ok result => return .ok (result, estate)

def verifySingleEnv (smtsolver : String) (pE : Program × Env) (options : Options) :
    EIO Format VCResults := do
  let (p, E) := pE
  match E.error with
  | some err =>
    .error s!"[Strata.Boogie] Error during evaluation!\n\
              {format err}\n\n\
              Evaluated program: {p}\n\n"
  | _ =>
    let mut results := (#[] : VCResults)
    for obligation in E.deferred do
      -- We don't need the SMT solver if PE (partial evaluation) is enough to
      -- reduce the consequent to true.
      if obligation.obligation.isTrue then
        results := results.push { obligation, result := .unsat }
        continue
      -- If PE determines that the consequent is false and the path conditions
      -- are empty, then we can immediate report a verification failure. Note
      -- that we go to the SMT solver if the path conditions aren't empty --
      -- after all, the path conditions could imply false, which the PE isn't
      -- capable enough to infer.
      if obligation.obligation.isFalse && obligation.assumptions.isEmpty then
        let prog := f!"\n\nEvaluated program:\n{p}"
        dbg_trace f!"\n\nObligation {obligation.label}: failed!\
                     \n\nResult obtained during partial evaluation.\
                     {if options.verbose then prog else ""}"
        results := results.push { obligation, result := .sat .empty }
        if options.stopOnFirstError then break
<<<<<<< HEAD
      -- Now we truly rely on the SMT backend. But first, we attempt to prune
      -- the path conditions by excluding all irrelevant axioms w.r.t. the
      -- consequent to reduce the size of the proof obligation.
      let cg := Program.toFunctionCG p
      let fns := obligation.obligation.getOps.map BoogieIdent.toPretty
      let relevant_fns := CallGraph.getAllCalleesClosure cg fns
      let irrelevant_axs := Program.getIrrelevantAxioms p relevant_fns
      let new_assumptions := Imperative.PathConditions.removeByNames obligation.assumptions irrelevant_axs
      -- dbg_trace f!"Obligation: {obligation.label}"
      -- dbg_trace f!"Irrelevant axioms: {irrelevant_axs}"
      -- dbg_trace f!"Relevant functions: {relevant_fns}"
      -- dbg_trace f!"Old assumptions: {obligation.assumptions.map (fun a => a.keys)}"
      -- dbg_trace f!"New assumptions: {new_assumptions.map (fun a => a.keys)}"
      let obligation := { obligation with assumptions := new_assumptions }
=======
      let obligation :=
      if options.removeIrrelevantAxioms then
        -- We attempt to prune the path conditions by excluding all irrelevant
        -- axioms w.r.t. the consequent to reduce the size of the proof
        -- obligation.
        let cg := Program.toFunctionCG p
        let fns := obligation.obligation.getOps.map BoogieIdent.toPretty
        let relevant_fns := (fns ++ (CallGraph.getAllCalleesClosure cg fns)).dedup
        let irrelevant_axs := Program.getIrrelevantAxioms p relevant_fns
        let new_assumptions := Imperative.PathConditions.removeByNames obligation.assumptions irrelevant_axs
        { obligation with assumptions := new_assumptions }
      else
        obligation
      -- At this point, we solely rely on the SMT backend.
>>>>>>> 32dede6f
      let maybeTerms := ProofObligation.toSMTTerms E obligation
      match maybeTerms with
      | .error err =>
        let msg := s!"[Error] SMT Encoding error for obligation {format obligation.label}: \n\
                     {err}\n\n\
                     Evaluated program: {p}\n\n"
        let _ ← dbg_trace msg
        results := results.push { obligation, result := .err msg }
        if options.stopOnFirstError then break
      | .ok (terms, ctx) =>
        -- let ufids := (ctx.ufs.map (fun f => f.id))
        -- let ufs := f!"Uninterpreted Functions:{Format.line}\
        --              {Std.Format.joinSep ufids.toList Std.Format.line}\
        --              {Format.line}"
        -- let ifids := ctx.ifs.map (fun f => f.uf.id)
        -- let ifs := f!"Interpreted Functions:{Format.line}\
        --            {Std.Format.joinSep ifids.toList Std.Format.line}\
        --            {Format.line}"
        -- if !(ufids.isEmpty && ifids.isEmpty) then dbg_trace f!"{ufs}{ifs}"
        -- let rand_suffix ← IO.rand 0 0xFFFFFFFF
        let ans ←
            IO.toEIO
              (fun e => f!"{e}")
              (dischargeObligation options
                (ProofObligation.getVars obligation) smtsolver
                  (Imperative.smt2_filename obligation.label)
                terms ctx)
        match ans with
        | .ok (result, estate) =>
           results := results.push { obligation, result, estate }
           if result ≠ .unsat then
            let prog := f!"\n\nEvaluated program:\n{p}"
            dbg_trace f!"\n\nObligation {obligation.label}: could not be proved!\
                         \n\nResult: {result}\
                         {if options.verbose then prog else ""}"
           if options.stopOnFirstError then break
        | .error e =>
           results := results.push { obligation, result := .err (toString e) }
           let prog := f!"\n\nEvaluated program:\n{p}"
           dbg_trace f!"\n\nObligation {obligation.label}: solver error!\
                        \n\nError: {e}\
                        {if options.verbose then prog else ""}"
           if options.stopOnFirstError then break
    return results

def verify (smtsolver : String) (program : Program) (options : Options := Options.default) : EIO Format VCResults := do
  match Boogie.typeCheckAndPartialEval options program with
  | .error err =>
    .error f!"[Strata.Boogie] Type checking error: {format err}"
  | .ok pEs =>
    let VCss ← if options.checkOnly then
                 pure []
               else
                 (List.mapM (fun pE => verifySingleEnv smtsolver pE options) pEs)
    .ok VCss.toArray.flatten

end Boogie

---------------------------------------------------------------------

namespace Strata

def Boogie.getProgram (p : Strata.Program) : Boogie.Program × Array String :=
  TransM.run (translateProgram p)

def typeCheck (env : Program) (options : Options := Options.default) :
  Except Std.Format Boogie.Program := do
  let (program, errors) := Boogie.getProgram env
  if errors.isEmpty then
    -- dbg_trace f!"AST: {program}"
    Boogie.typeCheck options program
  else
    .error s!"DDM Transform Error: {repr errors}"

def verify (smtsolver : String) (env : Program)
    (options : Options := Options.default) : IO Boogie.VCResults := do
  let (program, errors) := Boogie.getProgram env
  if errors.isEmpty then
    -- dbg_trace f!"AST: {program}"
    EIO.toIO (fun f => IO.Error.userError (toString f))
                (Boogie.verify smtsolver program options)
  else
    panic! s!"DDM Transform Error: {repr errors}"

end Strata

---------------------------------------------------------------------<|MERGE_RESOLUTION|>--- conflicted
+++ resolved
@@ -224,22 +224,6 @@
                      {if options.verbose then prog else ""}"
         results := results.push { obligation, result := .sat .empty }
         if options.stopOnFirstError then break
-<<<<<<< HEAD
-      -- Now we truly rely on the SMT backend. But first, we attempt to prune
-      -- the path conditions by excluding all irrelevant axioms w.r.t. the
-      -- consequent to reduce the size of the proof obligation.
-      let cg := Program.toFunctionCG p
-      let fns := obligation.obligation.getOps.map BoogieIdent.toPretty
-      let relevant_fns := CallGraph.getAllCalleesClosure cg fns
-      let irrelevant_axs := Program.getIrrelevantAxioms p relevant_fns
-      let new_assumptions := Imperative.PathConditions.removeByNames obligation.assumptions irrelevant_axs
-      -- dbg_trace f!"Obligation: {obligation.label}"
-      -- dbg_trace f!"Irrelevant axioms: {irrelevant_axs}"
-      -- dbg_trace f!"Relevant functions: {relevant_fns}"
-      -- dbg_trace f!"Old assumptions: {obligation.assumptions.map (fun a => a.keys)}"
-      -- dbg_trace f!"New assumptions: {new_assumptions.map (fun a => a.keys)}"
-      let obligation := { obligation with assumptions := new_assumptions }
-=======
       let obligation :=
       if options.removeIrrelevantAxioms then
         -- We attempt to prune the path conditions by excluding all irrelevant
@@ -254,7 +238,6 @@
       else
         obligation
       -- At this point, we solely rely on the SMT backend.
->>>>>>> 32dede6f
       let maybeTerms := ProofObligation.toSMTTerms E obligation
       match maybeTerms with
       | .error err =>
