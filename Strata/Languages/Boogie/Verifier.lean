/-
  Copyright Strata Contributors

  SPDX-License-Identifier: Apache-2.0 OR MIT
-/

import Strata.Languages.Boogie.DDMTransform.Translate
import Strata.Languages.Boogie.Options
import Strata.Languages.Boogie.CallGraph
import Strata.Languages.Boogie.SMTEncoder
import Strata.DL.Imperative.MetaData
import Strata.DL.Imperative.SMTUtils
import Strata.DL.SMT.CexParser

---------------------------------------------------------------------

namespace Strata.SMT.Encoder

open Strata.SMT.Encoder

-- Derived from Strata.SMT.Encoder.encode.
def encodeBoogie (ctx : Boogie.SMT.Context) (prelude : SolverM Unit) (ts : List Term) :
  SolverM (List String × EncoderState) := do
  Solver.reset
  Solver.setLogic "ALL"
  prelude
  let _ ← ctx.sorts.mapM (fun s => Solver.declareSort s.name s.arity)
  let (_ufs, estate) ← ctx.ufs.mapM (fun uf => encodeUF uf) |>.run EncoderState.init
  let (_ifs, estate) ← ctx.ifs.mapM (fun fn => encodeFunction fn.uf fn.body) |>.run estate
  let (_axms, estate) ← ctx.axms.mapM (fun ax => encodeTerm False ax) |>.run estate
  for id in _axms do
    Solver.assert id
  let (ids, estate) ← ts.mapM (encodeTerm False) |>.run estate
  for id in ids do
    Solver.assert id
  let ids := estate.ufs.values
  return (ids, estate)

end Strata.SMT.Encoder

---------------------------------------------------------------------

namespace Boogie
open Std (ToFormat Format format)
open Lambda Strata.SMT

-- (TODO) Use DL.Imperative.SMTUtils.

abbrev CounterEx := Map (IdentT Visibility) String

def CounterEx.format (cex : CounterEx) : Format :=
  match cex with
  | [] => ""
  | [((k, _), v)] => f!"({k}, {v})"
  | ((k, _), v) :: rest =>
    (f!"({k}, {v}) ") ++ CounterEx.format rest

instance : ToFormat CounterEx where
  format := CounterEx.format

/--
Find the Id for the SMT encoding of `x`.
-/
def getSMTId (x : (IdentT Visibility)) (ctx : SMT.Context) (E : EncoderState) : Except Format String := do
    match x with
    | (var, none) => .error f!"Expected variable {var} to be annotated with a type!"
    | (var, some ty) => do
      let (ty', _) ← LMonoTy.toSMTType ty ctx
      let key : Strata.SMT.UF := { id := var.name, args := [], out := ty' }
      .ok (E.ufs[key]!)

def getModel (m : String) : Except Format (List Strata.SMT.CExParser.KeyValue) := do
  let cex ← Strata.SMT.CExParser.parseCEx m
  return cex.pairs

def processModel
  (vars : List (IdentT Visibility)) (cexs : List Strata.SMT.CExParser.KeyValue)
  (ctx : SMT.Context) (E : EncoderState) :
  Except Format CounterEx := do
  match vars with
  | [] => return []
  | var :: vrest =>
    let id ← getSMTId var ctx E
    let value ← findCExValue id cexs
    let pair := (var, value)
    let rest ← processModel vrest cexs ctx E
    .ok (pair :: rest)
  where findCExValue id cexs : Except Format String :=
    match cexs.find? (fun p => p.key == id) with
    | none => .error f!"Cannot find model for id: {id}"
    | some p => .ok p.value

inductive Result where
  -- Also see Strata.SMT.Decision.
  | sat (cex : CounterEx)
  | unsat
  | unknown
  | err (msg : String)
deriving DecidableEq, Repr

instance : ToFormat Result where
  format r := match r with
    | .sat cex  => f!"failed\nCEx: {cex}"
    | .unsat => f!"verified"
    | .unknown => f!"unknown"
    | .err msg => f!"err {msg}"

def VC_folder_name: String := "vcs"

def runSolver (solver : String) (args : Array String) : IO String := do
  let output ← IO.Process.output {
    cmd := solver
    args := args
  }
  -- dbg_trace f!"runSolver: exitcode: {repr output.exitCode}\n\
  --                         stderr: {repr output.stderr}\n\
  --                         stdout: {repr output.stdout}"
  return output.stdout

def solverResult (vars : List (IdentT Visibility)) (ans : String) (ctx : SMT.Context) (E : EncoderState) :
  Except Format Result := do
  let pos := (ans.find (fun c => c == '\n')).byteIdx
  let verdict := (ans.take pos).trim
  let rest := ans.drop pos
  match verdict with
  | "sat"     =>
    let rawModel ← getModel rest
    let model ← processModel vars rawModel ctx E
    .ok (.sat model)
  | "unsat"   =>  .ok .unsat
  | "unknown" =>  .ok .unknown
  | other     =>  .error other

open Imperative

def formatPositionMetaData [BEq P.Ident] [ToFormat P.Expr] (md : MetaData P): Option Format := do
  let file ← md.findElem MetaData.fileLabel
  let line ← md.findElem MetaData.startLineLabel
  let col ← md.findElem MetaData.startColumnLabel
  let baseName := match file.value with
                  | .msg m => (m.split (λ c => c == '/')).getLast!
                  | _ => "<no file>"
  f!"{baseName}({line.value}, {col.value})"

structure VCResult where
  obligation : Imperative.ProofObligation Expression
  result : Result := .unknown
  estate : EncoderState := EncoderState.init

instance : ToFormat VCResult where
  format r := f!"Obligation: {r.obligation.label}\n\
                 Result: {r.result}"
                --  EState : {repr r.estate.terms}

abbrev VCResults := Array VCResult

def VCResults.format (rs : VCResults) : Format :=
  let rsf := rs.map (fun r => f!"{Format.line}{r}")
  Format.joinSep rsf.toList Format.line

instance : ToFormat VCResults where
  format := VCResults.format

instance : ToString VCResults where
  toString rs := toString (VCResults.format rs)

def getSolverPrelude : String → SolverM Unit
| "z3" => do
  -- These options are set by the standard Boogie implementation and are
  -- generally good for the Boogie dialect, too, though we may want to
  -- have more fine-grained criteria for when to use them.
  Solver.setOption "smt.mbqi" "false"
  Solver.setOption "auto_config" "false"
| "cvc5" => return ()
| _ => return ()

def getSolverFlags (options : Options) (solver : String) : Array String :=
  let produceModels :=
    match solver with
    | "cvc5" => #["--produce-models"]
    -- No need to specify -model for Z3 because we already have `get-value`
    -- in the generated SMT file.
    | _ => #[]
  let setTimeout :=
    match solver with
    | "cvc5" => #[s!"--tlimit={options.solverTimeout*1000}"]
    | "z3" => #[s!"-t:{options.solverTimeout*1000}"]
    | _ => #[]
  produceModels ++ setTimeout

def dischargeObligation
  (options : Options)
  (vars : List (IdentT Visibility)) (smtsolver filename : String)
  (terms : List Term) (ctx : SMT.Context)
  : IO (Except Format (Result × EncoderState)) := do
  if !(← System.FilePath.isDir VC_folder_name) then
    let _ ← IO.FS.createDir VC_folder_name
  let filename := s!"{VC_folder_name}/{filename}"
  let handle ← IO.FS.Handle.mk filename IO.FS.Mode.write
  let solver ← Solver.fileWriter handle
  let prelude := getSolverPrelude smtsolver
  let (ids, estate) ← Strata.SMT.Encoder.encodeBoogie ctx prelude terms solver
  let _ ← solver.checkSat ids -- Will return unknown for Solver.fileWriter
  if options.verbose then IO.println s!"Wrote problem to {filename}."
  let flags := getSolverFlags options smtsolver
  let solver_out ← runSolver smtsolver (#[filename] ++ flags)
  match solverResult vars solver_out ctx estate with
  | .error e => return .error e
  | .ok result => return .ok (result, estate)

def verifySingleEnv (smtsolver : String) (pE : Program × Env) (options : Options) :
    EIO Format VCResults := do
  let (p, E) := pE
  match E.error with
  | some err =>
    .error s!"[Strata.Boogie] Error during evaluation!\n\
              {format err}\n\n\
              Evaluated program: {p}\n\n"
  | _ =>
    let mut results := (#[] : VCResults)
    for obligation in E.deferred do
      -- We don't need the SMT solver if PE (partial evaluation) is enough to
      -- reduce the consequent to true.
      if obligation.obligation.isTrue then
        results := results.push { obligation, result := .unsat }
        continue
      -- If PE determines that the consequent is false and the path conditions
      -- are empty, then we can immediate report a verification failure. Note
      -- that we go to the SMT solver if the path conditions aren't empty --
      -- after all, the path conditions could imply false, which the PE isn't
      -- capable enough to infer.
      if obligation.obligation.isFalse && obligation.assumptions.isEmpty then
        let prog := f!"\n\nEvaluated program:\n{p}"
        dbg_trace f!"\n\nObligation {obligation.label}: failed!\
                     \n\nResult obtained during partial evaluation.\
                     {if options.verbose then prog else ""}"
        results := results.push { obligation, result := .sat .empty }
        if options.stopOnFirstError then break
      let obligation :=
      if options.removeIrrelevantAxioms then
        -- We attempt to prune the path conditions by excluding all irrelevant
        -- axioms w.r.t. the consequent to reduce the size of the proof
        -- obligation.
        let cg := Program.toFunctionCG p
        let fns := obligation.obligation.getOps.map BoogieIdent.toPretty
        let relevant_fns := (fns ++ (CallGraph.getAllCalleesClosure cg fns)).dedup
        let irrelevant_axs := Program.getIrrelevantAxioms p relevant_fns
        let new_assumptions := Imperative.PathConditions.removeByNames obligation.assumptions irrelevant_axs
        { obligation with assumptions := new_assumptions }
      else
        obligation
      -- At this point, we solely rely on the SMT backend.
      let maybeTerms := ProofObligation.toSMTTerms E obligation
      match maybeTerms with
      | .error err =>
        let msg := s!"[Error] SMT Encoding error for obligation {format obligation.label}: \n\
                     {err}\n\n\
                     Evaluated program: {p}\n\n"
        let _ ← dbg_trace msg
        results := results.push { obligation, result := .err msg }
        if options.stopOnFirstError then break
      | .ok (terms, ctx) =>
        -- let ufids := (ctx.ufs.map (fun f => f.id))
        -- let ufs := f!"Uninterpreted Functions:{Format.line}\
        --              {Std.Format.joinSep ufids.toList Std.Format.line}\
        --              {Format.line}"
        -- let ifids := ctx.ifs.map (fun f => f.uf.id)
        -- let ifs := f!"Interpreted Functions:{Format.line}\
        --            {Std.Format.joinSep ifids.toList Std.Format.line}\
        --            {Format.line}"
        -- if !(ufids.isEmpty && ifids.isEmpty) then dbg_trace f!"{ufs}{ifs}"
        -- let rand_suffix ← IO.rand 0 0xFFFFFFFF
        let ans ←
            IO.toEIO
              (fun e => f!"{e}")
              (dischargeObligation options
                (ProofObligation.getVars obligation) smtsolver
                  (Imperative.smt2_filename obligation.label)
                terms ctx)
        match ans with
        | .ok (result, estate) =>
           results := results.push { obligation, result, estate }
           if result ≠ .unsat then
            let prog := f!"\n\nEvaluated program:\n{p}"
            dbg_trace f!"\n\nObligation {obligation.label}: could not be proved!\
                         \n\nResult: {result}\
                         {if options.verbose then prog else ""}"
           if options.stopOnFirstError then break
        | .error e =>
           results := results.push { obligation, result := .err (toString e) }
           let prog := f!"\n\nEvaluated program:\n{p}"
           dbg_trace f!"\n\nObligation {obligation.label}: solver error!\
                        \n\nError: {e}\
                        {if options.verbose then prog else ""}"
           if options.stopOnFirstError then break
    return results

def verify (smtsolver : String) (program : Program) (options : Options := Options.default) : EIO Format VCResults := do
  match Boogie.typeCheckAndPartialEval options program with
  | .error err =>
    .error f!"[Strata.Boogie] Type checking error: {format err}"
  | .ok pEs =>
    let VCss ← if options.checkOnly then
                 pure []
               else
                 (List.mapM (fun pE => verifySingleEnv smtsolver pE options) pEs)
    .ok VCss.toArray.flatten

end Boogie

---------------------------------------------------------------------

namespace Strata

<<<<<<< HEAD
open Lean.Parser

def typeCheck (ictx : InputContext) (env : Program) (options : Options := Options.default) :
  Except Std.Format Boogie.Program := do
  let (program, errors) := TransM.run ictx (translateProgram env)
=======
def Boogie.getProgram (p : Strata.Program) : Boogie.Program × Array String :=
  TransM.run (translateProgram p)

def typeCheck (env : Program) (options : Options := Options.default) :
  Except Std.Format Boogie.Program := do
  let (program, errors) := Boogie.getProgram env
>>>>>>> e3a0f67c
  if errors.isEmpty then
    -- dbg_trace f!"AST: {program}"
    Boogie.typeCheck options program
  else
    .error s!"DDM Transform Error: {repr errors}"

<<<<<<< HEAD
def Boogie.getProgram (ictx : InputContext) (p : Strata.Program) : Boogie.Program × Array String :=
  TransM.run ictx (translateProgram p)

def verify (smtsolver : String) (ictx : InputContext) (env : Program)
=======
def verify (smtsolver : String) (env : Program)
>>>>>>> e3a0f67c
    (options : Options := Options.default) : IO Boogie.VCResults := do
  let (program, errors) := Boogie.getProgram ictx env
  if errors.isEmpty then
    -- dbg_trace f!"AST: {program}"
    EIO.toIO (fun f => IO.Error.userError (toString f))
                (Boogie.verify smtsolver program options)
  else
    panic! s!"DDM Transform Error: {repr errors}"

end Strata

---------------------------------------------------------------------<|MERGE_RESOLUTION|>--- conflicted
+++ resolved
@@ -312,34 +312,21 @@
 
 namespace Strata
 
-<<<<<<< HEAD
 open Lean.Parser
 
 def typeCheck (ictx : InputContext) (env : Program) (options : Options := Options.default) :
   Except Std.Format Boogie.Program := do
   let (program, errors) := TransM.run ictx (translateProgram env)
-=======
-def Boogie.getProgram (p : Strata.Program) : Boogie.Program × Array String :=
-  TransM.run (translateProgram p)
-
-def typeCheck (env : Program) (options : Options := Options.default) :
-  Except Std.Format Boogie.Program := do
-  let (program, errors) := Boogie.getProgram env
->>>>>>> e3a0f67c
   if errors.isEmpty then
     -- dbg_trace f!"AST: {program}"
     Boogie.typeCheck options program
   else
     .error s!"DDM Transform Error: {repr errors}"
 
-<<<<<<< HEAD
 def Boogie.getProgram (ictx : InputContext) (p : Strata.Program) : Boogie.Program × Array String :=
   TransM.run ictx (translateProgram p)
 
 def verify (smtsolver : String) (ictx : InputContext) (env : Program)
-=======
-def verify (smtsolver : String) (env : Program)
->>>>>>> e3a0f67c
     (options : Options := Options.default) : IO Boogie.VCResults := do
   let (program, errors) := Boogie.getProgram ictx env
   if errors.isEmpty then
