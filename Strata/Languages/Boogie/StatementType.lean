/-
  Copyright Strata Contributors

  SPDX-License-Identifier: Apache-2.0 OR MIT
-/



import Strata.Languages.Boogie.Statement
import Strata.Languages.Boogie.CmdType
import Strata.Languages.Boogie.Program
import Strata.Languages.Boogie.OldExpressions
import Strata.DL.Imperative.CmdType

namespace Boogie
namespace Statement

open Lambda Imperative
open Std (ToFormat Format format)
---------------------------------------------------------------------

/--
Type checker for Boogie commands.

Note that this function needs the entire program to type-check `call`
commands by looking up the corresponding procedure's information.
-/
def typeCheckCmd (T : (TEnv BoogieIdent)) (P : Program) (c : Command) :
  Except Format (Command × (TEnv BoogieIdent)) := do
  match c with
  | .cmd c =>
    let (c, T) ← Imperative.Cmd.typeCheck T c
    .ok (.cmd c, T)
  | .call lhs pname args md =>
     match Program.Procedure.find? P pname with
     | none => .error f!"[{c}]: Procedure {pname} not found!"
     | some proc =>
       if lhs.any (fun l => (T.context.types.find? l).isNone) then
         .error f!"[{c}]: All the return variables {lhs} must exist in the context!"
       else if lhs.length != proc.header.outputs.length then
         .error f!"[{c}]: Arity mismatch in this call's return values!\
                   Here is the expected signature: {proc.header.inputs}"
       else if args.length != proc.header.inputs.length then
         .error f!"[{c}]: Arity mismatch in this call's arguments!\
                   Here is the expected signature: {proc.header.inputs}"
       else do
         -- Get the types of lhs variables and unify with the procedures'
         -- return types.
         let lhsinsts ← Lambda.Identifier.instantiateAndSubsts lhs T
         match lhsinsts with
         | none => .error f!"Implementation error. \
                             Types of {lhs} should have been known."
         | some (lhs_tys, T) =>
           let _ ← T.freeVarChecks args
           let (ret_sig, T) ← LMonoTySignature.instantiate T proc.header.typeArgs proc.header.outputs
           let ret_mtys := LMonoTys.subst T.state.substInfo.subst ret_sig.values
           let ret_lhs_constraints := lhs_tys.zip ret_mtys
           -- Infer the types of the actuals and unify with the types of the
           -- procedure's formals.
           let (argsa, T) ← Lambda.LExprT.fromLExprs T args
           let args_tys := argsa.map LExprT.toLMonoTy
           let args' := argsa.map $ LExprT.toLExpr
           let (inp_sig, T) ← LMonoTySignature.instantiate T proc.header.typeArgs proc.header.inputs
           let inp_mtys := LMonoTys.subst T.state.substInfo.subst inp_sig.values
           let lhs_inp_constraints := (args_tys.zip inp_mtys)
           let S ← Constraints.unify (lhs_inp_constraints ++ ret_lhs_constraints) T.state.substInfo
           let T := T.updateSubst S
           let s' := .call lhs pname args' md
           .ok (s', T)


def typeCheckAux (T : (TEnv BoogieIdent)) (P : Program) (op : Option Procedure) (ss : List Statement) :
  Except Format (List Statement × (TEnv BoogieIdent)) :=
<<<<<<< HEAD
  match ss with
  | [] => .ok (ss, T)
  | s :: srest => do
    let (s', T) ←
      match s with
      | .cmd cmd => do
        let (c', T) ← typeCheckCmd T P cmd
        .ok (.cmd c', T)

      | .block label blk md => do
        let T := T.pushEmptyContext
        let (ss', T) ← typeCheckAux T P op blk.ss
        let s' := .block label ⟨ss'⟩ md
        .ok (s', T.popContext)

      | .ite cond thenb elseb md => do
        let _ ← T.freeVarCheck cond f!"[{s}]"
        let (conda, T) ← LExprT.fromLExpr T cond
        let condty := conda.toLMonoTy
        match condty with
        | .tcons "bool" [] =>
          let (tb, T) ← typeCheckAux T P op [(.block "$$_then" thenb #[])]
          let (eb, T) ← typeCheckAux T P op [(.block "$$_else" elseb #[])]
          let s' := .ite conda.toLExpr ⟨tb⟩ ⟨eb⟩ md
          .ok (s', T)
        | _ => .error f!"[{s}]: If's condition {cond} is not of type `bool`!"

      | .loop guard measure invariant body md => do
        let _ ← T.freeVarCheck guard f!"[{s}]"
        let (conda, T) ← LExprT.fromLExpr T guard
        let condty := conda.toLMonoTy
        let (mt, T) ← match measure with
        | .some m => do
          let _ ← T.freeVarCheck m f!"[{s}]"
          let (ma, T) ← LExprT.fromLExpr T m
          .ok (some ma, T)
        | _ => .ok (none, T)
        let (it, T) ← match invariant with
        | .some i => do
          let _ ← T.freeVarCheck i f!"[{s}]"
          let (ia, T) ← LExprT.fromLExpr T i
          .ok (some ia, T)
        | _ => .ok (none, T)
        let mty := mt.map LExprT.toLMonoTy
        let ity := it.map LExprT.toLMonoTy
        match (condty, mty, ity) with
        | (.tcons "bool" [], none, none)
        | (.tcons "bool" [], some (.tcons "int" []), none)
        | (.tcons "bool" [], none, some (.tcons "bool" []))
        | (.tcons "bool" [], some (.tcons "int" []), some (.tcons "bool" [])) =>
          let (tb, T) ← typeCheckAux T P op [(.block "$$_loop_body" body #[])]
          let s' := .loop conda.toLExpr (mt.map LExprT.toLExpr) (it.map LExprT.toLExpr) ⟨tb⟩ md
          .ok (s', T)
        | _ =>
=======
  go T ss []
where
  go (T : TEnv BoogieIdent) (ss : List Statement) (acc : List Statement) :
    Except Format (List Statement × (TEnv BoogieIdent)) :=
    match ss with
    | [] => .ok (acc.reverse, T)
    | s :: srest => do
      let (s', T) ←
        match s with
        | .cmd cmd => do
          let (c', T) ← typeCheckCmd T P cmd
          .ok (.cmd c', T)

        | .block label blk md => do
          let T := T.pushEmptyContext
          let (ss', T) ← go T blk.ss []
          let s' := .block label ⟨ss'⟩ md
          .ok (s', T.popContext)

        | .ite cond thenb elseb md => do
          let _ ← T.freeVarCheck cond f!"[{s}]"
          let (conda, T) ← LExprT.fromLExpr T cond
          let condty := conda.toLMonoTy
>>>>>>> f6cd8f8b
          match condty with
          | .tcons "bool" [] =>
            let (tb, T) ← go T [(.block "$$_then" thenb #[])] []
            let (eb, T) ← go T [(.block "$$_else" elseb #[])] []
            let s' := .ite conda.toLExpr ⟨tb⟩ ⟨eb⟩ md
            .ok (s', T)
          | _ => .error f!"[{s}]: If's condition {cond} is not of type `bool`!"

        | .loop guard measure invariant body md => do
          let _ ← T.freeVarCheck guard f!"[{s}]"
          let (conda, T) ← LExprT.fromLExpr T guard
          let condty := conda.toLMonoTy
          let (mty, T) ← match measure with
          | .some m => do
            let _ ← T.freeVarCheck m f!"[{s}]"
            let (ma, T) ← LExprT.fromLExpr T m
            .ok ((some ma.toLMonoTy), T)
          | _ => .ok (none, T)
          let (ity, T) ← match invariant with
          | .some i => do
            let _ ← T.freeVarCheck i f!"[{s}]"
            let (ia, T) ← LExprT.fromLExpr T i
            .ok ((some ia.toLMonoTy), T)
          | _ => .ok (none, T)
          match (condty, mty, ity) with
          | (.tcons "bool" [], none, none)
          | (.tcons "bool" [], some (.tcons "int" []), none)
          | (.tcons "bool" [], none, some (.tcons "bool" []))
          | (.tcons "bool" [], some (.tcons "int" []), some (.tcons "bool" [])) =>
            let (tb, T) ← go T [(.block "$$_loop_body" body #[])] []
            let s' := .loop conda.toLExpr measure invariant ⟨tb⟩ md
            .ok (s', T)
          | _ =>
            match condty with
            | .tcons "bool" [] =>
              match mty with
              | none | .some (.tcons "int" []) =>
                match ity with
                | none | .some (.tcons "bool" []) => panic! "Internal error. condty, mty or ity must be unexpected."
                | _ => .error f!"[{s}]: Loop's invariant {invariant} is not of type `bool`!"
              | _ => .error f!"[{s}]: Loop's measure {measure} is not of type `int`!"
            | _ =>  .error f!"[{s}]: Loop's guard {guard} is not of type `bool`!"

        | .goto label _ =>
          match op with
          | .some p =>
            if Stmts.hasLabelInside label p.body then
              .ok (s, T)
            else
              .error f!"Label {label} does not exist in the body of {p.header.name}"
          | .none => .error f!"{s} occurs outside a procedure."

      go T srest (s' :: acc)
    termination_by Stmts.sizeOf ss
    decreasing_by
    all_goals simp_wf <;> omega

/--
Apply type substitution `S` to a command.
-/
def Command.subst (S : Subst) (c : Command) : Command :=
  match c with
  | .cmd c => match c with
    | .init x ty e md =>
      .cmd $ .init x (LTy.subst S ty) (e.applySubst S) md
    | .set x e md =>
      .cmd $ .set x (e.applySubst S) md
    | .havoc _ _ => .cmd $ c
    | .assert label b md =>
      .cmd $ .assert label (b.applySubst S) md
    | .assume label b md =>
      .cmd $ .assume label (b.applySubst S) md
  | .call lhs pname args md =>
    .call lhs pname (args.map (fun a => a.applySubst S)) md

private def substOptionExpr (S : Subst) (oe : Option Expression.Expr) : Option Expression.Expr :=
  match oe with
  | some e => some (LExpr.applySubst e S)
  | none => none

/--
Apply type substitution `S` to a statement.
-/
def Statement.subst (S : Subst) (s : Statement) : Statement :=
  match s with
  | .cmd cmd => .cmd (Command.subst S cmd)
  | .block label b md =>
    .block label ⟨go S b.ss []⟩ md
  | .ite cond thenb elseb md =>
    .ite (cond.applySubst S) ⟨go S thenb.ss []⟩ ⟨go S elseb.ss []⟩ md
  | .loop guard m i body md =>
    .loop (guard.applySubst S) (substOptionExpr S m) (substOptionExpr S i) ⟨go S body.ss []⟩ md
  | .goto _ _ => s
  termination_by (Stmt.sizeOf s)
  decreasing_by
    all_goals simp_wf <;> omega
  where
    go S ss acc : List Statement :=
    match ss with
    | [] => acc.reverse
    | s :: srest => go S srest ((Statement.subst S s) :: acc)
    termination_by (Stmts.sizeOf ss)
    decreasing_by
      all_goals simp_wf <;> omega

/--
Type checker and annotater for Statements.

Note that this function needs the entire program to type-check statements to
check whether `goto` targets exist (or .none for statements that don't occur
inside a procedure).
-/
def typeCheck (T : Expression.TyEnv) (P : Program) (op : Option Procedure) (ss : List Statement) :
  Except Format (List Statement × Expression.TyEnv) := do
  let (ss', T) ← typeCheckAux T P op ss
  let context := TContext.subst T.context T.state.substInfo.subst
  let T := { T with context := context }
  let ss' := Statement.subst.go T.state.substInfo.subst ss' []
  .ok (ss', T)

---------------------------------------------------------------------
end Statement
end Boogie<|MERGE_RESOLUTION|>--- conflicted
+++ resolved
@@ -71,62 +71,6 @@
 
 def typeCheckAux (T : (TEnv BoogieIdent)) (P : Program) (op : Option Procedure) (ss : List Statement) :
   Except Format (List Statement × (TEnv BoogieIdent)) :=
-<<<<<<< HEAD
-  match ss with
-  | [] => .ok (ss, T)
-  | s :: srest => do
-    let (s', T) ←
-      match s with
-      | .cmd cmd => do
-        let (c', T) ← typeCheckCmd T P cmd
-        .ok (.cmd c', T)
-
-      | .block label blk md => do
-        let T := T.pushEmptyContext
-        let (ss', T) ← typeCheckAux T P op blk.ss
-        let s' := .block label ⟨ss'⟩ md
-        .ok (s', T.popContext)
-
-      | .ite cond thenb elseb md => do
-        let _ ← T.freeVarCheck cond f!"[{s}]"
-        let (conda, T) ← LExprT.fromLExpr T cond
-        let condty := conda.toLMonoTy
-        match condty with
-        | .tcons "bool" [] =>
-          let (tb, T) ← typeCheckAux T P op [(.block "$$_then" thenb #[])]
-          let (eb, T) ← typeCheckAux T P op [(.block "$$_else" elseb #[])]
-          let s' := .ite conda.toLExpr ⟨tb⟩ ⟨eb⟩ md
-          .ok (s', T)
-        | _ => .error f!"[{s}]: If's condition {cond} is not of type `bool`!"
-
-      | .loop guard measure invariant body md => do
-        let _ ← T.freeVarCheck guard f!"[{s}]"
-        let (conda, T) ← LExprT.fromLExpr T guard
-        let condty := conda.toLMonoTy
-        let (mt, T) ← match measure with
-        | .some m => do
-          let _ ← T.freeVarCheck m f!"[{s}]"
-          let (ma, T) ← LExprT.fromLExpr T m
-          .ok (some ma, T)
-        | _ => .ok (none, T)
-        let (it, T) ← match invariant with
-        | .some i => do
-          let _ ← T.freeVarCheck i f!"[{s}]"
-          let (ia, T) ← LExprT.fromLExpr T i
-          .ok (some ia, T)
-        | _ => .ok (none, T)
-        let mty := mt.map LExprT.toLMonoTy
-        let ity := it.map LExprT.toLMonoTy
-        match (condty, mty, ity) with
-        | (.tcons "bool" [], none, none)
-        | (.tcons "bool" [], some (.tcons "int" []), none)
-        | (.tcons "bool" [], none, some (.tcons "bool" []))
-        | (.tcons "bool" [], some (.tcons "int" []), some (.tcons "bool" [])) =>
-          let (tb, T) ← typeCheckAux T P op [(.block "$$_loop_body" body #[])]
-          let s' := .loop conda.toLExpr (mt.map LExprT.toLExpr) (it.map LExprT.toLExpr) ⟨tb⟩ md
-          .ok (s', T)
-        | _ =>
-=======
   go T ss []
 where
   go (T : TEnv BoogieIdent) (ss : List Statement) (acc : List Statement) :
@@ -150,7 +94,6 @@
           let _ ← T.freeVarCheck cond f!"[{s}]"
           let (conda, T) ← LExprT.fromLExpr T cond
           let condty := conda.toLMonoTy
->>>>>>> f6cd8f8b
           match condty with
           | .tcons "bool" [] =>
             let (tb, T) ← go T [(.block "$$_then" thenb #[])] []
@@ -163,25 +106,27 @@
           let _ ← T.freeVarCheck guard f!"[{s}]"
           let (conda, T) ← LExprT.fromLExpr T guard
           let condty := conda.toLMonoTy
-          let (mty, T) ← match measure with
+          let (mt, T) ← match measure with
           | .some m => do
             let _ ← T.freeVarCheck m f!"[{s}]"
             let (ma, T) ← LExprT.fromLExpr T m
-            .ok ((some ma.toLMonoTy), T)
+            .ok (some ma, T)
           | _ => .ok (none, T)
-          let (ity, T) ← match invariant with
+          let (it, T) ← match invariant with
           | .some i => do
             let _ ← T.freeVarCheck i f!"[{s}]"
             let (ia, T) ← LExprT.fromLExpr T i
-            .ok ((some ia.toLMonoTy), T)
+            .ok (some ia, T)
           | _ => .ok (none, T)
+          let mty := mt.map LExprT.toLMonoTy
+          let ity := it.map LExprT.toLMonoTy
           match (condty, mty, ity) with
           | (.tcons "bool" [], none, none)
           | (.tcons "bool" [], some (.tcons "int" []), none)
           | (.tcons "bool" [], none, some (.tcons "bool" []))
           | (.tcons "bool" [], some (.tcons "int" []), some (.tcons "bool" [])) =>
             let (tb, T) ← go T [(.block "$$_loop_body" body #[])] []
-            let s' := .loop conda.toLExpr measure invariant ⟨tb⟩ md
+            let s' := .loop conda.toLExpr (mt.map LExprT.toLExpr) (it.map LExprT.toLExpr) ⟨tb⟩ md
             .ok (s', T)
           | _ =>
             match condty with
