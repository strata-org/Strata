--- conflicted
+++ resolved
@@ -84,51 +84,27 @@
           let (c', Env) ← typeCheckCmd C Env P cmd
           .ok (.cmd c', Env)
 
-<<<<<<< HEAD
         | .block label bss md => do
-          let T := T.pushEmptyContext
-          let (ss', T) ← go T bss []
-          let s' := .block label ss' md
-          .ok (s', T.popContext)
-
-        | .ite cond tss ess md => do
-          let _ ← T.freeVarCheck cond f!"[{s}]"
-          let (conda, T) ← LExprT.fromLExpr C T cond
-          let condty := conda.toLMonoTy
-          match condty with
-          | .tcons "bool" [] =>
-            let (tb, T) ← go T [(.block "$$_then" tss  #[])] []
-            let (eb, T) ← go T [(.block "$$_else" ess  #[])] []
-            let s' := .ite conda.toLExpr tb eb md
-            .ok (s', T)
-          | _ => .error f!"[{s}]: If's condition {cond} is not of type `bool`!"
-
-        | .loop guard measure invariant bss md => do
-          let _ ← T.freeVarCheck guard f!"[{s}]"
-          let (conda, T) ← LExprT.fromLExpr C T guard
-=======
-        | .block label ⟨ bss ⟩ md => do
           let Env := Env.pushEmptyContext
           let (ss', Env) ← go Env bss []
-          let s' := .block label ⟨ss'⟩ md
+          let s' := .block label ss' md
           .ok (s', Env.popContext)
 
-        | .ite cond ⟨ tss ⟩ ⟨ ess ⟩ md => do
+        | .ite cond tss ess md => do
           let _ ← Env.freeVarCheck cond f!"[{s}]"
           let (conda, Env) ← LExpr.resolve C Env cond
           let condty := conda.toLMonoTy
           match condty with
           | .tcons "bool" [] =>
-            let (tb, Env) ← go Env [(.block "$$_then" ⟨ tss ⟩  #[])] []
-            let (eb, Env) ← go Env [(.block "$$_else" ⟨ ess ⟩  #[])] []
-            let s' := .ite conda.unresolved ⟨tb⟩ ⟨eb⟩ md
+            let (tb, Env) ← go Env [(.block "$$_then" tss  #[])] []
+            let (eb, Env) ← go Env [(.block "$$_else" ess  #[])] []
+            let s' := .ite conda.unresolved tb eb md
             .ok (s', Env)
           | _ => .error f!"[{s}]: If's condition {cond} is not of type `bool`!"
 
-        | .loop guard measure invariant ⟨ bss ⟩ md => do
+        | .loop guard measure invariant bss md => do
           let _ ← Env.freeVarCheck guard f!"[{s}]"
           let (conda, Env) ← LExpr.resolve C Env guard
->>>>>>> a47df626
           let condty := conda.toLMonoTy
           let (mt, Env) ← match measure with
           | .some m => do
@@ -149,15 +125,9 @@
           | (.tcons "bool" [], some (.tcons "int" []), none)
           | (.tcons "bool" [], none, some (.tcons "bool" []))
           | (.tcons "bool" [], some (.tcons "int" []), some (.tcons "bool" [])) =>
-<<<<<<< HEAD
-            let (tb, T) ← go T [(.block "$$_loop_body" bss #[])] []
-            let s' := .loop conda.toLExpr (mt.map LExprT.toLExpr) (it.map LExprT.toLExpr) tb md
-            .ok (s', T)
-=======
-            let (tb, Env) ← go Env [(.block "$$_loop_body" ⟨bss⟩ #[])] []
-            let s' := .loop conda.unresolved (mt.map LExpr.unresolved) (it.map LExpr.unresolved) ⟨tb⟩ md
+            let (tb, Env) ← go Env [(.block "$$_loop_body" bss #[])] []
+            let s' := .loop conda.unresolved (mt.map LExpr.unresolved) (it.map LExpr.unresolved) tb md
             .ok (s', Env)
->>>>>>> a47df626
           | _ =>
             match condty with
             | .tcons "bool" [] =>
@@ -172,24 +142,14 @@
         | .goto label _ =>
           match op with
           | .some p =>
-<<<<<<< HEAD
             if Block.hasLabelInside label p.body then
-              .ok (s, T)
-=======
-            if Stmts.hasLabelInside label p.body then
               .ok (s, Env)
->>>>>>> a47df626
             else
               .error f!"Label {label} does not exist in the body of {p.header.name}"
           | .none => .error f!"{s} occurs outside a procedure."
 
-<<<<<<< HEAD
-      go T srest (s' :: acc)
+      go Env srest (s' :: acc)
     termination_by Block.sizeOf ss
-=======
-      go Env srest (s' :: acc)
-    termination_by Stmts.sizeOf ss
->>>>>>> a47df626
     decreasing_by
     all_goals simp_wf <;> omega
 
