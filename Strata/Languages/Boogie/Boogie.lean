/-
  Copyright Strata Contributors

  SPDX-License-Identifier: Apache-2.0 OR MIT
-/


import Strata.Languages.Boogie.Options
import Strata.Languages.Boogie.ProgramEval
import Strata.Languages.Boogie.ProgramType

---------------------------------------------------------------------

namespace Boogie

/-!
## Differences between Boogie and Strata.Boogie

1. Local variables can shadow globals in Boogie, but the typechecker disallows
   that in Strata.Boogie.

2. Unlike Boogie, Strata.Boogie is sensitive to global declaration order. E.g.,
   a global variable must be declared before it can be used in a procedure.

3. Strata.Boogie does not (yet) support polymorphism.

4. Strata.Boogie does not (yet) support arbitrary gotos. All gotos must
   currently be to labels later in the program.

5. Strata.Boogie does not support `where` clauses and `unique` constants,
   requiring a tool like `BoogieToStrata` to desugar them.

6. Strata.Boogie does not support algebraic data types or regular expression
   types.
-/

def typeCheck (options : Options) (program : Program)
    (moreFns : @Lambda.Factory BoogieLParams := Lambda.Factory.default) :
    Except Std.Format Program := do
  let T := Lambda.TEnv.default
  let factory ← Boogie.Factory.addFactory moreFns
  let C := { Lambda.LContext.default with
                functions := factory,
                knownTypes := Boogie.KnownTypes }
  let (program, _T) ← Program.typeCheck C T program
  -- dbg_trace f!"[Strata.Boogie] Type variables:\n{T.state.substInfo.subst.length}"
  -- dbg_trace f!"[Strata.Boogie] Annotated program:\n{program}"
  if options.verbose then dbg_trace f!"[Strata.Boogie] Type checking succeeded.\n"
  return program

<<<<<<< HEAD
def typeCheckAndPartialEval (options : Options) (program : Program) :
  Except Std.Format (List (Program × Env)) := do
  let program ← typeCheck options program
  -- Extract datatypes from program declarations and add to environment
  let datatypes := program.decls.filterMap fun decl =>
    match decl with
    | .type (.data d) _ => some d
    | _ => none
  let E ← Env.init.addDatatypes datatypes
  let E := { E with program := program }
=======
def typeCheckAndPartialEval (options : Options) (program : Program)
    (moreFns : @Lambda.Factory BoogieLParams := Lambda.Factory.default) :
    Except Std.Format (List (Program × Env)) := do
  let program ← typeCheck options program moreFns
  let σ ← (Lambda.LState.init).addFactory Boogie.Factory
  let σ ← σ.addFactory moreFns
  let E := { Env.init with exprEnv := σ,
                           program := program }
>>>>>>> 574e765b
  let pEs := Program.eval E
  if options.verbose then do
    dbg_trace f!"{Std.Format.line}VCs:"
    for (_p, E) in pEs do
      -- dbg_trace f!"Program: {p}"
      dbg_trace f!"{ProofObligations.eraseTypes E.deferred}"
  return pEs

instance : ToString (Program) where
  toString p := toString (Std.format p)

end Boogie

---------------------------------------------------------------------<|MERGE_RESOLUTION|>--- conflicted
+++ resolved
@@ -48,27 +48,20 @@
   if options.verbose then dbg_trace f!"[Strata.Boogie] Type checking succeeded.\n"
   return program
 
-<<<<<<< HEAD
-def typeCheckAndPartialEval (options : Options) (program : Program) :
+def typeCheckAndPartialEval (options : Options) (program : Program)
+  (moreFns : @Lambda.Factory BoogieLParams := Lambda.Factory.default) :
   Except Std.Format (List (Program × Env)) := do
-  let program ← typeCheck options program
+  let program ← typeCheck options program moreFns
   -- Extract datatypes from program declarations and add to environment
   let datatypes := program.decls.filterMap fun decl =>
     match decl with
     | .type (.data d) _ => some d
     | _ => none
-  let E ← Env.init.addDatatypes datatypes
-  let E := { E with program := program }
-=======
-def typeCheckAndPartialEval (options : Options) (program : Program)
-    (moreFns : @Lambda.Factory BoogieLParams := Lambda.Factory.default) :
-    Except Std.Format (List (Program × Env)) := do
-  let program ← typeCheck options program moreFns
   let σ ← (Lambda.LState.init).addFactory Boogie.Factory
   let σ ← σ.addFactory moreFns
   let E := { Env.init with exprEnv := σ,
                            program := program }
->>>>>>> 574e765b
+  let E ← E.addDatatypes datatypes
   let pEs := Program.eval E
   if options.verbose then do
     dbg_trace f!"{Std.Format.line}VCs:"
