/-
  Copyright Strata Contributors

  SPDX-License-Identifier: Apache-2.0 OR MIT
-/

import Strata.DDM.AST
import Strata.Languages.Boogie.DDMTransform.Parse
import Strata.Languages.Boogie.BoogieGen


---------------------------------------------------------------------
namespace Strata

/- Translating concrete syntax into abstract syntax -/

open Boogie Lambda Imperative
open Std (ToFormat Format format)

---------------------------------------------------------------------

/- Translation Monad -/

structure TransState where
  errors : Array String

def TransM := StateM TransState
  deriving Monad

def TransM.run (m : TransM α) : (α × Array String) :=
  let (v, s) := StateT.run m { errors := #[] }
  (v, s.errors)

instance : ToString (Boogie.Program × Array String) where
  toString p := toString (Std.format p.fst) ++ "\n" ++
                "Errors: " ++ (toString p.snd)

def TransM.error [Inhabited α] (msg : String) : TransM α := do
  fun s => ((), { errors := s.errors.push msg })
  return panic msg

---------------------------------------------------------------------

def checkOp (op : Operation) (name : QualifiedIdent) (argc : Nat) :
  TransM (Option α) := do
  if op.name != name then
    TransM.error s!"Op name mismatch! \n\
                   Name: {repr name}\n\
                   Op: {repr op}"
  if op.args.size != argc then
    TransM.error s!"Op args size mismatch! \n\
                    Argc: {argc}\n\
                    Op arg size: {op.args.size}\n\
                    Op: {repr op}"
  return none

def checkOpArg (arg : Arg) (name : QualifiedIdent) (argc : Nat) : TransM (Array Arg) := do
  let .op op := arg
    | return .ofFn fun (_ : Fin argc) => default
  if op.name != name then
    panic! s!"Expected {name} when given {op.name}"
  if op.args.size != argc then
    panic! s!"Expected {name} to have {argc} arguments but {op.args.size} given"
  assert! op.name == name
  assert! op.args.size == argc
  pure op.args

---------------------------------------------------------------------

def translateCommaSep [Inhabited α] (f : Strata.Arg → TransM α) (arg : Strata.Arg) :
  TransM (Array α) := do
  let .commaSepList args := arg
    | TransM.error s!"Expected commaSepList: {repr arg}"
  args.mapM f

def translateOption [Inhabited α] (f : Option Strata.Arg → TransM α) (arg : Arg) :
  TransM α := do
  let .option maybe_arg := arg
    | TransM.error s!"Expected Option: {repr arg}"
  f maybe_arg

---------------------------------------------------------------------

def translateIdent (Identifier : Type) [Coe String Identifier] [Inhabited Identifier]
  (arg : Strata.Arg) : TransM Identifier := do
  let .ident name := arg
    | TransM.error s!"Expected ident: {repr arg}"
  pure name

def translateOptionLabel (default : String) (arg : Arg) : TransM String := do
  translateOption (fun maybe_arg => do
                    match maybe_arg with
                    | none => return default
                    | some lop => let args ← checkOpArg lop q`Boogie.label 1
                                  translateIdent String args[0]!)
                  arg

def translateNat (arg : Arg) : TransM Nat := do
  let .num n := arg
    | TransM.error s!"translateNat expects num lit"
  return n

def translateStr (arg : Arg) : TransM String := do
  let .strlit s := arg
    | TransM.error s!"translateStr expects string lit"
  return s

def translateReal (arg : Arg) : TransM Decimal := do
  let .decimal d := arg
    | TransM.error s!"translateReal expects decimal lit"
  return d

---------------------------------------------------------------------

structure TransBindings where
  boundTypeVars : Array TyIdentifier := #[]
  boundVars : Array (LExpr BoogieIdent) := #[]
  freeVars  : Array Boogie.Decl := #[]
  gen : Nat := 0

def incrGen (b : TransBindings) : TransBindings :=
  { b with gen := b.gen + 1 }

instance : ToFormat TransBindings where
  format b := f!"BoundTypeVars: {b.boundTypeVars}\
                {Format.line}\
                BoundVars: {b.boundVars}\
                {Format.line}\
                FreeVars: {b.freeVars}\
                {Format.line}\
                Gen: {b.gen}"

instance : Inhabited (List Boogie.Statement × TransBindings) where
  default := ([], {})

instance : Inhabited Boogie.Decl where
  default := .var "badguy" (.forAll [] (.tcons "bool" [])) (.const "false" none)

instance : Inhabited (Procedure.CheckAttr) where
  default := .Default

instance : Inhabited (Boogie.Decl × TransBindings) where
  default := (.var "badguy" (.forAll [] (.tcons "bool" [])) (.const "false" none), {})

instance : Inhabited (Boogie.Decls × TransBindings) where
  default := ([], {})

instance : Inhabited (List BoogieIdent × TransBindings) where
  default := ([], {})

instance : Inhabited (List TyIdentifier × TransBindings) where
  default := ([], {})

---------------------------------------------------------------------

def translateTypeBinding (bindings : TransBindings) (op : Arg) :
  TransM (TyIdentifier × TransBindings) := do
  -- (FIXME) Account for metadata.
  let bargs ← checkOpArg op q`Boogie.mkBinding 2
  let id ← translateIdent TyIdentifier bargs[0]!
  -- (TODO) It looks like other elements of `bargs` are irrelevant here?
  -- Perhaps we should not using `Bindings` for type declarations.
  let bindings := { bindings with boundTypeVars := bindings.boundTypeVars ++ [id]}
  return (id, bindings)

def translateTypeBindings (bindings : TransBindings) (ops : Array Arg) :
  TransM ((Array TyIdentifier) × TransBindings) := do
  let (ans, bindings) ← go bindings ops.toList
  return (ans.toArray, bindings)
  where go bindings ops : TransM ((List TyIdentifier) × TransBindings) := do
  match ops with
  | [] => return ([], bindings)
  | op :: orest =>
    let (id, bindings) ← translateTypeBinding bindings op
    let (rid, bindings) ← go bindings orest
    return (id :: rid, bindings)

mutual
partial def translateLMonoTy (bindings : TransBindings) (arg : Arg) :
  TransM LMonoTy := do
  let .type tp := arg
    | TransM.error s!"translateLMonoTy expected type {repr arg}"
  match tp with
  | .ident q`Boogie.bv1 #[] => pure <| .bitvec 1
  | .ident q`Boogie.bv8 #[] => pure <| .bitvec 8
  | .ident q`Boogie.bv16 #[] => pure <| .bitvec 16
  | .ident q`Boogie.bv32 #[] => pure <| .bitvec 32
  | .ident q`Boogie.bv64 #[] => pure <| .bitvec 64
  | .ident i argst =>
      let argst' ← translateLMonoTys bindings (argst.map Arg.type)
      pure <| (.tcons i.name argst'.toList.reverse)
  | .fvar i argst =>
    assert! i < bindings.freeVars.size
    let decl := bindings.freeVars[i]!
    let ty_core ← match decl with
                  | .type (.con tcons) =>
                    -- Type Declaration
                    let ty := tcons.toType
                    -- While the "unsafe" below looks scary, we should be alright as far as
                    -- Boogie is concerned. See `Boogie.TypeConstructor`, where there is no
                    -- facility for providing the type arguments.
                    pure ty.toMonoTypeUnsafe
                  | .type (.syn syn) =>
                    let ty := syn.toLHSLMonoTy
                    pure ty
                  | _ =>
                    TransM.error
                      s!"translateLMonoTy not yet implemented for this declaration: \
                         {format decl}\n\
                         ty: {repr tp} bindings: {format bindings}"
    match argst with
    | #[] => return ty_core
    | _ =>
      let argst' ← translateLMonoTys bindings (argst.map Arg.type)
      match ty_core with
      -- (TODO) Is ignoring the args of `.tcons` safe here?
      | .tcons name _ => return (.tcons name argst'.toList.reverse)
      | _ => TransM.error s!"translateLMonoTy not yet implemented {repr tp}"
  | .bvar i =>
    assert! i < bindings.boundTypeVars.size
    let var := bindings.boundTypeVars[bindings.boundTypeVars.size - (i+1)]!
    return (.ftvar var)
  | _ => TransM.error s!"translateLMonoTy not yet implemented {repr tp}"

partial def translateLMonoTys (bindings : TransBindings) (args : Array Arg) :
  TransM (Array LMonoTy) :=
  args.mapM (fun a => translateLMonoTy bindings a)
end

def translateTypeArgs (op : Strata.Arg) : TransM (Array TyIdentifier) := do
  translateOption (fun x => do match x with
                  | none => return Array.empty
                  | some a =>
                    let args ← checkOpArg a q`Boogie.type_args 1
                    translateCommaSep (translateIdent TyIdentifier) args[0]!)
                  op

def translateTypeSynonym (bindings : TransBindings) (op : Operation) :
  TransM (Boogie.Decl × TransBindings) := do
  let _ ← @checkOp (Boogie.Decl × TransBindings) op q`Boogie.command_typesynonym 4
  let name ← translateIdent TyIdentifier op.args[0]!
  let (targs, bindings) ←
    translateOption
      (fun maybearg =>
            do match maybearg with
            | none => pure ([], bindings)
            | some arg =>
              let bargs ← checkOpArg arg q`Boogie.mkBindings 1
              let args ←
                  match bargs[0]! with
                  | .commaSepList args =>
                    let (arr, bindings) ← translateTypeBindings bindings args
                    return (arr.toList, bindings)
                  | _ => TransM.error
                          s!"translateTypeSynonym expects a comma separated list: {repr bargs[0]!}")
                    op.args[1]!
  -- TODO: get type args from op.args[2]
  -- let qtargs ← translateTypeArgs op.args[2]!
  let typedef ← translateLMonoTy bindings op.args[3]!
  let decl := Boogie.Decl.type (.syn { name := name, typeArgs := targs, type := typedef })
  return (decl, { bindings with freeVars := bindings.freeVars.push decl })


def translateTypeDecl (bindings : TransBindings) (op : Operation) :
  TransM (Boogie.Decl × TransBindings) := do
  let _ ← @checkOp (Boogie.Decl × TransBindings) op q`Boogie.command_typedecl 2
  let name ← translateIdent TyIdentifier op.args[0]!
  let numargs ←
    translateOption
      (fun maybearg =>
            do match maybearg with
            | none => pure 0
            | some arg =>
              let bargs ← checkOpArg arg q`Boogie.mkBindings 1
              let numargs ←
                  match bargs[0]! with
                  | .commaSepList args => pure args.size
                  | _ => TransM.error
                          s!"translateTypeDecl expects a comma separated list: {repr bargs[0]!}")
                    op.args[1]!
  -- Only the number of type arguments is important; the exact identifiers are
  -- irrelevant.
  let decl := Boogie.Decl.type (.con { name := name, numargs := numargs })
  return (decl, { bindings with freeVars := bindings.freeVars.push decl })

---------------------------------------------------------------------

def translateLhs (arg : Arg) : TransM BoogieIdent := do
  let .op op := arg
    | TransM.error s!"translateLhs expected op {repr arg}"
  match op.name, op.args with
  | q`Boogie.lhsIdent, #[id] => translateIdent BoogieIdent id
  -- (TODO) Implement lhsArray.
  | _, _ => TransM.error s!"translateLhs: unimplemented for {repr arg}"

def translateBindMk (bindings : TransBindings) (arg : Arg) :
   TransM (BoogieIdent × List TyIdentifier × LMonoTy) := do
  let .op op := arg
    | TransM.error s!"translateBindMk expected op {repr arg}"
  match op.name, op.args with
  | q`Boogie.bind_mk, #[ida, targsa, tpa] =>
    let id ← translateIdent BoogieIdent ida
    let args ← translateTypeArgs targsa
    let tp ← translateLMonoTy bindings tpa
    return (id, args.toList, tp)
  | _, _ =>
    TransM.error s!"translateBindMk unimplemented for {repr arg}"

def translateMonoBindMk (bindings : TransBindings) (arg : Arg) :
   TransM (BoogieIdent × LMonoTy) := do
  let .op op := arg
    | TransM.error s!"translateMonoBindMk expected op {repr arg}"
  match op.name, op.args with
  | q`Boogie.mono_bind_mk, #[ida, tpa] =>
    let id ← translateIdent BoogieIdent ida
    let tp ← translateLMonoTy bindings tpa
    return (id, tp)
  | _, _ =>
    TransM.error s!"translateMonoBindMk unimplemented for {repr arg}"

partial def translateDeclList (bindings : TransBindings) (arg : Arg) :
  TransM (Map Expression.Ident LTy) := do
  let .op op := arg
    | TransM.error s!"translateDeclList expects an op {repr arg}"
  match op.name with
  | q`Boogie.declAtom =>
    let args ← checkOpArg arg q`Boogie.declAtom 1
    let (id, targs, mty) ← translateBindMk bindings args[0]!
    let lty := .forAll targs mty
    pure [(id, lty)]
  | q`Boogie.declPush =>
    let args ← checkOpArg arg q`Boogie.declPush 2
    let fst ← translateDeclList bindings args[0]!
    let (id, targs, mty) ← translateBindMk bindings args[1]!
    let lty := .forAll targs mty
    pure (fst ++ [(id, lty)])
  | _ => TransM.error s!"translateDeclList unimplemented for {repr op}"

partial def translateMonoDeclList (bindings : TransBindings) (arg : Arg) :
  TransM (Map Expression.Ident LMonoTy) := do
  let .op op := arg
    | TransM.error s!"translateMonoDeclList expects an op {repr arg}"
  match op.name with
  | q`Boogie.monoDeclAtom =>
    let args ← checkOpArg arg q`Boogie.monoDeclAtom 1
    let (id, mty) ← translateMonoBindMk bindings args[0]!
    pure [(id, mty)]
  | q`Boogie.monoDeclPush =>
    let args ← checkOpArg arg q`Boogie.monoDeclPush 2
    let fst ← translateMonoDeclList bindings args[0]!
    let (id, mty) ← translateMonoBindMk bindings args[1]!
    pure (fst ++ [(id, mty)])
  | _ => TransM.error s!"translateMonoDeclList unimplemented for {repr op}"

def translateOptionMonoDeclList (bindings : TransBindings) (arg : Arg) :
  TransM (Map Expression.Ident LMonoTy) :=
  translateOption
    (fun maybedecls => do match maybedecls with
        | none => return []
        | some decls => translateMonoDeclList bindings decls)
    arg
---------------------------------------------------------------------

partial def dealiasTypeExpr (p : Program) (te : TypeExpr) : TypeExpr :=
  match te with
  | (.fvar idx #[]) =>
    match p.globalContext.vars[idx]! with
    | (_, (.expr te)) => te
    | (_, (.type [] (.some te))) => te
    | _ => te
  | _ => te

def dealiasTypeArg (p : Program) (a : Arg) : Arg :=
  match a with
  | .type te => .type (dealiasTypeExpr p te)
  | _ => a

def isArithTy : LMonoTy → Bool
| .int => true
| .real => true
| .bitvec _ => true
| _ => false

def translateFn (ty? : Option LMonoTy) (q : QualifiedIdent) : TransM Boogie.Expression.Expr :=
  match ty?, q with
  | _, q`Boogie.equiv    => return boolEquivOp
  | _, q`Boogie.implies  => return boolImpliesOp
  | _, q`Boogie.and      => return boolAndOp
  | _, q`Boogie.or       => return boolOrOp
  | _, q`Boogie.not      => return boolNotOp

  | .some .int, q`Boogie.le       => return intLeOp
  | .some .int, q`Boogie.lt       => return intLtOp
  | .some .int, q`Boogie.ge       => return intGeOp
  | .some .int, q`Boogie.gt       => return intGtOp
  | .some .int, q`Boogie.add_expr => return intAddOp
  | .some .int, q`Boogie.sub_expr => return intSubOp
  | .some .int, q`Boogie.mul_expr => return intMulOp
  | .some .int, q`Boogie.div_expr => return intDivOp
  | .some .int, q`Boogie.mod_expr => return intModOp
  | .some .int, q`Boogie.neg_expr => return intNegOp

  | .some .real, q`Boogie.le       => return realLeOp
  | .some .real, q`Boogie.lt       => return realLtOp
  | .some .real, q`Boogie.ge       => return realGeOp
  | .some .real, q`Boogie.gt       => return realGtOp
  | .some .real, q`Boogie.add_expr => return realAddOp
  | .some .real, q`Boogie.sub_expr => return realSubOp
  | .some .real, q`Boogie.mul_expr => return realMulOp
  | .some .real, q`Boogie.div_expr => return realDivOp
  | .some .real, q`Boogie.neg_expr => return realNegOp

  | .some .bv1, q`Boogie.le       => return bv1LeOp
  | .some .bv1, q`Boogie.lt       => return bv1LtOp
  | .some .bv1, q`Boogie.ge       => return bv1GeOp
  | .some .bv1, q`Boogie.gt       => return bv1GtOp
  | .some .bv1, q`Boogie.add_expr => return bv1AddOp
  | .some .bv1, q`Boogie.sub_expr => return bv1SubOp
  | .some .bv1, q`Boogie.mul_expr => return bv1MulOp
  | .some .bv1, q`Boogie.neg_expr => return bv1NegOp

  | .some .bv8, q`Boogie.le       => return bv8LeOp
  | .some .bv8, q`Boogie.lt       => return bv8LtOp
  | .some .bv8, q`Boogie.ge       => return bv8GeOp
  | .some .bv8, q`Boogie.gt       => return bv8GtOp
  | .some .bv8, q`Boogie.add_expr => return bv8AddOp
  | .some .bv8, q`Boogie.sub_expr => return bv8SubOp
  | .some .bv8, q`Boogie.mul_expr => return bv8MulOp
  | .some .bv8, q`Boogie.neg_expr => return bv8NegOp

  | .some .bv16, q`Boogie.le       => return bv16LeOp
  | .some .bv16, q`Boogie.lt       => return bv16LtOp
  | .some .bv16, q`Boogie.ge       => return bv16GeOp
  | .some .bv16, q`Boogie.gt       => return bv16GtOp
  | .some .bv16, q`Boogie.add_expr => return bv16AddOp
  | .some .bv16, q`Boogie.sub_expr => return bv16SubOp
  | .some .bv16, q`Boogie.mul_expr => return bv16MulOp
  | .some .bv16, q`Boogie.neg_expr => return bv16NegOp

  | .some .bv32, q`Boogie.le       => return bv32LeOp
  | .some .bv32, q`Boogie.lt       => return bv32LtOp
  | .some .bv32, q`Boogie.ge       => return bv32GeOp
  | .some .bv32, q`Boogie.gt       => return bv32GtOp
  | .some .bv32, q`Boogie.add_expr => return bv32AddOp
  | .some .bv32, q`Boogie.sub_expr => return bv32SubOp
  | .some .bv32, q`Boogie.mul_expr => return bv32MulOp
  | .some .bv32, q`Boogie.neg_expr => return bv32NegOp

  | .some .bv64, q`Boogie.le       => return bv64LeOp
  | .some .bv64, q`Boogie.lt       => return bv64LtOp
  | .some .bv64, q`Boogie.ge       => return bv64GeOp
  | .some .bv64, q`Boogie.gt       => return bv64GtOp
  | .some .bv64, q`Boogie.add_expr => return bv64AddOp
  | .some .bv64, q`Boogie.sub_expr => return bv64SubOp
  | .some .bv64, q`Boogie.mul_expr => return bv64MulOp
  | .some .bv64, q`Boogie.neg_expr => return bv64NegOp

  | _, q`Boogie.old      => return polyOldOp
  | _, _              => TransM.error s!"translateFn: Unknown/unimplemented function {repr q} at type {repr ty?}"

mutual

partial
def translateQuantifier
  (qk: QuantifierKind)
<<<<<<< HEAD
  (bindings : TransBindings) (xsa : Arg) (triggersa: Option Arg) (bodya: Arg) :
=======
  -- TODO: don't ignore triggers
  (p : Program)
  (bindings : TransBindings) (xsa : Arg) (_triggersa: Option Arg) (bodya: Arg) :
>>>>>>> 3214299b
  TransM Boogie.Expression.Expr := do
    let xsArray ← translateDeclList bindings xsa
    -- Note: the indices in the following are placeholders
    let newBoundVars := List.toArray (xsArray.mapIdx (fun i _ => LExpr.bvar i))
    let boundVars' := bindings.boundVars ++ newBoundVars
    let xbindings := { bindings with boundVars := boundVars' }
<<<<<<< HEAD
    let b ← translateExpr xbindings bodya

    -- Handle triggers if present
    let triggers ← match triggersa with
      | none => pure LExpr.noTrigger
      | some tsa => -- pure LExpr.noTrigger
        match tsa with
        | .op {name := {dialect := _, name := "triggersAtom"}, args := #[tr]} =>
            match tr with
            | .op {name := {dialect := _, name := "trigger"}, args := #[tr2]} =>
              match tr2 with
              | .commaSepList #[uniqueTrigger] =>
                translateExpr xbindings uniqueTrigger
              | _ =>
              panic! s!"Currently Boogie supports only single-expression triggers, but got {repr tr2}"
            | _ =>
              panic! s!"Currently Boogie supports only one trigger, but got {repr tr}"
        | _ =>
          panic! s!"Currently Boogie supports only one trigger, but got {repr tsa}"

=======
    let b ← translateExpr p xbindings bodya
>>>>>>> 3214299b
    -- Create one quantifier constructor per variable
    -- Trigger attached to only the innermost quantifier
    let buildQuantifier := fun (_, ty) (e, first) =>
      match ty with
      | .forAll [] mty =>
        let triggers := if first then
            triggers
          else
            LExpr.noTrigger
        (.quant qk (.some mty) triggers e, false)
      | _ => panic! s!"Expected monomorphic type in quantifier, got: {ty}"

    return xsArray.foldr buildQuantifier (init := (b, true)) |>.1

partial def translateExpr (p : Program) (bindings : TransBindings) (arg : Arg) :
  TransM Boogie.Expression.Expr := do
  let .expr expr := arg
    | TransM.error s!"translateExpr expected expr {repr arg}"
  let (op, args) := expr.flatten
  match op, args with
  -- Constants/Literals
  | .fn q`Boogie.btrue, [] =>
    return .const "true" Lambda.LMonoTy.bool
  | .fn q`Boogie.bfalse, [] =>
    return .const "false" Lambda.LMonoTy.bool
  | .fn q`Boogie.natToInt, [xa] =>
    let n ← translateNat xa
    return .const (toString n) Lambda.LMonoTy.int
  | .fn q`Boogie.bv1Lit, [xa] =>
    let n ← translateNat xa
    return .const (toString n) Lambda.LMonoTy.bv1
  | .fn q`Boogie.bv8Lit, [xa] =>
    let n ← translateNat xa
    return .const (toString n) Lambda.LMonoTy.bv8
  | .fn q`Boogie.bv16Lit, [xa] =>
    let n ← translateNat xa
    return .const (toString n) Lambda.LMonoTy.bv16
  | .fn q`Boogie.bv32Lit, [xa] =>
    let n ← translateNat xa
    return .const (toString n) Lambda.LMonoTy.bv32
  | .fn q`Boogie.bv64Lit, [xa] =>
    let n ← translateNat xa
    return .const (toString n) Lambda.LMonoTy.bv64
  | .fn q`Boogie.strLit, [xa] =>
    let x ← translateStr xa
    return .const x Lambda.LMonoTy.string
  | .fn q`Boogie.realLit, [xa] =>
    let x ← translateReal xa
    return .const (toString x) Lambda.LMonoTy.real
  -- Equality
  | .fn q`Boogie.equal, [_tpa, xa, ya] =>
    let x ← translateExpr p bindings xa
    let y ← translateExpr p bindings ya
    return .eq x y
  | .fn q`Boogie.not_equal, [_tpa, xa, ya] =>
    let x ← translateExpr p bindings xa
    let y ← translateExpr p bindings ya
    let fn : LExpr BoogieIdent := (LExpr.op (.unres "Bool.Not") none)
    return (.app fn (.eq x y))
  -- If-then-else expression
  | .fn q`Boogie.if, [_tpa, ca, ta, fa] =>
    let c ← translateExpr p bindings ca
    let t ← translateExpr p bindings ta
    let f ← translateExpr p bindings fa
    return .ite c t f
  -- Unary function applications
  | .fn q`Boogie.not, [xa] =>
    let fn : LExpr BoogieIdent := (LExpr.op (.unres "Bool.Not") none)
    let x ← translateExpr p bindings xa
    return .mkApp fn [x]
  | .fn q`Boogie.neg_expr, [_ta, xa] =>
    let fn : LExpr BoogieIdent := (LExpr.op (.unres "Int.Neg") none)
    let x ← translateExpr p bindings xa
    return .mkApp fn [x]
  -- Strings
  | .fn q`Boogie.str_len, [xa] =>
     let fn : LExpr BoogieIdent := (LExpr.op "Str.Length" none)
     let x ← translateExpr p bindings xa
     return .mkApp fn [x]
  | .fn q`Boogie.str_concat, [xa, ya] =>
     let fn : LExpr BoogieIdent := (LExpr.op "Str.Concat" none)
     let x ← translateExpr p bindings xa
     let y ← translateExpr p bindings ya
     return .mkApp fn [x, y]
  | .fn q`Boogie.old, [_tp, xa] =>
     let fn : LExpr BoogieIdent := (LExpr.op (.unres "old") none)
     let x ← translateExpr p bindings xa
     return .mkApp fn [x]
  | .fn q`Boogie.map_get, [_ktp, _vtp, ma, ia] =>
     let kty ← translateLMonoTy bindings _ktp
     let vty ← translateLMonoTy bindings _vtp
     let fn : LExpr BoogieIdent := (LExpr.op "select" (.some (LMonoTy.mkArrow (mapTy kty vty) [kty, vty])))
     let m ← translateExpr p bindings ma
     let i ← translateExpr p bindings ia
     return .mkApp fn [m, i]
  | .fn q`Boogie.map_set, [_ktp, _vtp, ma, ia, xa] =>
     let kty ← translateLMonoTy bindings _ktp
     let vty ← translateLMonoTy bindings _vtp
     let fn : LExpr BoogieIdent := (LExpr.op "update" (.some (LMonoTy.mkArrow (mapTy kty vty) [kty, vty, mapTy kty vty])))
     let m ← translateExpr p bindings ma
     let i ← translateExpr p bindings ia
     let x ← translateExpr p bindings xa
     return .mkApp fn [m, i, x]
  -- Quantifiers
  | .fn q`Boogie.forall, [xsa, ba] =>
    translateQuantifier .all p bindings xsa .none ba
  | .fn q`Boogie.exists, [xsa, ba] =>
    translateQuantifier .exist p bindings xsa .none ba
  | .fn q`Boogie.forallT, [xsa, tsa, ba] =>
    translateQuantifier .all p bindings xsa (.some tsa) ba
  | .fn q`Boogie.existsT, [xsa, tsa, ba] =>
    translateQuantifier .exist p bindings xsa (.some tsa) ba
  -- Binary function applications
  | .fn fni, [xa, ya] =>
    let fn ← translateFn .none fni
    let x ← translateExpr p bindings xa
    let y ← translateExpr p bindings ya
    return .mkApp fn [x, y]
  | .fn fni, [tpa, xa, ya] =>
    match fni with
    | q`Boogie.add_expr
    | q`Boogie.sub_expr
    | q`Boogie.mul_expr
    | q`Boogie.div_expr
    | q`Boogie.mod_expr
    | q`Boogie.le
    | q`Boogie.lt
    | q`Boogie.gt
    | q`Boogie.ge =>
      let ty ← translateLMonoTy bindings (dealiasTypeArg p tpa)
      if ¬ isArithTy ty then
        TransM.error s!"translateExpr unexpected type for {repr fni}: {repr args}"
      else
        let fn ← translateFn (.some ty) fni
        let x ← translateExpr p bindings xa
        let y ← translateExpr p bindings ya
        return .mkApp fn [x, y]
    | _ => TransM.error s!"translateExpr unimplemented {repr op} {repr args}"
  -- NOTE: Bound and free variables are numbered differently. Bound variables
  -- ascending order (so closer to deBrujin levels).
  | .bvar i, [] => do
    if i < bindings.boundVars.size then
      let expr := bindings.boundVars[bindings.boundVars.size - (i+1)]!
      match expr with
      | .bvar _ => return .bvar i
      | _ => return expr
    else
      TransM.error s!"translateExpr out-of-range bound variable: {i}"
  | .fvar i, [] =>
    assert! i < bindings.freeVars.size
    let decl := bindings.freeVars[i]!
    match decl with
    | .var name _ty _expr =>
      -- Global Variable
      return (.fvar name none)
    | .func func =>
      -- 0-ary Function
      return (.op func.name none)
    | _ =>
      TransM.error s!"translateExpr unimplemented fvar decl: {format decl}"
  | .fvar i, argsa =>
    -- Call of a function declared/defined in Boogie.
    assert! i < bindings.freeVars.size
    let decl := bindings.freeVars[i]!
    match decl with
    | .func func =>
      let args ← translateExprs p bindings argsa.toArray
      return .mkApp (.op func.name none) args.toList
    | _ =>
     TransM.error s!"translateExpr unimplemented fvar decl: {format decl}"
  | op, args =>
    TransM.error s!"translateExpr unimplemented op:\n\
                     Op: {repr op}\n\
                     Args: {repr args}\n\
                     Bindings: {format bindings}}"

partial def translateExprs (p : Program) (bindings : TransBindings) (args : Array Arg) :
  TransM (Array Boogie.Expression.Expr) :=
  args.mapM (fun a => translateExpr p bindings a)
end

---------------------------------------------------------------------

def translateInvariant (p : Program) (bindings : TransBindings) (arg : Arg) : TransM (Option Expression.Expr) := do
  match arg with
  | .option (.some m) => do
    let args ← checkOpArg m q`Boogie.invariant 1
    translateExpr p bindings args[0]!
  | _ => pure none

def translateMeasure (p : Program) (bindings : TransBindings) (arg : Arg) : TransM (Option Expression.Expr) := do
  match arg with
  | .option (.some m) => do
    let args ← checkOpArg m q`Boogie.measure 1
    translateExpr p bindings args[0]!
  | _ => pure none

def initVarStmts (tpids : Map Expression.Ident LTy) (bindings : TransBindings) :
  TransM ((List Boogie.Statement) × TransBindings) := do
  match tpids with
  | [] => return ([], bindings)
  | (id, tp) :: rest =>
    let s := Boogie.Statement.init id tp (Names.initVarValue (id.2 ++ "_" ++ (toString bindings.gen)))
    let bindings := incrGen bindings
    let (stmts, bindings) ← initVarStmts rest bindings
    return ((s :: stmts), bindings)

def translateVarStatement (bindings : TransBindings) (decls : Array Arg) :
  TransM ((List Boogie.Statement) × TransBindings) := do
  if decls.size != 1 then
    TransM.error "translateVarStatement unexpected decls length {repr decls}"
  else
    let tpids ← translateDeclList bindings decls[0]!
    let (stmts, bindings) ← initVarStmts tpids bindings
    let bbindings := bindings.boundVars ++
                     tpids.map (fun (id, _) => (LExpr.fvar id none))
    return (stmts, { bindings with boundVars := bbindings })

def translateInitStatement (p : Program) (bindings : TransBindings) (args : Array Arg) :
  TransM ((List Boogie.Statement) × TransBindings) := do
  if args.size != 3 then
    TransM.error "translateInitStatement unexpected arg length {repr decls}"
  else
    let mty ← translateLMonoTy bindings args[0]!
    let lhs ← translateIdent BoogieIdent args[1]!
    let val ← translateExpr p bindings args[2]!
    let ty := (.forAll [] mty)
    let bbindings := bindings.boundVars ++ [LExpr.fvar lhs none]
    return ([.init lhs ty val], { bindings with boundVars := bbindings })

mutual
partial def translateStmt (p : Program) (bindings : TransBindings) (arg : Arg) :
  TransM (List Boogie.Statement × TransBindings) := do
  let .op op := arg
    | TransM.error s!"translateStmt expected op {repr arg}"

  match op.name, op.args with
  | q`Boogie.varStatement, declsa =>
    translateVarStatement bindings declsa
  | q`Boogie.initStatement, args =>
    translateInitStatement p bindings args
  | q`Boogie.assign, #[_tpa, lhsa, ea] =>
    let lhs ← translateLhs lhsa
    let val ← translateExpr p bindings ea
    return ([.set lhs val], bindings)
  | q`Boogie.havoc_statement, #[ida] =>
    let id ← translateIdent BoogieIdent ida
    return ([.havoc id], bindings)
  | q`Boogie.assert, #[la, ca] =>
    let c ← translateExpr p bindings ca
    let l ← translateOptionLabel s!"assert: {Std.format c}" la
    return ([.assert l c], bindings)
  | q`Boogie.assume, #[la, ca] =>
    let c ← translateExpr p bindings ca
    let l ← translateOptionLabel s!"assume: {Std.format c}" la
    return ([.assume l c], bindings)
  | q`Boogie.if_statement, #[ca, ta, fa] =>
    let c ← translateExpr p bindings ca
    let (tss, bindings) ← translateBlock p bindings ta
    let (fss, bindings) ← translateElse p bindings fa
    return ([.ite c { ss := tss } { ss := fss } ], bindings)
  | q`Boogie.while_statement, #[ca, ma, ia, ba] =>
    let c ← translateExpr p bindings ca
    let m ← translateMeasure p bindings ma
    let i ← translateInvariant p bindings ia
    let (bodyss, bindings) ← translateBlock p bindings ba
    return ([.loop c m i { ss := bodyss } ], bindings)
  | q`Boogie.call_statement, #[lsa, fa, esa] =>
   let ls  ← translateCommaSep (translateIdent BoogieIdent) lsa
   let f   ← translateIdent String fa
   let es  ← translateCommaSep (fun a => translateExpr p bindings a) esa
   return ([.call ls.toList f es.toList], bindings)
  | q`Boogie.call_unit_statement, #[fa, esa] =>
   let f   ← translateIdent String fa
   let es  ← translateCommaSep (fun a => translateExpr p bindings a) esa
   return ([.call [] f es.toList], bindings)
  | q`Boogie.block_statement, #[la, ba] =>
    let l ← translateIdent String la
    let (ss, bindings) ← translateBlock p bindings ba
    return ([.block l { ss := ss }], bindings)
  | q`Boogie.goto_statement, #[la] =>
    let l ← translateIdent String la
    return ([.goto l], bindings)
  | name, args => TransM.error s!"Unexpected statement {name.fullName} with {args.size} arguments."

partial def translateBlock (p : Program) (bindings : TransBindings) (arg : Arg) :
  TransM ((List Boogie.Statement) × TransBindings) := do
  let args ← checkOpArg arg q`Boogie.block 1
  let .seq stmts := args[0]!
    | TransM.error s!"Invalid block {repr args[0]!}"
  let (a, bindings) ← stmts.foldlM (init := (#[], bindings)) fun (a, b) s => do
      let (s, b) ← translateStmt p b s
      return (a.append s.toArray, b)
  return (a.toList, bindings)

partial def translateElse (p : Program) (bindings : TransBindings) (arg : Arg) :
  TransM ((List Boogie.Statement) × TransBindings) := do
  let .op op := arg
    | TransM.error s!"translateElse expected op {repr arg}"
  match op.name with
  | q`Boogie.else0 =>
    let _ ← checkOpArg arg q`Boogie.else0 0
    return ([], bindings)
  | q`Boogie.else1 =>
    let args ← checkOpArg arg q`Boogie.else1 1
    translateBlock p bindings args[0]!
  | _ => TransM.error s!"translateElse unimplemented for {repr arg}"

end

---------------------------------------------------------------------

def translateInitMkBinding (bindings : TransBindings) (op : Arg) :
  TransM (BoogieIdent × LMonoTy) := do
  -- (FIXME) Account for metadata.
  let bargs ← checkOpArg op q`Boogie.mkBinding 2
  let id ← translateIdent BoogieIdent bargs[0]!
  let tp ← translateLMonoTy bindings bargs[1]!
  return (id, tp)

def translateInitMkBindings (bindings : TransBindings) (ops : Array Arg) :
  TransM (Array (BoogieIdent × LMonoTy)) := do
  ops.mapM (fun op => translateInitMkBinding bindings op)

def translateBindings (bindings : TransBindings) (op : Arg) :
  TransM (Map BoogieIdent LMonoTy) := do
  let bargs ← checkOpArg op q`Boogie.mkBindings 1
  match bargs[0]! with
  | .commaSepList args =>
    let arr ← translateInitMkBindings bindings args
    return arr.toList
  | _ =>
    TransM.error s!"translateBindings expects a comma separated list: {repr op}"

def translateModifies (arg : Arg) : TransM BoogieIdent := do
  let args ← checkOpArg arg q`Boogie.modifies_spec 1
  translateIdent BoogieIdent args[0]!

def translateOptionFree (arg : Arg) : TransM Procedure.CheckAttr := do
  let .option free := arg
    | TransM.error s!"translateOptionFree unexpected {repr arg}"
  match free with
  | some f =>
    let _ ← checkOpArg f q`Boogie.free 0
    return .Free
  | none => return .Default

def translateRequires (p : Program) (name : BoogieIdent) (count : Nat) (bindings : TransBindings) (arg : Arg) :
  TransM (Map BoogieLabel Procedure.Check) := do
  let args ← checkOpArg arg q`Boogie.requires_spec 3
  let l ← translateOptionLabel s!"{name.2}_requires_{count}" args[0]!
  let free? ← translateOptionFree args[1]!
  let e ← translateExpr p bindings args[2]!
  return [(l, { expr := e, attr := free? })]

def translateEnsures (p : Program) (name : BoogieIdent) (count : Nat) (bindings : TransBindings) (arg : Arg) :
  TransM (Map BoogieLabel Procedure.Check) := do
  let args ← checkOpArg arg q`Boogie.ensures_spec 3
  let l ← translateOptionLabel s!"{name.2}_ensures_{count}" args[0]!
  let free? ← translateOptionFree args[1]!
  let e ← translateExpr p bindings args[2]!
  return [(l, { expr := e, attr := free? })]

def translateSpecElem (p : Program) (name : BoogieIdent) (count : Nat) (bindings : TransBindings) (arg : Arg) :
  TransM (List BoogieIdent × Map BoogieLabel Procedure.Check × Map BoogieLabel Procedure.Check) := do
  let .op op := arg
    | TransM.error s!"translateSpecElem expects an op {repr arg}"
  match op.name with
  | q`Boogie.modifies_spec =>
    let elem ← translateModifies arg
    return ([elem], [], [])
  | q`Boogie.requires_spec =>
    let elem ← translateRequires p name count bindings arg
    return ([], elem, [])
  | q`Boogie.ensures_spec =>
    let elem ← translateEnsures p name count bindings arg
    return ([], [], elem)
  | _ =>
    TransM.error s!"translateSpecElem unimplemented for {repr arg}"

partial def translateSpec (p : Program) (name : BoogieIdent) (bindings : TransBindings) (arg : Arg) :
  TransM (List BoogieIdent × Map BoogieLabel Procedure.Check × Map BoogieLabel Procedure.Check) := do
  let sargs ← checkOpArg arg q`Boogie.spec_mk 1
  let .seq args := sargs[0]!
    | TransM.error s!"Invalid specs {repr sargs[0]!}"
  go 0 args.size args
  where go (count max : Nat) (args : Array Arg) := do
  match (max - count) with
  | 0 => return ([], [], [])
  | _ + 1 =>
    let arg := args[count]!
    let (mods, reqs, ens) ← translateSpecElem p name count bindings arg
    let (restmods, restreqs, restens) ← go (count + 1) max args
    return (mods ++ restmods, reqs ++ restreqs, ens ++ restens)

def translateProcedure (p : Program) (bindings : TransBindings) (op : Operation) :
  TransM (Boogie.Decl × TransBindings) := do
  let _ ← @checkOp (Boogie.Decl × TransBindings) op q`Boogie.command_procedure 6
  let pname ← translateIdent BoogieIdent op.args[0]!
  let typeArgs ← translateTypeArgs op.args[1]!
  let sig ← translateBindings bindings op.args[2]!
  let ret ← translateOptionMonoDeclList bindings op.args[3]!
  let in_bindings := (sig.keys.map (fun v => (LExpr.fvar v none))).toArray
  let out_bindings := (ret.keys.map (fun v => (LExpr.fvar v none))).toArray
  -- This bindings order -- original, then inputs, and then outputs, is
  -- critical here. Is this right though?
  let origBindings := bindings
  let bbindings := bindings.boundVars ++ in_bindings ++ out_bindings
  let bindings := { bindings with boundVars := bbindings }
  let .option speca := op.args[4]!
    | TransM.error s!"translateProcedure spec. expected here: {repr op.args[3]!}"
  let (modifies, requires, ensures) ←
    if speca.isSome then translateSpec p pname bindings speca.get! else pure ([], [], [])
  let .option bodya := op.args[5]!
    | TransM.error s!"translateProcedure body expected here: {repr op.args[4]!}"
  let (body, bindings) ← if bodya.isSome then translateBlock p bindings bodya.get! else pure ([], bindings)
  let origBindings := {origBindings with gen := bindings.gen}
  return (.proc { header := { name := pname,
                              typeArgs := typeArgs.toList,
                              inputs := sig,
                              outputs := ret },
                  spec := { modifies := modifies,
                            preconditions := requires,
                            postconditions := ensures },
                  body := body
                },
          origBindings)

---------------------------------------------------------------------

def translateConstant (bindings : TransBindings) (op : Operation) :
  TransM (Boogie.Decl × TransBindings) := do
  let _ ← @checkOp (Boogie.Decl × TransBindings) op q`Boogie.command_constdecl 3
  let cname ← translateIdent BoogieIdent op.args[0]!
  let typeArgs ← translateTypeArgs op.args[1]!
  let ret ← translateLMonoTy bindings op.args[2]!
  let decl := .func { name := cname,
                      typeArgs := typeArgs.toList,
                      inputs := [],
                      output := ret,
                      body := none }
  return (decl, { bindings with freeVars := bindings.freeVars.push decl })

---------------------------------------------------------------------

def translateAxiom (p : Program) (bindings : TransBindings) (op : Operation) :
  TransM (Boogie.Decl × TransBindings) := do
  let _ ← @checkOp (Boogie.Decl × TransBindings) op q`Boogie.command_axiom 2
  let l ← translateOptionLabel s!"TODO" op.args[0]!
  let e ← translateExpr p bindings op.args[1]!
  return (.ax (Axiom.mk l e), bindings)

---------------------------------------------------------------------

inductive FnInterp where
  | Definition
  | Declaration
  deriving Repr

def translateOptionInline (arg : Arg) : TransM (Array String) := do
  -- (FIXME) The return type should be the same as that of `LFunc.attr`, which is
  -- `Array String` but of course, this is not ideal. We'd like an inductive
  -- type here of the allowed attributes in the future.
  let .option inline := arg
    | TransM.error s!"translateOptionInline unexpected {repr arg}"
  match inline with
  | some f =>
    let _ ← checkOpArg f q`Boogie.inline 0
    return #["inline"]
  | none => return #[]

def translateFunction (status : FnInterp) (p : Program) (bindings : TransBindings) (op : Operation) :
  TransM (Boogie.Decl × TransBindings) := do
  let _ ←
    match status with
    | .Definition  => @checkOp (Boogie.Decl × TransBindings) op q`Boogie.command_fndef  6
    | .Declaration => @checkOp (Boogie.Decl × TransBindings) op q`Boogie.command_fndecl 4
  let fname ← translateIdent BoogieIdent op.args[0]!
  let typeArgs ← translateTypeArgs op.args[1]!
  let sig ← translateBindings bindings op.args[2]!
  let ret ← translateLMonoTy bindings op.args[3]!
  let in_bindings := (sig.keys.map (fun v => (LExpr.fvar v none))).toArray
  -- This bindings order -- original, then inputs, is
  -- critical here. Is this right though?
  let orig_bbindings := bindings.boundVars
  let bbindings := bindings.boundVars ++ in_bindings
  let bindings := { bindings with boundVars := bbindings }
  let body ← match status with
             | .Definition =>
                let e ← translateExpr p bindings op.args[4]!
                pure (some e)
             | .Declaration => pure none
  let inline? ← match status with
                 | .Definition => translateOptionInline op.args[5]!
                 | .Declaration => pure #[]
  let decl := .func { name := fname,
                      typeArgs := typeArgs.toList,
                      inputs := sig,
                      output := ret,
                      body := body,
                      attr := inline? }
  return (decl,
          { bindings with
            boundVars := orig_bbindings,
            freeVars := bindings.freeVars.push decl })

---------------------------------------------------------------------

def translateGlobalVar (bindings : TransBindings) (op : Operation) :
  TransM (Boogie.Decl × TransBindings) := do
  let _ ← @checkOp (Boogie.Decl × TransBindings) op q`Boogie.command_var 1
  let (id, targs, mty) ← translateBindMk bindings op.args[0]!
  let ty := LTy.forAll targs mty
  let decl := (.var id ty (Names.initVarValue (id.2 ++ "_" ++ (toString bindings.gen))))
  let bindings := incrGen bindings
  return (decl, { bindings with freeVars := bindings.freeVars.push decl})

---------------------------------------------------------------------

partial def translateBoogieDecls (p : Program) (bindings : TransBindings) :
  TransM Boogie.Decls := do
  let (decls, _) ← go 0 p.commands.size bindings p.commands
  return decls
  where go (count max : Nat) bindings ops : TransM (Boogie.Decls × TransBindings) := do
  match (max - count) with
  | 0 => return ([], bindings)
  | _ + 1 =>
    let op := ops[count]!
    let (decl, bindings) ←
      match op.name with
      | q`Boogie.command_var =>
        translateGlobalVar bindings op
      | q`Boogie.command_constdecl =>
        translateConstant bindings op
      | q`Boogie.command_typedecl =>
        translateTypeDecl bindings op
      | q`Boogie.command_typesynonym =>
        translateTypeSynonym bindings op
      | q`Boogie.command_axiom =>
        translateAxiom p bindings op
      | q`Boogie.command_procedure =>
        translateProcedure p bindings op
      | q`Boogie.command_fndef =>
        translateFunction .Definition p bindings op
      | q`Boogie.command_fndecl =>
        translateFunction .Declaration p bindings op
      | _ => TransM.error s!"translateBoogieDecls unimplemented for {repr op}"
    let (decls, bindings) ← go (count + 1) max bindings ops
    return ((decl :: decls), bindings)

def translateProgram (p : Program) : TransM Boogie.Program := do
  let decls ← translateBoogieDecls p {}
  return { decls := decls }

---------------------------------------------------------------------

end Strata<|MERGE_RESOLUTION|>--- conflicted
+++ resolved
@@ -463,21 +463,15 @@
 partial
 def translateQuantifier
   (qk: QuantifierKind)
-<<<<<<< HEAD
+  (p : Program)
   (bindings : TransBindings) (xsa : Arg) (triggersa: Option Arg) (bodya: Arg) :
-=======
-  -- TODO: don't ignore triggers
-  (p : Program)
-  (bindings : TransBindings) (xsa : Arg) (_triggersa: Option Arg) (bodya: Arg) :
->>>>>>> 3214299b
   TransM Boogie.Expression.Expr := do
     let xsArray ← translateDeclList bindings xsa
     -- Note: the indices in the following are placeholders
     let newBoundVars := List.toArray (xsArray.mapIdx (fun i _ => LExpr.bvar i))
     let boundVars' := bindings.boundVars ++ newBoundVars
     let xbindings := { bindings with boundVars := boundVars' }
-<<<<<<< HEAD
-    let b ← translateExpr xbindings bodya
+    let b ← translateExpr p xbindings bodya
 
     -- Handle triggers if present
     let triggers ← match triggersa with
@@ -489,7 +483,7 @@
             | .op {name := {dialect := _, name := "trigger"}, args := #[tr2]} =>
               match tr2 with
               | .commaSepList #[uniqueTrigger] =>
-                translateExpr xbindings uniqueTrigger
+                translateExpr p xbindings uniqueTrigger
               | _ =>
               panic! s!"Currently Boogie supports only single-expression triggers, but got {repr tr2}"
             | _ =>
@@ -497,9 +491,6 @@
         | _ =>
           panic! s!"Currently Boogie supports only one trigger, but got {repr tsa}"
 
-=======
-    let b ← translateExpr p xbindings bodya
->>>>>>> 3214299b
     -- Create one quantifier constructor per variable
     -- Trigger attached to only the innermost quantifier
     let buildQuantifier := fun (_, ty) (e, first) =>
