--- conflicted
+++ resolved
@@ -656,18 +656,7 @@
     translateExpr p bindings args[0]!
   | _ => pure none
 
-<<<<<<< HEAD
-def translateMeasure (p : Program) (bindings : TransBindings) (arg : Arg) : TransM (Option Expression.Expr) := do
-  match arg with
-  | .option (.some m) => do
-    let args ← checkOpArg m q`Boogie.measure 1
-    translateExpr p bindings args[0]!
-  | _ => pure none
-
 def initVarStmts (tpids : ListMap Expression.Ident LTy) (bindings : TransBindings) :
-=======
-def initVarStmts (tpids : Map Expression.Ident LTy) (bindings : TransBindings) :
->>>>>>> f7f1dab8
   TransM ((List Boogie.Statement) × TransBindings) := do
   match tpids with
   | [] => return ([], bindings)
