--- conflicted
+++ resolved
@@ -69,13 +69,8 @@
       --    depends on this step! See also note in `OldExpressions.lean`.
       let postcondition_checks := OldExpressions.normalizeOldChecks proc.spec.postconditions
       -- 3. Ensure that the preconditions and postconditions are of type boolean.
-<<<<<<< HEAD
       let postconditions := postcondition_checks.map (fun (_, c) => c.expr)
-      let (preconditions_a, T) ← Lambda.LExprT.fromLExprs T preconditions
-=======
-      let postconditions := postcondition_checks.map (fun (_, { expr := expr, attr := _ }) => expr)
       let (preconditions_a, T) ← Lambda.LExprT.fromLExprs C T preconditions
->>>>>>> e3a0f67c
       let pre_tys := preconditions_a.map Lambda.LExprT.toLMonoTy
       let preconditions := preconditions_a.map Lambda.LExprT.toLExpr
       let (postconditions_a, T) ← Lambda.LExprT.fromLExprs C T postconditions
