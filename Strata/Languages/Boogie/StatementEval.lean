--- conflicted
+++ resolved
@@ -273,20 +273,12 @@
               | _, _ =>
                 let Ewns_t := Ewns_t.map
                                   (fun (ewn : EnvWithNext) =>
-<<<<<<< HEAD
-                                    let s' := Imperative.Stmt.ite LExpr.true ewn.stk.top [] md
-=======
-                                    let s' := Imperative.Stmt.ite (LExpr.true ()) { ss := ewn.stk.top } { ss := [] } md
->>>>>>> a47df626
+                                    let s' := Imperative.Stmt.ite (LExpr.true ()) ewn.stk.top [] md
                                     { ewn with env := ewn.env.popScope,
                                                stk := orig_stk.appendToTop [s']})
                 let Ewns_f := Ewns_f.map
                                   (fun (ewn : EnvWithNext) =>
-<<<<<<< HEAD
-                                    let s' := Imperative.Stmt.ite LExpr.false [] ewn.stk.top md
-=======
-                                    let s' := Imperative.Stmt.ite (LExpr.false ()) { ss := [] } { ss := ewn.stk.top } md
->>>>>>> a47df626
+                                    let s' := Imperative.Stmt.ite (LExpr.false ()) [] ewn.stk.top md
                                     { ewn with env := ewn.env.popScope,
                                                stk := orig_stk.appendToTop [s']})
                 Ewns_t ++ Ewns_f
