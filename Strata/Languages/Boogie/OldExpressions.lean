--- conflicted
+++ resolved
@@ -700,26 +700,5 @@
   | eq_1  : ContainsOldVar e1 → ContainsOldVar (.eq e1 e2)
   | eq_2  : ContainsOldVar e2 → ContainsOldVar (.eq e1 e2)
 
-<<<<<<< HEAD
-=======
-/--
-For each `(var, val)` in `sm`, substitute `old(var)` in expression `e` with
-`val`.
--/
-def substsOld (sm : Map Expression.Ident Expression.Expr) (e : Expression.Expr)
-  : Expression.Expr :=
-  List.foldl (fun e (var, s) => substOld var s e) e sm
-
-/--
-For each `(var, expr)` pair in `sm`, substitute `old(var)` with `expr` in
-`conds`.
--/
-protected def substsOldInProcChecks (sm : Map Expression.Ident Expression.Expr)
-  (conds : ListMap String Procedure.Check) :
-  ListMap String Procedure.Check :=
-  conds.map (fun (label, c) =>
-                 (label, { expr := substsOld sm c.expr, attr := c.attr }))
-
->>>>>>> c49bd550
 end OldExpressions
 end Boogie