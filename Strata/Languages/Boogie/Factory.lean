/-
  Copyright Strata Contributors

  SPDX-License-Identifier: Apache-2.0 OR MIT
-/

import Strata.Languages.Boogie.Identifiers
import Strata.Languages.Boogie.Expressions
import Strata.DL.Lambda.Factory
import Strata.DL.Lambda.IntBoolFactory
---------------------------------------------------------------------

namespace Boogie
open Lambda LTy.Syntax LExpr.Syntax

@[match_pattern]
def mapTy (keyTy : LMonoTy) (valTy : LMonoTy) : LMonoTy :=
  .tcons "Map" [keyTy, valTy]

def KnownTypes : List LTy :=
  [t[bool],
   t[int],
   t[string],
   t[real],
   t[bv1],
   t[bv8],
   t[bv16],
   t[bv32],
   t[bv64],
   t[∀a b. %a → %b],
   t[∀a b. Map %a %b]]

<<<<<<< HEAD
=======
/--
  Convert an LExpr String to an LExpr BoogieIdent, by considering all identifier as global, which is valid for axioms
  TODO: Remove when Lambda elaborator offers parametric identifier type
-/
def ToBoogieIdent (ine: LExpr String): (LExpr BoogieIdent) :=
match ine with
    | .const c ty => .const c ty
    | .op o oty => .op (BoogieIdent.glob o) oty
    | .bvar deBruijnIndex => .bvar deBruijnIndex
    | .fvar name oty => .fvar (BoogieIdent.glob name) oty
    | .mdata info e => .mdata info (ToBoogieIdent e)
    | .abs oty e => .abs oty (ToBoogieIdent e)
    | .quant k oty e => .quant k oty (ToBoogieIdent e)
    | .app fn e => .app (ToBoogieIdent fn) (ToBoogieIdent e)
    | .ite c t e => .ite (ToBoogieIdent c) (ToBoogieIdent t) (ToBoogieIdent e)
    | .eq e1 e2 => .eq (ToBoogieIdent e1) (ToBoogieIdent e2)

>>>>>>> 62581948
/- Bv1 Arithmetic Operations -/
def bv1AddFunc : LFunc BoogieIdent := binaryOp "Bv1.Add" mty[bv1] none
def bv1SubFunc : LFunc BoogieIdent := binaryOp "Bv1.Sub" mty[bv1] none
def bv1MulFunc : LFunc BoogieIdent := binaryOp "Bv1.Mul" mty[bv1] none
def bv1NegFunc : LFunc BoogieIdent := unaryOp "Bv1.Neg" mty[bv1] none

/- Bv1 Comparison Operations -/
def bv1LtFunc : LFunc BoogieIdent := binaryPredicate "Bv1.Lt" mty[bv1] none
def bv1LeFunc : LFunc BoogieIdent := binaryPredicate "Bv1.Le" mty[bv1] none
def bv1GtFunc : LFunc BoogieIdent := binaryPredicate "Bv1.Gt" mty[bv1] none
def bv1GeFunc : LFunc BoogieIdent := binaryPredicate "Bv1.Ge" mty[bv1] none

/- Bv8 Arithmetic Operations -/
def bv8AddFunc : LFunc BoogieIdent := binaryOp "Bv8.Add" mty[bv8] none
def bv8SubFunc : LFunc BoogieIdent := binaryOp "Bv8.Sub" mty[bv8] none
def bv8MulFunc : LFunc BoogieIdent := binaryOp "Bv8.Mul" mty[bv8] none
def bv8NegFunc : LFunc BoogieIdent := unaryOp "Bv8.Neg" mty[bv8] none

/- Bv8 Comparison Operations -/
def bv8LtFunc : LFunc BoogieIdent := binaryPredicate "Bv8.Lt" mty[bv8] none
def bv8LeFunc : LFunc BoogieIdent := binaryPredicate "Bv8.Le" mty[bv8] none
def bv8GtFunc : LFunc BoogieIdent := binaryPredicate "Bv8.Gt" mty[bv8] none
def bv8GeFunc : LFunc BoogieIdent := binaryPredicate "Bv8.Ge" mty[bv8] none

/- Bv16 Arithmetic Operations -/
def bv16AddFunc : LFunc BoogieIdent := binaryOp "Bv16.Add" mty[bv16] none
def bv16SubFunc : LFunc BoogieIdent := binaryOp "Bv16.Sub" mty[bv16] none
def bv16MulFunc : LFunc BoogieIdent := binaryOp "Bv16.Mul" mty[bv16] none
def bv16NegFunc : LFunc BoogieIdent := unaryOp "Bv16.Neg" mty[bv16] none

/- Bv16 Comparison Operations -/
def bv16LtFunc : LFunc BoogieIdent := binaryPredicate "Bv16.Lt" mty[bv16] none
def bv16LeFunc : LFunc BoogieIdent := binaryPredicate "Bv16.Le" mty[bv16] none
def bv16GtFunc : LFunc BoogieIdent := binaryPredicate "Bv16.Gt" mty[bv16] none
def bv16GeFunc : LFunc BoogieIdent := binaryPredicate "Bv16.Ge" mty[bv16] none

/- Bv32 Arithmetic Operations -/
def bv32AddFunc : LFunc BoogieIdent := binaryOp "Bv32.Add" mty[bv32] none
def bv32SubFunc : LFunc BoogieIdent := binaryOp "Bv32.Sub" mty[bv32] none
def bv32MulFunc : LFunc BoogieIdent := binaryOp "Bv32.Mul" mty[bv32] none
def bv32NegFunc : LFunc BoogieIdent := unaryOp "Bv32.Neg" mty[bv32] none

/- Bv32 Comparison Operations -/
def bv32LtFunc : LFunc BoogieIdent := binaryPredicate "Bv32.Lt" mty[bv32] none
def bv32LeFunc : LFunc BoogieIdent := binaryPredicate "Bv32.Le" mty[bv32] none
def bv32GtFunc : LFunc BoogieIdent := binaryPredicate "Bv32.Gt" mty[bv32] none
def bv32GeFunc : LFunc BoogieIdent := binaryPredicate "Bv32.Ge" mty[bv32] none

/- Bv64 Arithmetic Operations -/
def bv64AddFunc : LFunc BoogieIdent := binaryOp "Bv64.Add" mty[bv64] none
def bv64SubFunc : LFunc BoogieIdent := binaryOp "Bv64.Sub" mty[bv64] none
def bv64MulFunc : LFunc BoogieIdent := binaryOp "Bv64.Mul" mty[bv64] none
def bv64NegFunc : LFunc BoogieIdent := unaryOp "Bv64.Neg" mty[bv64] none

/- Bv64 Comparison Operations -/
def bv64LtFunc : LFunc BoogieIdent := binaryPredicate "Bv64.Lt" mty[bv64] none
def bv64LeFunc : LFunc BoogieIdent := binaryPredicate "Bv64.Le" mty[bv64] none
def bv64GtFunc : LFunc BoogieIdent := binaryPredicate "Bv64.Gt" mty[bv64] none
def bv64GeFunc : LFunc BoogieIdent := binaryPredicate "Bv64.Ge" mty[bv64] none

/- Real Arithmetic Operations -/

def realAddFunc : LFunc BoogieIdent := binaryOp "Real.Add" mty[real] none
def realSubFunc : LFunc BoogieIdent := binaryOp "Real.Sub" mty[real] none
def realMulFunc : LFunc BoogieIdent := binaryOp "Real.Mul" mty[real] none
def realDivFunc : LFunc BoogieIdent := binaryOp "Real.Div" mty[real] none
def realNegFunc : LFunc BoogieIdent := unaryOp "Real.Neg" mty[real] none

/- Real Comparison Operations -/
def realLtFunc : LFunc BoogieIdent := binaryPredicate "Real.Lt" mty[real] none
def realLeFunc : LFunc BoogieIdent := binaryPredicate "Real.Le" mty[real] none
def realGtFunc : LFunc BoogieIdent := binaryPredicate "Real.Gt" mty[real] none
def realGeFunc : LFunc BoogieIdent := binaryPredicate "Real.Ge" mty[real] none

/- String Operations -/

def strLengthFunc : LFunc BoogieIdent :=
    { name := "Str.Length",
      typeArgs := [],
      inputs := [("x", mty[string])]
      output := mty[int],
      denote := some (unOpDenote String Int LExpr.denoteString
                        (fun s => (Int.ofNat (String.length s)))
                        mty[int])}

def strConcatFunc : LFunc BoogieIdent :=
    { name := "Str.Concat",
      typeArgs := [],
      inputs := [("x", mty[string]), ("y", mty[string])]
      output := mty[string],
      denote := some (binOpDenote String String LExpr.denoteString
                       String.append mty[string])}

/- A polymorphic `old` function with type `∀a. a → a`. -/
def polyOldFunc : LFunc BoogieIdent :=
    { name := "old",
      typeArgs := ["a"],
      inputs := [((.locl, "x"), mty[%a])]
      output := mty[%a]}

/- A `Map` selection function with type `∀k, v. Map k v → k → v`. -/
def mapSelectFunc : LFunc BoogieIdent :=
   { name := "select",
     typeArgs := ["k", "v"],
     inputs := [("m", mapTy mty[%k] mty[%v]), ("i", mty[%k])],
     output := mty[%v] }

/- A `Map` update function with type `∀k, v. Map k v → k → v → Map k v`. -/
def mapUpdateFunc : LFunc BoogieIdent :=
   { name := "update",
     typeArgs := ["k", "v"],
     inputs := [("m", mapTy mty[%k] mty[%v]), ("i", mty[%k]), ("x", mty[%v])],
<<<<<<< HEAD
     output := mapTy mty[%k] mty[%v] }
=======
     output := mapTy mty[%k] mty[%v],
     axioms :=
     [
      -- updateSelect
      ToBoogieIdent es[∀(Map %k %v):
          (∀ (%k):
            (∀ (%v):
              (((~select : (Map %k %v) → %k → %v)
                ((((~update : (Map %k %v) → %k → %v → (Map %k %v)) %2) %1) %0)) %1) == %0))],
      -- update preserves
      ToBoogieIdent es[∀ (Map %k %v):
          (∀ (%k):
            (∀ (%k):
              (∀ (%v):
                  (((~select : (Map %k %v) → %k → %v)
                    ((((~update : (Map %k %v) → %k → %v → (Map %k %v)) %3) %1) %0)) %2)
                  ==
                  ((((~select : (Map %k %v) → %k → %v) %3) %2)))))]
     ]
   }
>>>>>>> 62581948

def Factory : @Factory BoogieIdent := #[
  intAddFunc,
  intSubFunc,
  intMulFunc,
  intDivFunc,
  intModFunc,
  intNegFunc,

  intLtFunc,
  intLeFunc,
  intGtFunc,
  intGeFunc,

  bv1AddFunc,
  bv1SubFunc,
  bv1MulFunc,
  bv1NegFunc,
  bv1LtFunc,
  bv1LeFunc,
  bv1GtFunc,
  bv1GeFunc,

  bv8AddFunc,
  bv8SubFunc,
  bv8MulFunc,
  bv8NegFunc,
  bv8LtFunc,
  bv8LeFunc,
  bv8GtFunc,
  bv8GeFunc,

  bv16AddFunc,
  bv16SubFunc,
  bv16MulFunc,
  bv16NegFunc,
  bv16LtFunc,
  bv16LeFunc,
  bv16GtFunc,
  bv16GeFunc,

  bv32AddFunc,
  bv32SubFunc,
  bv32MulFunc,
  bv32NegFunc,
  bv32LtFunc,
  bv32LeFunc,
  bv32GtFunc,
  bv32GeFunc,

  bv64AddFunc,
  bv64SubFunc,
  bv64MulFunc,
  bv64NegFunc,
  bv64LtFunc,
  bv64LeFunc,
  bv64GtFunc,
  bv64GeFunc,

  realAddFunc,
  realSubFunc,
  realMulFunc,
  realDivFunc,
  realNegFunc,
  realLtFunc,
  realLeFunc,
  realGtFunc,
  realGeFunc,

  boolAndFunc,
  boolOrFunc,
  boolImpliesFunc,
  boolEquivFunc,
  boolNotFunc,

  strLengthFunc,
  strConcatFunc,

  polyOldFunc,

  mapSelectFunc,
  mapUpdateFunc,
]

def intAddOp : LExpr BoogieIdent := intAddFunc.opExpr
def intSubOp : LExpr BoogieIdent := intSubFunc.opExpr
def intMulOp : LExpr BoogieIdent := intMulFunc.opExpr
def intDivOp : LExpr BoogieIdent := intDivFunc.opExpr
def intModOp : LExpr BoogieIdent := intModFunc.opExpr
def intNegOp : LExpr BoogieIdent := intNegFunc.opExpr
def intLtOp : LExpr BoogieIdent := intLtFunc.opExpr
def intLeOp : LExpr BoogieIdent := intLeFunc.opExpr
def intGtOp : LExpr BoogieIdent := intGtFunc.opExpr
def intGeOp : LExpr BoogieIdent := intGeFunc.opExpr
def bv1AddOp : LExpr BoogieIdent := bv1AddFunc.opExpr
def bv1SubOp : LExpr BoogieIdent := bv1SubFunc.opExpr
def bv1MulOp : LExpr BoogieIdent := bv1MulFunc.opExpr
def bv1NegOp : LExpr BoogieIdent := bv1NegFunc.opExpr
def bv1LtOp : LExpr BoogieIdent := bv1LtFunc.opExpr
def bv1LeOp : LExpr BoogieIdent := bv1LeFunc.opExpr
def bv1GtOp : LExpr BoogieIdent := bv1GtFunc.opExpr
def bv1GeOp : LExpr BoogieIdent := bv1GeFunc.opExpr
def bv8AddOp : LExpr BoogieIdent := bv8AddFunc.opExpr
def bv8SubOp : LExpr BoogieIdent := bv8SubFunc.opExpr
def bv8MulOp : LExpr BoogieIdent := bv8MulFunc.opExpr
def bv8NegOp : LExpr BoogieIdent := bv8NegFunc.opExpr
def bv8LtOp : LExpr BoogieIdent := bv8LtFunc.opExpr
def bv8LeOp : LExpr BoogieIdent := bv8LeFunc.opExpr
def bv8GtOp : LExpr BoogieIdent := bv8GtFunc.opExpr
def bv8GeOp : LExpr BoogieIdent := bv8GeFunc.opExpr
def bv16AddOp : LExpr BoogieIdent := bv16AddFunc.opExpr
def bv16SubOp : LExpr BoogieIdent := bv16SubFunc.opExpr
def bv16MulOp : LExpr BoogieIdent := bv16MulFunc.opExpr
def bv16NegOp : LExpr BoogieIdent := bv16NegFunc.opExpr
def bv16LtOp : LExpr BoogieIdent := bv16LtFunc.opExpr
def bv16LeOp : LExpr BoogieIdent := bv16LeFunc.opExpr
def bv16GtOp : LExpr BoogieIdent := bv16GtFunc.opExpr
def bv16GeOp : LExpr BoogieIdent := bv16GeFunc.opExpr
def bv32AddOp : LExpr BoogieIdent := bv32AddFunc.opExpr
def bv32SubOp : LExpr BoogieIdent := bv32SubFunc.opExpr
def bv32MulOp : LExpr BoogieIdent := bv32MulFunc.opExpr
def bv32NegOp : LExpr BoogieIdent := bv32NegFunc.opExpr
def bv32LtOp : LExpr BoogieIdent := bv32LtFunc.opExpr
def bv32LeOp : LExpr BoogieIdent := bv32LeFunc.opExpr
def bv32GtOp : LExpr BoogieIdent := bv32GtFunc.opExpr
def bv32GeOp : LExpr BoogieIdent := bv32GeFunc.opExpr
def bv64AddOp : LExpr BoogieIdent := bv64AddFunc.opExpr
def bv64SubOp : LExpr BoogieIdent := bv64SubFunc.opExpr
def bv64MulOp : LExpr BoogieIdent := bv64MulFunc.opExpr
def bv64NegOp : LExpr BoogieIdent := bv64NegFunc.opExpr
def bv64LtOp : LExpr BoogieIdent := bv64LtFunc.opExpr
def bv64LeOp : LExpr BoogieIdent := bv64LeFunc.opExpr
def bv64GtOp : LExpr BoogieIdent := bv64GtFunc.opExpr
def bv64GeOp : LExpr BoogieIdent := bv64GeFunc.opExpr
def realAddOp : LExpr BoogieIdent := realAddFunc.opExpr
def realSubOp : LExpr BoogieIdent := realSubFunc.opExpr
def realMulOp : LExpr BoogieIdent := realMulFunc.opExpr
def realDivOp : LExpr BoogieIdent := realDivFunc.opExpr
def realNegOp : LExpr BoogieIdent := realNegFunc.opExpr
def realLtOp : LExpr BoogieIdent := realLtFunc.opExpr
def realLeOp : LExpr BoogieIdent := realLeFunc.opExpr
def realGtOp : LExpr BoogieIdent := realGtFunc.opExpr
def realGeOp : LExpr BoogieIdent := realGeFunc.opExpr
def boolAndOp : LExpr BoogieIdent := boolAndFunc.opExpr
def boolOrOp : LExpr BoogieIdent := boolOrFunc.opExpr
def boolImpliesOp : LExpr BoogieIdent := boolImpliesFunc.opExpr
def boolEquivOp : LExpr BoogieIdent := boolEquivFunc.opExpr
def boolNotOp : LExpr BoogieIdent := boolNotFunc.opExpr
def strLengthOp : LExpr BoogieIdent := strLengthFunc.opExpr
def strConcatOp : LExpr BoogieIdent := strConcatFunc.opExpr
def polyOldOp : LExpr BoogieIdent := polyOldFunc.opExpr
def mapSelectOp : LExpr BoogieIdent := mapSelectFunc.opExpr
def mapUpdateOp : LExpr BoogieIdent := mapUpdateFunc.opExpr

end Boogie<|MERGE_RESOLUTION|>--- conflicted
+++ resolved
@@ -29,9 +29,6 @@
    t[bv64],
    t[∀a b. %a → %b],
    t[∀a b. Map %a %b]]
-
-<<<<<<< HEAD
-=======
 /--
   Convert an LExpr String to an LExpr BoogieIdent, by considering all identifier as global, which is valid for axioms
   TODO: Remove when Lambda elaborator offers parametric identifier type
@@ -49,7 +46,6 @@
     | .ite c t e => .ite (ToBoogieIdent c) (ToBoogieIdent t) (ToBoogieIdent e)
     | .eq e1 e2 => .eq (ToBoogieIdent e1) (ToBoogieIdent e2)
 
->>>>>>> 62581948
 /- Bv1 Arithmetic Operations -/
 def bv1AddFunc : LFunc BoogieIdent := binaryOp "Bv1.Add" mty[bv1] none
 def bv1SubFunc : LFunc BoogieIdent := binaryOp "Bv1.Sub" mty[bv1] none
@@ -125,7 +121,6 @@
 def realGeFunc : LFunc BoogieIdent := binaryPredicate "Real.Ge" mty[real] none
 
 /- String Operations -/
-
 def strLengthFunc : LFunc BoogieIdent :=
     { name := "Str.Length",
       typeArgs := [],
@@ -162,9 +157,6 @@
    { name := "update",
      typeArgs := ["k", "v"],
      inputs := [("m", mapTy mty[%k] mty[%v]), ("i", mty[%k]), ("x", mty[%v])],
-<<<<<<< HEAD
-     output := mapTy mty[%k] mty[%v] }
-=======
      output := mapTy mty[%k] mty[%v],
      axioms :=
      [
@@ -185,7 +177,6 @@
                   ((((~select : (Map %k %v) → %k → %v) %3) %2)))))]
      ]
    }
->>>>>>> 62581948
 
 def Factory : @Factory BoogieIdent := #[
   intAddFunc,
