--- conflicted
+++ resolved
@@ -118,8 +118,6 @@
       output := mty[string],
       concreteEval := some (binOpCeval String String .strConst
                             LExpr.denoteString String.append)}
-<<<<<<< HEAD
-=======
 
 def strToRegexFunc : LFunc Visibility :=
     { name := "Str.ToRegEx",
@@ -192,7 +190,6 @@
       typeArgs := [],
       inputs := [("x", mty[regex])]
       output := mty[regex] }
->>>>>>> e3a0f67c
 
 /- A polymorphic `old` function with type `∀a. a → a`. -/
 def polyOldFunc : LFunc Visibility :=
