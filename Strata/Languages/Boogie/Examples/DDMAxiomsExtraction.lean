--- conflicted
+++ resolved
@@ -77,13 +77,8 @@
   Extract all axioms from the given environment by first translating it into a Boogie Program.
   It then extracts LExpr body from the axioms, and replace all occurences of the typeArgs by a ftvar with the same name
 -/
-<<<<<<< HEAD
-def extractAxiomsWithFreeTypeVars (pgm: Program) (typeArgs: List String): (List (Lambda.LExpr Lambda.LMonoTy Boogie.Visibility)) :=
+def extractAxiomsWithFreeTypeVars (pgm: Program) (typeArgs: List String): (List Boogie.Expression.Expr) :=
   let prg: Boogie.Program := (TransM.run Inhabited.default (translateProgram pgm)).fst
-=======
-def extractAxiomsWithFreeTypeVars (pgm: Program) (typeArgs: List String): (List Boogie.Expression.Expr) :=
-  let prg: Boogie.Program := (TransM.run (translateProgram pgm)).fst
->>>>>>> cfaf6a65
   let axiomsDecls := extractAxiomsDecl prg
   let axioms := axiomsDecls.map extractExpr
   axioms.map (fun a => replaceTypesByFTV a typeArgs)
