/-
  Copyright Strata Contributors

  SPDX-License-Identifier: Apache-2.0 OR MIT
-/


import Strata.Languages.Boogie.Verifier

---------------------------------------------------------------------
open Strata

private def mapPgm :=
#strata
program Boogie;

type MapII := Map int int;
type MapIMapII := Map int MapII;

var a : MapII;
var b : Map bool int;
var c : Map int MapII;

procedure P() returns ()
spec {
  modifies a;
  modifies b;
  modifies c;
  requires a[0] == 0;
  requires c[0] == a;
}
{
  assert [c_0_eq_a]: c[0] == a;
  c := c[1 := a];
  assert [c_1_eq_a]: c[1] == a;

  assert [a0eq0]: a[0] == 0;
  a := a[1 := 1];
  assert [a1eq1]: a[1] == 1;
  a := a[0 := 1];
  assert [a0eq1]: a[0] == 1;
  assert [a0neq2]: a[0] != 2;

  b := b[true := -1];
  assert [bTrueEqTrue]: b[true] == -1;
  assert [mix]: a[1] == -(b[true]);
};
#end


/-- info: true -/
#guard_msgs in
-- No errors in translation.
#eval TransM.run (translateProgram mapPgm) |>.snd |>.isEmpty

/--
info: type MapII := (Map int int)
type MapIMapII := (Map int MapII)
var (a : MapII) := init_a_0
var (b : (Map bool int)) := init_b_1
var (c : (Map int MapII)) := init_c_2
(procedure P :  () → ())
modifies: [a, b, c]
preconditions: (P_requires_3, ((((~select : (arrow (Map int int) (arrow int int))) (a : MapII)) (#0 : int)) == (#0 : int))) (P_requires_4, ((((~select : (arrow (Map int MapII) (arrow int MapII))) (c : (Map int MapII))) (#0 : int)) == (a : MapII)))
postconditions: ⏎
<<<<<<< HEAD
body: assert [c_0_eq_a] ((((~select : (arrow (Map int MapII) (arrow int MapII))) c) (#0 : int)) == a)
c := ((((~update : (arrow (Map int MapII) (arrow int (arrow MapII (Map int MapII))))) c) (#1 : int)) a)
assert [c_1_eq_a] ((((~select : (arrow (Map int MapII) (arrow int MapII))) c) (#1 : int)) == a)
assert [a0eq0] ((((~select : (arrow (Map int int) (arrow int int))) a) (#0 : int)) == (#0 : int))
a := ((((~update : (arrow (Map int int) (arrow int (arrow int (Map int int))))) a) (#1 : int)) (#1 : int))
assert [a1eq1] ((((~select : (arrow (Map int int) (arrow int int))) a) (#1 : int)) == (#1 : int))
a := ((((~update : (arrow (Map int int) (arrow int (arrow int (Map int int))))) a) (#0 : int)) (#1 : int))
assert [a0eq1] ((((~select : (arrow (Map int int) (arrow int int))) a) (#0 : int)) == (#1 : int))
assert [a0neq2] (~Bool.Not ((((~select : (arrow (Map int int) (arrow int int))) a) (#0 : int)) == (#2 : int)))
b := ((((~update : (arrow (Map bool int) (arrow bool (arrow int (Map bool int))))) b) (#true : bool)) ((~Int.Neg : (arrow int int)) (#1 : int)))
assert [bTrueEqTrue] ((((~select : (arrow (Map bool int) (arrow bool int))) b) (#true : bool)) == ((~Int.Neg : (arrow int int)) (#1 : int)))
assert [mix] ((((~select : (arrow (Map int int) (arrow int int))) a) (#1 : int)) == ((~Int.Neg : (arrow int int)) (((~select : (arrow (Map bool int) (arrow bool int))) b) (#true : bool))))
=======
body: assert [c_0_eq_a] ((((~select : (arrow (Map int MapII) (arrow int MapII))) (c : (Map int MapII))) (#0 : int)) == (a : MapII))
c := ((((~update : (arrow (Map int MapII) (arrow int (arrow MapII (Map int MapII))))) (c : (Map int MapII))) (#1 : int)) (a : MapII))
assert [c_1_eq_a] ((((~select : (arrow (Map int MapII) (arrow int MapII))) (c : (Map int MapII))) (#1 : int)) == (a : MapII))
assert [a0eq0] ((((~select : (arrow (Map int int) (arrow int int))) (a : MapII)) (#0 : int)) == (#0 : int))
a := ((((~update : (arrow (Map int int) (arrow int (arrow int (Map int int))))) (a : MapII)) (#1 : int)) (#1 : int))
assert [a1eq1] ((((~select : (arrow (Map int int) (arrow int int))) (a : MapII)) (#1 : int)) == (#1 : int))
a := ((((~update : (arrow (Map int int) (arrow int (arrow int (Map int int))))) (a : MapII)) (#0 : int)) (#1 : int))
assert [a0eq1] ((((~select : (arrow (Map int int) (arrow int int))) (a : MapII)) (#0 : int)) == (#1 : int))
assert [a0neq2] ((~Bool.Not : (arrow bool bool)) ((((~select : (arrow (Map int int) (arrow int int))) (a : MapII)) (#0 : int)) == (#2 : int)))
b := ((((~update : (arrow (Map bool int) (arrow bool (arrow int (Map bool int))))) (b : (Map bool int))) (#true : bool)) ((~Int.Neg : (arrow int int)) (#1 : int)))
assert [bTrueEqTrue] ((((~select : (arrow (Map bool int) (arrow bool int))) (b : (Map bool int))) (#true : bool)) == ((~Int.Neg : (arrow int int)) (#1 : int)))
assert [mix] ((((~select : (arrow (Map int int) (arrow int int))) (a : MapII)) (#1 : int)) == ((~Int.Neg : (arrow int int)) (((~select : (arrow (Map bool int) (arrow bool int))) (b : (Map bool int))) (#true : bool))))
>>>>>>> c4a9a1f1

Errors: #[]
-/
#guard_msgs in
#eval TransM.run (translateProgram mapPgm)

/--
info: [Strata.Boogie] Type checking succeeded.


VCs:
Label: c_0_eq_a
Assumptions:
(P_requires_3, (((~select $__a0) #0) == #0))
(P_requires_4, (((~select $__c2) #0) == $__a0))
Proof Obligation:
(((~select $__c2) #0) == $__a0)

Label: c_1_eq_a
Assumptions:
(P_requires_3, (((~select $__a0) #0) == #0))
(P_requires_4, (((~select $__c2) #0) == $__a0))
Proof Obligation:
(((~select (((~update $__c2) #1) $__a0)) #1) == $__a0)

Label: a0eq0
Assumptions:
(P_requires_3, (((~select $__a0) #0) == #0))
(P_requires_4, (((~select $__c2) #0) == $__a0))
Proof Obligation:
(((~select $__a0) #0) == #0)

Label: a1eq1
Assumptions:
(P_requires_3, (((~select $__a0) #0) == #0))
(P_requires_4, (((~select $__c2) #0) == $__a0))
Proof Obligation:
(((~select (((~update $__a0) #1) #1)) #1) == #1)

Label: a0eq1
Assumptions:
(P_requires_3, (((~select $__a0) #0) == #0))
(P_requires_4, (((~select $__c2) #0) == $__a0))
Proof Obligation:
(((~select (((~update (((~update $__a0) #1) #1)) #0) #1)) #0) == #1)

Label: a0neq2
Assumptions:
(P_requires_3, (((~select $__a0) #0) == #0))
(P_requires_4, (((~select $__c2) #0) == $__a0))
Proof Obligation:
(~Bool.Not (((~select (((~update (((~update $__a0) #1) #1)) #0) #1)) #0) == #2))

Label: bTrueEqTrue
Assumptions:
(P_requires_3, (((~select $__a0) #0) == #0))
(P_requires_4, (((~select $__c2) #0) == $__a0))
Proof Obligation:
(((~select (((~update $__b1) #true) #-1)) #true) == #-1)

Label: mix
Assumptions:
(P_requires_3, (((~select $__a0) #0) == #0))
(P_requires_4, (((~select $__c2) #0) == $__a0))
Proof Obligation:
(((~select (((~update (((~update $__a0) #1) #1)) #0) #1)) #1) == (~Int.Neg ((~select (((~update $__b1) #true) #-1)) #true)))

Wrote problem to vcs/c_0_eq_a.smt2.
Wrote problem to vcs/c_1_eq_a.smt2.
Wrote problem to vcs/a0eq0.smt2.
Wrote problem to vcs/a1eq1.smt2.
Wrote problem to vcs/a0eq1.smt2.
Wrote problem to vcs/a0neq2.smt2.
Wrote problem to vcs/bTrueEqTrue.smt2.
Wrote problem to vcs/mix.smt2.
---
info:
Obligation: c_0_eq_a
Result: verified

Obligation: c_1_eq_a
Result: verified

Obligation: a0eq0
Result: verified

Obligation: a1eq1
Result: verified

Obligation: a0eq1
Result: verified

Obligation: a0neq2
Result: verified

Obligation: bTrueEqTrue
Result: verified

Obligation: mix
Result: verified
-/
#guard_msgs in
#eval verify "cvc5" mapPgm

---------------------------------------------------------------------<|MERGE_RESOLUTION|>--- conflicted
+++ resolved
@@ -63,20 +63,6 @@
 modifies: [a, b, c]
 preconditions: (P_requires_3, ((((~select : (arrow (Map int int) (arrow int int))) (a : MapII)) (#0 : int)) == (#0 : int))) (P_requires_4, ((((~select : (arrow (Map int MapII) (arrow int MapII))) (c : (Map int MapII))) (#0 : int)) == (a : MapII)))
 postconditions: ⏎
-<<<<<<< HEAD
-body: assert [c_0_eq_a] ((((~select : (arrow (Map int MapII) (arrow int MapII))) c) (#0 : int)) == a)
-c := ((((~update : (arrow (Map int MapII) (arrow int (arrow MapII (Map int MapII))))) c) (#1 : int)) a)
-assert [c_1_eq_a] ((((~select : (arrow (Map int MapII) (arrow int MapII))) c) (#1 : int)) == a)
-assert [a0eq0] ((((~select : (arrow (Map int int) (arrow int int))) a) (#0 : int)) == (#0 : int))
-a := ((((~update : (arrow (Map int int) (arrow int (arrow int (Map int int))))) a) (#1 : int)) (#1 : int))
-assert [a1eq1] ((((~select : (arrow (Map int int) (arrow int int))) a) (#1 : int)) == (#1 : int))
-a := ((((~update : (arrow (Map int int) (arrow int (arrow int (Map int int))))) a) (#0 : int)) (#1 : int))
-assert [a0eq1] ((((~select : (arrow (Map int int) (arrow int int))) a) (#0 : int)) == (#1 : int))
-assert [a0neq2] (~Bool.Not ((((~select : (arrow (Map int int) (arrow int int))) a) (#0 : int)) == (#2 : int)))
-b := ((((~update : (arrow (Map bool int) (arrow bool (arrow int (Map bool int))))) b) (#true : bool)) ((~Int.Neg : (arrow int int)) (#1 : int)))
-assert [bTrueEqTrue] ((((~select : (arrow (Map bool int) (arrow bool int))) b) (#true : bool)) == ((~Int.Neg : (arrow int int)) (#1 : int)))
-assert [mix] ((((~select : (arrow (Map int int) (arrow int int))) a) (#1 : int)) == ((~Int.Neg : (arrow int int)) (((~select : (arrow (Map bool int) (arrow bool int))) b) (#true : bool))))
-=======
 body: assert [c_0_eq_a] ((((~select : (arrow (Map int MapII) (arrow int MapII))) (c : (Map int MapII))) (#0 : int)) == (a : MapII))
 c := ((((~update : (arrow (Map int MapII) (arrow int (arrow MapII (Map int MapII))))) (c : (Map int MapII))) (#1 : int)) (a : MapII))
 assert [c_1_eq_a] ((((~select : (arrow (Map int MapII) (arrow int MapII))) (c : (Map int MapII))) (#1 : int)) == (a : MapII))
@@ -89,7 +75,6 @@
 b := ((((~update : (arrow (Map bool int) (arrow bool (arrow int (Map bool int))))) (b : (Map bool int))) (#true : bool)) ((~Int.Neg : (arrow int int)) (#1 : int)))
 assert [bTrueEqTrue] ((((~select : (arrow (Map bool int) (arrow bool int))) (b : (Map bool int))) (#true : bool)) == ((~Int.Neg : (arrow int int)) (#1 : int)))
 assert [mix] ((((~select : (arrow (Map int int) (arrow int int))) (a : MapII)) (#1 : int)) == ((~Int.Neg : (arrow int int)) (((~select : (arrow (Map bool int) (arrow bool int))) (b : (Map bool int))) (#true : bool))))
->>>>>>> c4a9a1f1
 
 Errors: #[]
 -/
