--- conflicted
+++ resolved
@@ -19,31 +19,18 @@
 
 abbrev Expression : Imperative.PureExpr :=
    { Ident := BoogieIdent,
-<<<<<<< HEAD
-     Expr := Lambda.LExpr ⟨⟨ExpressionMetadata, BoogieIdent⟩, Lambda.LMonoTy⟩,
-     Ty := Lambda.LTy,
-     TyEnv := @Lambda.TEnv ⟨ExpressionMetadata, BoogieIdent⟩,
-     EvalEnv := Lambda.LState ⟨ExpressionMetadata, BoogieIdent⟩
-     EqIdent := instDecidableEqBoogieIdent }
-=======
-     Expr := Lambda.LExpr Lambda.LMonoTy Visibility,
+     Expr := Lambda.LExpr ⟨⟨ExpressionMetadata, Visibility⟩, Lambda.LMonoTy⟩,
      Ty := Lambda.LTy,
      TyEnv := @Lambda.TEnv Visibility,
-     TyContext := @Lambda.LContext Visibility,
-     EvalEnv := Lambda.LState Visibility,
-     EqIdent := inferInstanceAs (DecidableEq (Lambda.Identifier _))}
->>>>>>> e3a0f67c
+     TyContext := @Lambda.LContext ⟨ExpressionMetadata, Visibility⟩,
+     EvalEnv := Lambda.LState ⟨ExpressionMetadata, Visibility⟩
+     EqIdent := inferInstanceAs (DecidableEq (Lambda.Identifier _)) }
 
 instance : Imperative.HasVarsPure Expression Expression.Expr where
   getVars := Lambda.LExpr.LExpr.getVars
 
 instance : Inhabited Expression.Expr where
-  default := .const () "default" none
-
--- HasGen instance for the Expression type structure
-instance : Lambda.HasGen ⟨ExpressionMetadata, BoogieIdent⟩ where
-  genVar T := let (sym, state') := (Lambda.TState.genExprSym T.state)
-              (BoogieIdent.temp sym, { T with state := state' })
+  default := .intConst () 0
 
 ---------------------------------------------------------------------
 
