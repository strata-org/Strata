--- conflicted
+++ resolved
@@ -215,13 +215,8 @@
     -- Preconditions, if any, must be satisfied for execution to continue.
     (∀ pre, (Procedure.Spec.getCheckExprs p.spec.preconditions).contains pre →
       isDefinedOver (HasVarsPure.getVars) σAO pre ∧
-<<<<<<< HEAD
-      δ σAO σAO pre = .some HasBool.tt) →
-    @Imperative.EvalBlock Expression Command (EvalCommand π) _ _ _ _ _ _ δ σAO σAO p.body σR →
-=======
       δ σAO pre = .some HasBool.tt) →
-    @Imperative.EvalStmts Expression Command (EvalCommand π) _ _ _ _ _ _ δ σAO p.body σR →
->>>>>>> dc17f401
+    @Imperative.EvalBlock Expression Command (EvalCommand π) _ _ _ _ _ _ δ σAO p.body σR →
     -- Postconditions, if any, must be satisfied for execution to continue.
     (∀ post, (Procedure.Spec.getCheckExprs p.spec.postconditions).contains post →
       isDefinedOver (HasVarsPure.getVars) σAO post ∧
@@ -237,13 +232,8 @@
   Imperative.EvalStmt Expression Command (EvalCommand π)
 
 abbrev EvalStatements (π : String → Option Procedure) : BoogieEval →
-<<<<<<< HEAD
-    BoogieStore → BoogieStore → List Statement → BoogieStore → Prop :=
+    BoogieStore → List Statement → BoogieStore → Prop :=
   Imperative.EvalBlock Expression Command (EvalCommand π)
-=======
-    BoogieStore → List Statement → BoogieStore → Prop :=
-  Imperative.EvalStmts Expression Command (EvalCommand π)
->>>>>>> dc17f401
 
 inductive EvalCommandContract : (String → Option Procedure)  → BoogieEval →
   BoogieStore → Command → BoogieStore → Prop where
@@ -291,10 +281,5 @@
   Imperative.EvalStmt Expression Command (EvalCommandContract π)
 
 abbrev EvalStatementsContract (π : String → Option Procedure) : BoogieEval →
-<<<<<<< HEAD
-    BoogieStore → BoogieStore → List Statement → BoogieStore → Prop :=
-  Imperative.EvalBlock Expression Command (EvalCommandContract π)
-=======
     BoogieStore → List Statement → BoogieStore → Prop :=
-  Imperative.EvalStmts Expression Command (EvalCommandContract π)
->>>>>>> dc17f401
+  Imperative.EvalBlock Expression Command (EvalCommandContract π)