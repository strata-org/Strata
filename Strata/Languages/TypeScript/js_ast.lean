/-
  Copyright Strata Contributors

  SPDX-License-Identifier: Apache-2.0 OR MIT
-/

import Lean.Data.Json
import Lean.Data.Json.Parser
import Lean.Data.RBTree

set_option trace.Elab.Deriving true


structure Position where
  line : Nat
  column : Nat
  index : Nat
deriving Repr, Lean.FromJson, Lean.ToJson

structure SourceLocation where
  start_loc : Position
  end_loc : Position
  identifierName: Option String
deriving Repr, Lean.FromJson, Lean.ToJson

structure BaseNode where
  type : String
  start_loc : Nat
  end_loc : Nat
  loc : SourceLocation
deriving Repr, Lean.FromJson, Lean.ToJson

--#beginAST
structure TS_TSNumberKeyword extends BaseNode where
deriving Repr, Lean.FromJson, Lean.ToJson

structure TS_TSBooleanKeyword extends BaseNode where
deriving Repr, Lean.FromJson, Lean.ToJson

structure TS_TSStringKeyword extends BaseNode where
deriving Repr, Lean.FromJson, Lean.ToJson

mutual
  inductive TS_TSTypeKeyword where
    | TS_TSNumberKeyword : TS_TSNumberKeyword → TS_TSTypeKeyword
    | TS_TSBooleanKeyword : TS_TSBooleanKeyword → TS_TSTypeKeyword
    | TS_TSStringKeyword : TS_TSStringKeyword → TS_TSTypeKeyword
    -- | TS_TSArrayType : TS_TSArrayType → TS_TSTypeKeyword
  deriving Repr, Lean.FromJson, Lean.ToJson

  -- TODO: Array not as a type?
  -- structure TS_TSArrayType extends BaseNode where
    -- elementType : TS_TSTypeKeyword
  -- deriving Repr, Lean.FromJson, Lean.ToJson
end

structure TS_TSTypeAnnotation extends BaseNode where
  typeAnnotation : Option TS_TSTypeKeyword
deriving Repr, Lean.FromJson, Lean.ToJson

structure TS_Identifier extends BaseNode where
  name : String
  typeAnnotation : Option TS_TSTypeAnnotation
deriving Repr, Lean.FromJson, Lean.ToJson


structure TS_Parameter extends BaseNode where
  name : String
  typeAnnotation : TS_TSTypeAnnotation
  identifierName? : Option String := none
deriving Repr, Lean.FromJson, Lean.ToJson

structure TS_NumericLiteralExtra where
  rawValue: Float
  raw: String
deriving Repr, Lean.FromJson, Lean.ToJson

structure TS_NumericLiteral extends BaseNode where
  value: Float
  extra: TS_NumericLiteralExtra
deriving Repr, Lean.FromJson, Lean.ToJson

structure TS_BooleanLiteral extends BaseNode where
  value: Bool
deriving Repr, Lean.FromJson, Lean.ToJson

structure TS_StringLiteral extends BaseNode where
  value: String
deriving Repr, Lean.FromJson, Lean.ToJson

structure TS_NullLiteral extends BaseNode where
deriving Repr, Lean.FromJson, Lean.ToJson

mutual
  structure TS_MemberExpression extends BaseNode where
    object: TS_Expression
    property: TS_Expression
    computed: Bool
  deriving Repr, Lean.FromJson, Lean.ToJson

  structure TS_BinaryExpression extends BaseNode where
    left : TS_Expression
    operator : String
    right : TS_Expression
  deriving Repr, Lean.FromJson, Lean.ToJson

  structure TS_ConditionalExpression extends BaseNode where
      test : TS_Expression
      consequent : TS_Expression
      alternate : TS_Expression
  deriving Repr, Lean.FromJson, Lean.ToJson

  structure TS_LogicalExpression extends BaseNode where
    left : TS_Expression
    operator : String
    right : TS_Expression
  deriving Repr, Lean.FromJson, Lean.ToJson

  inductive TS_AssignmentIdentifier where
    | TS_Identifier : TS_Identifier → TS_AssignmentIdentifier
    | TS_MemberExpression: TS_MemberExpression → TS_AssignmentIdentifier

  structure TS_AssignmentExpression extends BaseNode where
    operator: String
    left: TS_AssignmentIdentifier
    right: TS_Expression
  deriving Repr, Lean.FromJson, Lean.ToJson

  structure TS_UnaryExpression extends BaseNode where
    operator: String
    argument: TS_Expression
  deriving Repr, Lean.FromJson, Lean.ToJson

  structure TS_ObjectProperty extends BaseNode where
    method: Bool
    -- Key can be any expression (NumericLiteral, StringLiteral, etc.)
    key: TS_Expression
    computed: Bool
    shorthand: Bool
    value: TS_Expression
  deriving Repr, Lean.FromJson, Lean.ToJson

  structure TS_ObjectExpression extends BaseNode where
    properties: Array TS_ObjectProperty
  deriving Repr, Lean.FromJson, Lean.ToJson

  -- structure TS_ArrayExpression extends BaseNode where
    -- elements : Array TS_Expression
  -- deriving Repr, Lean.FromJson, Lean.ToJson

  structure TS_CallExpression extends BaseNode where
    callee : TS_Identifier
    arguments : Array TS_Expression
  deriving Repr, Lean.FromJson, Lean.ToJson

  inductive TS_Expression where
    | TS_BinaryExpression : TS_BinaryExpression → TS_Expression
    | TS_ConditionalExpression : TS_ConditionalExpression → TS_Expression
    | TS_LogicalExpression : TS_LogicalExpression → TS_Expression
    | TS_AssignmentExpression : TS_AssignmentExpression → TS_Expression
    | TS_NumericLiteral : TS_NumericLiteral → TS_Expression
    | TS_BooleanLiteral : TS_BooleanLiteral → TS_Expression
    | TS_StringLiteral : TS_StringLiteral → TS_Expression
    | TS_NullLiteral : TS_NullLiteral → TS_Expression
    | TS_IdExpression : TS_Identifier → TS_Expression
    | TS_UnaryExpression: TS_UnaryExpression → TS_Expression
    | TS_ObjectExpression: TS_ObjectExpression → TS_Expression
    -- | TS_ArrayExpression: TS_ArrayExpression → TS_Expression
    | TS_MemberExpression: TS_MemberExpression → TS_Expression
    | TS_CallExpression: TS_CallExpression → TS_Expression
  deriving Repr, Lean.FromJson, Lean.ToJson
end

structure TS_VariableDeclarator extends BaseNode where
  id : TS_Identifier
  init: TS_Expression
deriving Repr, Lean.FromJson, Lean.ToJson

structure TS_VariableDeclaration extends BaseNode where
  declarations : Array TS_VariableDeclarator := #[]
  kind : Option String
deriving Repr, Lean.FromJson, Lean.ToJson

structure TS_EmptyStatement extends BaseNode where
deriving Repr, Lean.FromJson, Lean.ToJson

structure TS_ExpressionStatement extends BaseNode where
  expression : TS_Expression
deriving Repr, Lean.FromJson, Lean.ToJson

structure TS_ThrowStatement extends BaseNode where
  argument: TS_Expression
deriving Repr, Lean.FromJson, Lean.ToJson

mutual
  structure TS_BlockStatement extends BaseNode where
    body : Array TS_Statement
    directives : Array String := #[]
    -- innerComments is an array of comments
  deriving Repr, Lean.FromJson, Lean.ToJson

  structure TS_IfStatement extends BaseNode where
    test : TS_Expression
    consequent : TS_Statement
    alternate : Option TS_Statement
  deriving Repr, Lean.FromJson, Lean.ToJson

  /-- A single `case` (or `default` when `test = none`) inside a switch. -/
  structure TS_SwitchCase extends BaseNode where
    /-- `some expr` for `case expr:`, `none` for `default:` --/
    test : Option TS_Expression
    /-- statements executed for this case (often end with a BreakStatement) --/
    consequent : Array TS_Statement
  deriving Repr, Lean.FromJson, Lean.ToJson

  structure TS_ReturnStatement extends BaseNode where
    argument : Option TS_Expression
  deriving Repr, Lean.FromJson, Lean.ToJson

  structure TS_FunctionDeclaration extends BaseNode where
    id : TS_Identifier
    params : Array TS_Identifier
    returnType : TS_TSTypeAnnotation
    body : TS_Statement
  deriving Repr, Lean.FromJson, Lean.ToJson

  structure TS_WhileStatement extends BaseNode where
    test: TS_Expression
    body: TS_Statement
  deriving Repr, Lean.FromJson, Lean.ToJson

<<<<<<< HEAD
  /- TODO: Add support for for(let a=0, b=0;a!=0 and b!=0;a++,b++) -/
  structure TS_ForStatement extends BaseNode where
    init: TS_VariableDeclaration
    test: TS_Expression
    update: TS_AssignmentExpression
    body: TS_Statement
  deriving Repr, Lean.FromJson, Lean.ToJson

  /-- `break;` (labels optional; ESTree uses null when absent) -/
  structure TS_BreakStatement extends BaseNode where
    label : Option TS_Identifier := none
  deriving Repr, Lean.FromJson, Lean.ToJson

  /-- `switch (discriminant) { cases... }` -/
  structure TS_SwitchStatement extends BaseNode where
    discriminant : TS_Expression
    cases : Array TS_SwitchCase
=======
  structure TS_ContinueStatement extends BaseNode where
    label: Option TS_Identifier
>>>>>>> 865fe04a
  deriving Repr, Lean.FromJson, Lean.ToJson

  inductive TS_Statement where
    | TS_IfStatement : TS_IfStatement → TS_Statement
    | TS_VariableDeclaration : TS_VariableDeclaration → TS_Statement
    | TS_ExpressionStatement : TS_ExpressionStatement → TS_Statement
    | TS_BlockStatement : TS_BlockStatement → TS_Statement
    | TS_ThrowStatement : TS_ThrowStatement → TS_Statement
    | TS_ReturnStatement : TS_ReturnStatement → TS_Statement
    | TS_FunctionDeclaration : TS_FunctionDeclaration → TS_Statement
<<<<<<< HEAD
    | TS_ForStatement : TS_ForStatement → TS_Statement
    | TS_BreakStatement : TS_BreakStatement → TS_Statement
    | TS_SwitchStatement : TS_SwitchStatement → TS_Statement
    | TS_WhileStatement: TS_WhileStatement -> TS_Statement
=======
    | TS_WhileStatement: TS_WhileStatement -> TS_Statement
    | TS_ContinueStatement: TS_ContinueStatement -> TS_Statement
>>>>>>> 865fe04a
  deriving Repr, Lean.FromJson, Lean.ToJson
end

structure TS_Comment extends BaseNode where
deriving Repr, Lean.FromJson, Lean.ToJson


structure TS_Program extends BaseNode where
  sourceType : String
  interpreter : Option String := none
  body : Array TS_Statement
  directives : Array String := #[]
deriving Repr, Lean.FromJson, Lean.ToJson

structure TS_File extends BaseNode where
  errors : Array String := #[]
  program : TS_Program
  comments : Array TS_Comment
deriving Repr, Lean.FromJson, Lean.ToJson

--#endAST

def test_json_to_x (x: Lean.Json) : IO Unit :=
  let e: Except String TS_Expression := Lean.FromJson.fromJson? x
  IO.println s!"{repr e}"

-- #eval test_json_to_x example_expression

def loadJsonFile (path : System.FilePath) : IO TS_File := do
  let contents ← IO.FS.readFile path
  let json ← match Lean.Json.parse contents with
    | Except.ok json => pure json
    | Except.error err => throw (IO.userError s!"Failed to parse JSON: {err}")
  match Lean.FromJson.fromJson? json with
    | Except.ok file => pure file
    | Except.error err => throw (IO.userError s!"Failed to convert JSON to Node: {err}")<|MERGE_RESOLUTION|>--- conflicted
+++ resolved
@@ -229,7 +229,10 @@
     body: TS_Statement
   deriving Repr, Lean.FromJson, Lean.ToJson
 
-<<<<<<< HEAD
+  structure TS_ContinueStatement extends BaseNode where
+    label: Option TS_Identifier
+  deriving Repr, Lean.FromJson, Lean.ToJson
+
   /- TODO: Add support for for(let a=0, b=0;a!=0 and b!=0;a++,b++) -/
   structure TS_ForStatement extends BaseNode where
     init: TS_VariableDeclaration
@@ -247,10 +250,6 @@
   structure TS_SwitchStatement extends BaseNode where
     discriminant : TS_Expression
     cases : Array TS_SwitchCase
-=======
-  structure TS_ContinueStatement extends BaseNode where
-    label: Option TS_Identifier
->>>>>>> 865fe04a
   deriving Repr, Lean.FromJson, Lean.ToJson
 
   inductive TS_Statement where
@@ -261,15 +260,9 @@
     | TS_ThrowStatement : TS_ThrowStatement → TS_Statement
     | TS_ReturnStatement : TS_ReturnStatement → TS_Statement
     | TS_FunctionDeclaration : TS_FunctionDeclaration → TS_Statement
-<<<<<<< HEAD
+    | TS_WhileStatement: TS_WhileStatement → TS_Statement
+    | TS_ContinueStatement: TS_ContinueStatement → TS_Statement
     | TS_ForStatement : TS_ForStatement → TS_Statement
-    | TS_BreakStatement : TS_BreakStatement → TS_Statement
-    | TS_SwitchStatement : TS_SwitchStatement → TS_Statement
-    | TS_WhileStatement: TS_WhileStatement -> TS_Statement
-=======
-    | TS_WhileStatement: TS_WhileStatement -> TS_Statement
-    | TS_ContinueStatement: TS_ContinueStatement -> TS_Statement
->>>>>>> 865fe04a
   deriving Repr, Lean.FromJson, Lean.ToJson
 end
 
