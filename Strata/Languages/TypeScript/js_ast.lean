/-
  Copyright Strata Contributors

  SPDX-License-Identifier: Apache-2.0 OR MIT
-/

import Lean.Data.Json
import Lean.Data.Json.Parser
import Lean.Data.RBTree

set_option trace.Elab.Deriving true


structure Position where
  line : Nat
  column : Nat
  index : Nat
deriving Repr, Lean.FromJson, Lean.ToJson

structure SourceLocation where
  start_loc : Position
  end_loc : Position
  identifierName: Option String
deriving Repr, Lean.FromJson, Lean.ToJson

structure BaseNode where
  type : String
  start_loc : Nat
  end_loc : Nat
  loc : SourceLocation
deriving Repr, Lean.FromJson, Lean.ToJson

--#beginAST
structure TS_TSNumberKeyword extends BaseNode where
deriving Repr, Lean.FromJson, Lean.ToJson

structure TS_TSBooleanKeyword extends BaseNode where
deriving Repr, Lean.FromJson, Lean.ToJson

structure TS_TSStringKeyword extends BaseNode where
deriving Repr, Lean.FromJson, Lean.ToJson

mutual
  inductive TS_TSTypeKeyword where
    | TS_TSNumberKeyword : TS_TSNumberKeyword → TS_TSTypeKeyword
    | TS_TSBooleanKeyword : TS_TSBooleanKeyword → TS_TSTypeKeyword
    | TS_TSStringKeyword : TS_TSStringKeyword → TS_TSTypeKeyword
    | TS_TSArrayType : TS_TSArrayType → TS_TSTypeKeyword
  deriving Repr, Lean.FromJson, Lean.ToJson

  -- TODO: Array not as a type?
  structure TS_TSArrayType extends BaseNode where
    elementType : TS_TSTypeKeyword
  deriving Repr, Lean.FromJson, Lean.ToJson
end

structure TS_TSTypeAnnotation extends BaseNode where
  typeAnnotation : Option TS_TSTypeKeyword
deriving Repr, Lean.FromJson, Lean.ToJson

structure TS_Identifier extends BaseNode where
  name : String
  typeAnnotation : Option TS_TSTypeAnnotation
deriving Repr, Lean.FromJson, Lean.ToJson


structure TS_Parameter extends BaseNode where
  name : String
  typeAnnotation : TS_TSTypeAnnotation
  identifierName? : Option String := none
deriving Repr, Lean.FromJson, Lean.ToJson

structure TS_NumericLiteralExtra where
  rawValue: Float
  raw: String
deriving Repr, Lean.FromJson, Lean.ToJson

structure TS_NumericLiteral extends BaseNode where
  value: Float
  extra: TS_NumericLiteralExtra
deriving Repr, Lean.FromJson, Lean.ToJson

structure TS_BooleanLiteral extends BaseNode where
  value: Bool
deriving Repr, Lean.FromJson, Lean.ToJson

structure TS_StringLiteral extends BaseNode where
  value: String
deriving Repr, Lean.FromJson, Lean.ToJson

structure TS_NullLiteral extends BaseNode where
deriving Repr, Lean.FromJson, Lean.ToJson

mutual
  structure TS_MemberExpression extends BaseNode where
    object: TS_Expression
    property: TS_Expression
    computed: Bool
  deriving Repr, Lean.FromJson, Lean.ToJson

  structure TS_BinaryExpression extends BaseNode where
    left : TS_Expression
    operator : String
    right : TS_Expression
  deriving Repr, Lean.FromJson, Lean.ToJson

  structure TS_ConditionalExpression extends BaseNode where
      test : TS_Expression
      consequent : TS_Expression
      alternate : TS_Expression
  deriving Repr, Lean.FromJson, Lean.ToJson

  structure TS_LogicalExpression extends BaseNode where
    left : TS_Expression
    operator : String
    right : TS_Expression
  deriving Repr, Lean.FromJson, Lean.ToJson

  inductive TS_AssignmentIdentifier where
    | TS_Identifier : TS_Identifier → TS_AssignmentIdentifier
    | TS_MemberExpression: TS_MemberExpression → TS_AssignmentIdentifier

  structure TS_AssignmentExpression extends BaseNode where
    operator: String
    left: TS_AssignmentIdentifier
    right: TS_Expression
  deriving Repr, Lean.FromJson, Lean.ToJson

  structure TS_UnaryExpression extends BaseNode where
    operator: String
    argument: TS_Expression
  deriving Repr, Lean.FromJson, Lean.ToJson

  structure TS_ObjectProperty extends BaseNode where
    method: Bool
    -- Key can be any expression (NumericLiteral, StringLiteral, etc.)
    key: TS_Expression
    computed: Bool
    shorthand: Bool
    value: TS_Expression
  deriving Repr, Lean.FromJson, Lean.ToJson

  structure TS_ObjectExpression extends BaseNode where
    properties: Array TS_ObjectProperty
  deriving Repr, Lean.FromJson, Lean.ToJson

  structure TS_ArrayExpression extends BaseNode where
    elements : Array TS_Expression
  deriving Repr, Lean.FromJson, Lean.ToJson

  structure TS_CallExpression extends BaseNode where
    callee : TS_Identifier
    arguments : Array TS_Expression
  deriving Repr, Lean.FromJson, Lean.ToJson

  structure TS_FunctionExpression extends BaseNode where
    -- id : TS_Identifier
    -- expression : Bool
    -- generator : Bool
    -- async : Bool
    params : Array TS_Identifier
    body: TS_Statement
  deriving Repr, Lean.FromJson, Lean.ToJson

<<<<<<< HEAD
=======
  structure TS_ArrowFunctionExpression extends BaseNode where
    params : Array TS_Identifier
    body: TS_Statement
  deriving Repr, Lean.FromJson, Lean.ToJson

>>>>>>> eefb9d3e
  inductive TS_Expression where
    | TS_BinaryExpression : TS_BinaryExpression → TS_Expression
    | TS_ConditionalExpression : TS_ConditionalExpression → TS_Expression
    | TS_LogicalExpression : TS_LogicalExpression → TS_Expression
    | TS_AssignmentExpression : TS_AssignmentExpression → TS_Expression
    | TS_NumericLiteral : TS_NumericLiteral → TS_Expression
    | TS_BooleanLiteral : TS_BooleanLiteral → TS_Expression
    | TS_StringLiteral : TS_StringLiteral → TS_Expression
    | TS_NullLiteral : TS_NullLiteral → TS_Expression
    | TS_IdExpression : TS_Identifier → TS_Expression
    | TS_UnaryExpression: TS_UnaryExpression → TS_Expression
    | TS_ObjectExpression: TS_ObjectExpression → TS_Expression
    | TS_ArrayExpression: TS_ArrayExpression → TS_Expression
    | TS_MemberExpression: TS_MemberExpression → TS_Expression
    | TS_CallExpression: TS_CallExpression → TS_Expression
    | TS_FunctionExpression: TS_FunctionExpression → TS_Expression
<<<<<<< HEAD
=======
    | TS_ArrowFunctionExpression: TS_ArrowFunctionExpression → TS_Expression
>>>>>>> eefb9d3e
  deriving Repr, Lean.FromJson, Lean.ToJson


  structure TS_VariableDeclarator extends BaseNode where
    id : TS_Identifier
    init: TS_Expression
  deriving Repr, Lean.FromJson, Lean.ToJson

  structure TS_VariableDeclaration extends BaseNode where
    declarations : Array TS_VariableDeclarator := #[]
    kind : Option String
  deriving Repr, Lean.FromJson, Lean.ToJson

  structure TS_EmptyStatement extends BaseNode where
  deriving Repr, Lean.FromJson, Lean.ToJson

  structure TS_ExpressionStatement extends BaseNode where
    expression : TS_Expression
  deriving Repr, Lean.FromJson, Lean.ToJson

  structure TS_ThrowStatement extends BaseNode where
    argument: TS_Expression
  deriving Repr, Lean.FromJson, Lean.ToJson


  structure TS_BlockStatement extends BaseNode where
    body : Array TS_Statement
    directives : Array String := #[]
    -- innerComments is an array of comments
  deriving Repr, Lean.FromJson, Lean.ToJson

  structure TS_IfStatement extends BaseNode where
    test : TS_Expression
    consequent : TS_Statement
    alternate : Option TS_Statement
  deriving Repr, Lean.FromJson, Lean.ToJson

  structure TS_ReturnStatement extends BaseNode where
    argument : Option TS_Expression
  deriving Repr, Lean.FromJson, Lean.ToJson

  structure TS_FunctionDeclaration extends BaseNode where
    id : TS_Identifier
    params : Array TS_Identifier
    returnType : TS_TSTypeAnnotation
    body : TS_Statement
  deriving Repr, Lean.FromJson, Lean.ToJson

  structure TS_WhileStatement extends BaseNode where
    test: TS_Expression
    body: TS_Statement
  deriving Repr, Lean.FromJson, Lean.ToJson

  structure TS_ContinueStatement extends BaseNode where
    label: Option TS_Identifier
  deriving Repr, Lean.FromJson, Lean.ToJson

  /- TODO: Add support for for(let a=0, b=0;a!=0 and b!=0;a++,b++) -/
  structure TS_ForStatement extends BaseNode where
    init: TS_VariableDeclaration
    test: TS_Expression
    update: TS_AssignmentExpression
    body: TS_Statement
  deriving Repr, Lean.FromJson, Lean.ToJson

  /-- `break;` (labels optional; ESTree uses null when absent) -/
  structure TS_BreakStatement extends BaseNode where
    label : Option TS_Identifier := none
  deriving Repr, Lean.FromJson, Lean.ToJson

  inductive TS_Statement where
    | TS_IfStatement : TS_IfStatement → TS_Statement
    | TS_VariableDeclaration : TS_VariableDeclaration → TS_Statement
    | TS_ExpressionStatement : TS_ExpressionStatement → TS_Statement
    | TS_BlockStatement : TS_BlockStatement → TS_Statement
    | TS_ThrowStatement : TS_ThrowStatement → TS_Statement
    | TS_ReturnStatement : TS_ReturnStatement → TS_Statement
    | TS_FunctionDeclaration : TS_FunctionDeclaration → TS_Statement
    | TS_WhileStatement: TS_WhileStatement → TS_Statement
    | TS_ContinueStatement: TS_ContinueStatement → TS_Statement
    | TS_BreakStatement: TS_BreakStatement → TS_Statement
    | TS_ForStatement : TS_ForStatement → TS_Statement
  deriving Repr, Lean.FromJson, Lean.ToJson
end

structure TS_Comment extends BaseNode where
deriving Repr, Lean.FromJson, Lean.ToJson


structure TS_Program extends BaseNode where
  sourceType : String
  interpreter : Option String := none
  body : Array TS_Statement
  directives : Array String := #[]
deriving Repr, Lean.FromJson, Lean.ToJson

structure TS_File extends BaseNode where
  errors : Array String := #[]
  program : TS_Program
  comments : Array TS_Comment
deriving Repr, Lean.FromJson, Lean.ToJson

--#endAST

def test_json_to_x (x: Lean.Json) : IO Unit :=
  let e: Except String TS_Expression := Lean.FromJson.fromJson? x
  IO.println s!"{repr e}"

-- #eval test_json_to_x example_expression

def loadJsonFile (path : System.FilePath) : IO TS_File := do
  let contents ← IO.FS.readFile path
  let json ← match Lean.Json.parse contents with
    | Except.ok json => pure json
    | Except.error err => throw (IO.userError s!"Failed to parse JSON: {err}")
  match Lean.FromJson.fromJson? json with
    | Except.ok file => pure file
    | Except.error err => throw (IO.userError s!"Failed to convert JSON to Node: {err}")<|MERGE_RESOLUTION|>--- conflicted
+++ resolved
@@ -162,14 +162,11 @@
     body: TS_Statement
   deriving Repr, Lean.FromJson, Lean.ToJson
 
-<<<<<<< HEAD
-=======
   structure TS_ArrowFunctionExpression extends BaseNode where
     params : Array TS_Identifier
     body: TS_Statement
   deriving Repr, Lean.FromJson, Lean.ToJson
 
->>>>>>> eefb9d3e
   inductive TS_Expression where
     | TS_BinaryExpression : TS_BinaryExpression → TS_Expression
     | TS_ConditionalExpression : TS_ConditionalExpression → TS_Expression
@@ -186,10 +183,7 @@
     | TS_MemberExpression: TS_MemberExpression → TS_Expression
     | TS_CallExpression: TS_CallExpression → TS_Expression
     | TS_FunctionExpression: TS_FunctionExpression → TS_Expression
-<<<<<<< HEAD
-=======
     | TS_ArrowFunctionExpression: TS_ArrowFunctionExpression → TS_Expression
->>>>>>> eefb9d3e
   deriving Repr, Lean.FromJson, Lean.ToJson
 
 
