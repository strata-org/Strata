/-
  Copyright Strata Contributors

  SPDX-License-Identifier: Apache-2.0 OR MIT
-/

import Lean.Data.Json
import Lean.Data.Json.Parser
import Lean.Data.RBTree

set_option trace.Elab.Deriving true


structure Position where
  line : Nat
  column : Nat
  index : Nat
deriving Repr, Lean.FromJson, Lean.ToJson

structure SourceLocation where
  start_loc : Position
  end_loc : Position
  identifierName: Option String
deriving Repr, Lean.FromJson, Lean.ToJson

structure BaseNode where
  type : String
  start_loc : Nat
  end_loc : Nat
  loc : SourceLocation
deriving Repr, Lean.FromJson, Lean.ToJson

--#beginAST
structure TS_TSNumberKeyword extends BaseNode where
deriving Repr, Lean.FromJson, Lean.ToJson

structure TS_TSBooleanKeyword extends BaseNode where
deriving Repr, Lean.FromJson, Lean.ToJson

structure TS_TSStringKeyword extends BaseNode where
deriving Repr, Lean.FromJson, Lean.ToJson

mutual
  inductive TS_TSTypeKeyword where
    | TS_TSNumberKeyword : TS_TSNumberKeyword → TS_TSTypeKeyword
    | TS_TSBooleanKeyword : TS_TSBooleanKeyword → TS_TSTypeKeyword
    | TS_TSStringKeyword : TS_TSStringKeyword → TS_TSTypeKeyword
    | TS_TSArrayType : TS_TSArrayType → TS_TSTypeKeyword
  deriving Repr, Lean.FromJson, Lean.ToJson

  structure TS_TSArrayType extends BaseNode where
    elementType : TS_TSTypeKeyword
  deriving Repr, Lean.FromJson, Lean.ToJson
end

structure TS_TSTypeAnnotation extends BaseNode where
  typeAnnotation : Option TS_TSTypeKeyword
deriving Repr, Lean.FromJson, Lean.ToJson

structure TS_Identifier extends BaseNode where
  name : String
  typeAnnotation : Option TS_TSTypeAnnotation
deriving Repr, Lean.FromJson, Lean.ToJson

structure TS_Parameter extends BaseNode where
  name : String
  typeAnnotation : TS_TSTypeAnnotation
  identifierName? : Option String := none
deriving Repr, Lean.FromJson, Lean.ToJson

structure TS_NumericLiteralExtra where
  rawValue: Float
  raw: String
deriving Repr, Lean.FromJson, Lean.ToJson

structure TS_NumericLiteral extends BaseNode where
  value: Float
  extra: TS_NumericLiteralExtra
deriving Repr, Lean.FromJson, Lean.ToJson

structure TS_BooleanLiteral extends BaseNode where
  value: Bool
deriving Repr, Lean.FromJson, Lean.ToJson

structure TS_StringLiteral extends BaseNode where
  value: String
deriving Repr, Lean.FromJson, Lean.ToJson

structure TS_NullLiteral extends BaseNode where
deriving Repr, Lean.FromJson, Lean.ToJson

structure TS_Comment extends BaseNode where
deriving Repr, Lean.FromJson, Lean.ToJson

mutual
  inductive TS_Expression where
    | TS_BinaryExpression : TS_BinaryExpression → TS_Expression
    | TS_ConditionalExpression : TS_ConditionalExpression → TS_Expression
    | TS_LogicalExpression : TS_LogicalExpression → TS_Expression
    | TS_AssignmentExpression : TS_AssignmentExpression → TS_Expression
    | TS_NumericLiteral : TS_NumericLiteral → TS_Expression
    | TS_BooleanLiteral : TS_BooleanLiteral → TS_Expression
    | TS_StringLiteral : TS_StringLiteral → TS_Expression
    | TS_NullLiteral : TS_NullLiteral → TS_Expression
    | TS_IdExpression : TS_Identifier → TS_Expression
    | TS_UnaryExpression: TS_UnaryExpression → TS_Expression
    | TS_ObjectExpression: TS_ObjectExpression → TS_Expression
    | TS_ArrayExpression: TS_ArrayExpression → TS_Expression
    | TS_MemberExpression: TS_MemberExpression → TS_Expression
    | TS_CallExpression: TS_CallExpression → TS_Expression
    | TS_FunctionExpression: TS_FunctionExpression → TS_Expression
    | TS_ArrowFunctionExpression: TS_ArrowFunctionExpression → TS_Expression
  deriving Repr, Lean.FromJson, Lean.ToJson

  inductive TS_Statement where
    | TS_IfStatement : TS_IfStatement → TS_Statement
    | TS_VariableDeclaration : TS_VariableDeclaration → TS_Statement
    | TS_ExpressionStatement : TS_ExpressionStatement → TS_Statement
    | TS_BlockStatement : TS_BlockStatement → TS_Statement
    | TS_ThrowStatement : TS_ThrowStatement → TS_Statement
    | TS_ReturnStatement : TS_ReturnStatement → TS_Statement
    | TS_FunctionDeclaration : TS_FunctionDeclaration → TS_Statement
    | TS_ForStatement : TS_ForStatement → TS_Statement
    | TS_WhileStatement: TS_WhileStatement → TS_Statement
    | TS_BreakStatement : TS_BreakStatement → TS_Statement
    | TS_SwitchStatement : TS_SwitchStatement → TS_Statement
    | TS_ContinueStatement: TS_ContinueStatement → TS_Statement
  deriving Repr, Lean.FromJson, Lean.ToJson

  inductive TS_AssignmentIdentifier where
    | TS_Identifier : TS_Identifier → TS_AssignmentIdentifier
    | TS_MemberExpression: TS_MemberExpression → TS_AssignmentIdentifier
  deriving Repr, Lean.FromJson, Lean.ToJson

  structure TS_MemberExpression extends BaseNode where
    object: TS_Expression
    property: TS_Expression
    computed: Bool
  deriving Repr, Lean.FromJson, Lean.ToJson

  structure TS_BinaryExpression extends BaseNode where
    left : TS_Expression
    operator : String
    right : TS_Expression
  deriving Repr, Lean.FromJson, Lean.ToJson

  structure TS_ConditionalExpression extends BaseNode where
    test : TS_Expression
    consequent : TS_Expression
    alternate : TS_Expression
  deriving Repr, Lean.FromJson, Lean.ToJson

  structure TS_LogicalExpression extends BaseNode where
    left : TS_Expression
    operator : String
    right : TS_Expression
  deriving Repr, Lean.FromJson, Lean.ToJson

  structure TS_AssignmentExpression extends BaseNode where
    operator: String
    left: TS_AssignmentIdentifier
    right: TS_Expression
  deriving Repr, Lean.FromJson, Lean.ToJson

  structure TS_UnaryExpression extends BaseNode where
    operator: String
    argument: TS_Expression
  deriving Repr, Lean.FromJson, Lean.ToJson

  structure TS_ObjectProperty extends BaseNode where
    method: Bool
    key: TS_Expression
    computed: Bool
    shorthand: Bool
    value: TS_Expression
  deriving Repr, Lean.FromJson, Lean.ToJson

  structure TS_ObjectExpression extends BaseNode where
    properties: Array TS_ObjectProperty
  deriving Repr, Lean.FromJson, Lean.ToJson

  structure TS_ArrayExpression extends BaseNode where
    elements : Array TS_Expression
  deriving Repr, Lean.FromJson, Lean.ToJson

  structure TS_CallExpression extends BaseNode where
    callee : TS_Expression
    arguments : Array TS_Expression
  deriving Repr, Lean.FromJson, Lean.ToJson

  structure TS_FunctionExpression extends BaseNode where
    params : Array TS_Identifier
    body: TS_Statement
  deriving Repr, Lean.FromJson, Lean.ToJson

  structure TS_ArrowFunctionExpression extends BaseNode where
    params : Array TS_Identifier
    body: TS_Statement
  deriving Repr, Lean.FromJson, Lean.ToJson

<<<<<<< HEAD
=======
  inductive TS_Expression where
    | TS_BinaryExpression : TS_BinaryExpression → TS_Expression
    | TS_ConditionalExpression : TS_ConditionalExpression → TS_Expression
    | TS_LogicalExpression : TS_LogicalExpression → TS_Expression
    | TS_AssignmentExpression : TS_AssignmentExpression → TS_Expression
    | TS_NumericLiteral : TS_NumericLiteral → TS_Expression
    | TS_BooleanLiteral : TS_BooleanLiteral → TS_Expression
    | TS_StringLiteral : TS_StringLiteral → TS_Expression
    | TS_NullLiteral : TS_NullLiteral → TS_Expression
    | TS_IdExpression : TS_Identifier → TS_Expression
    | TS_UnaryExpression: TS_UnaryExpression → TS_Expression
    | TS_ObjectExpression: TS_ObjectExpression → TS_Expression
    | TS_ArrayExpression: TS_ArrayExpression → TS_Expression
    | TS_MemberExpression: TS_MemberExpression → TS_Expression
    | TS_CallExpression: TS_CallExpression → TS_Expression
    | TS_FunctionExpression: TS_FunctionExpression → TS_Expression
    | TS_ArrowFunctionExpression: TS_ArrowFunctionExpression → TS_Expression
  deriving Repr, Lean.FromJson, Lean.ToJson

>>>>>>> 50b870f9
  structure TS_VariableDeclarator extends BaseNode where
    id : TS_Identifier
    init: TS_Expression
  deriving Repr, Lean.FromJson, Lean.ToJson

  structure TS_VariableDeclaration extends BaseNode where
    declarations : Array TS_VariableDeclarator := #[]
    kind : Option String
  deriving Repr, Lean.FromJson, Lean.ToJson

  structure TS_EmptyStatement extends BaseNode where
  deriving Repr, Lean.FromJson, Lean.ToJson

  structure TS_ExpressionStatement extends BaseNode where
    expression : TS_Expression
  deriving Repr, Lean.FromJson, Lean.ToJson

  structure TS_ThrowStatement extends BaseNode where
    argument: TS_Expression
  deriving Repr, Lean.FromJson, Lean.ToJson

  structure TS_BlockStatement extends BaseNode where
    body : Array TS_Statement
    directives : Array String := #[]
  deriving Repr, Lean.FromJson, Lean.ToJson

  structure TS_IfStatement extends BaseNode where
    test : TS_Expression
    consequent : TS_Statement
    alternate : Option TS_Statement
  deriving Repr, Lean.FromJson, Lean.ToJson

  structure TS_SwitchCase extends BaseNode where
    test : Option TS_Expression
    consequent : Array TS_Statement
  deriving Repr, Lean.FromJson, Lean.ToJson

  structure TS_ReturnStatement extends BaseNode where
    argument : Option TS_Expression
  deriving Repr, Lean.FromJson, Lean.ToJson

  structure TS_FunctionDeclaration extends BaseNode where
    id : TS_Identifier
    params : Array TS_Identifier
    returnType : TS_TSTypeAnnotation
    body : TS_Statement
  deriving Repr, Lean.FromJson, Lean.ToJson

  structure TS_WhileStatement extends BaseNode where
    test: TS_Expression
    body: TS_Statement
  deriving Repr, Lean.FromJson, Lean.ToJson

  structure TS_ContinueStatement extends BaseNode where
    label: Option TS_Identifier
  deriving Repr, Lean.FromJson, Lean.ToJson

  structure TS_ForStatement extends BaseNode where
    init: TS_VariableDeclaration
    test: TS_Expression
    update: TS_AssignmentExpression
    body: TS_Statement
  deriving Repr, Lean.FromJson, Lean.ToJson

  structure TS_BreakStatement extends BaseNode where
    label : Option TS_Identifier := none
  deriving Repr, Lean.FromJson, Lean.ToJson

  structure TS_SwitchStatement extends BaseNode where
    discriminant : TS_Expression
    cases : Array TS_SwitchCase
  deriving Repr, Lean.FromJson, Lean.ToJson
end

instance : Inhabited TS_Expression where
  default := .TS_NumericLiteral {
    value := 0,
    extra := { rawValue := 0, raw := "0" },
    type := "NumericLiteral",
    start_loc := 0,
    end_loc := 0,
    loc := {
      start_loc := { line := 0, column := 0, index := 0 },
      end_loc := { line := 0, column := 0, index := 0 },
      identifierName := none
    }
  }

structure TS_Program extends BaseNode where
  sourceType : String
  interpreter : Option String := none
  body : Array TS_Statement
  directives : Array String := #[]
deriving Repr, Lean.FromJson, Lean.ToJson

structure TS_File extends BaseNode where
  errors : Array String := #[]
  program : TS_Program
  comments : Array TS_Comment
deriving Repr, Lean.FromJson, Lean.ToJson

--#endAST

def test_json_to_x (x: Lean.Json) : IO Unit :=
  let e: Except String TS_Expression := Lean.FromJson.fromJson? x
  IO.println s!"{repr e}"

def loadJsonFile (path : System.FilePath) : IO TS_File := do
  let contents ← IO.FS.readFile path
  let json ← match Lean.Json.parse contents with
    | Except.ok json => pure json
    | Except.error err => throw (IO.userError s!"Failed to parse JSON: {err}")
  match Lean.FromJson.fromJson? json with
    | Except.ok file => pure file
    | Except.error err => throw (IO.userError s!"Failed to convert JSON to Node: {err}")<|MERGE_RESOLUTION|>--- conflicted
+++ resolved
@@ -198,28 +198,25 @@
     body: TS_Statement
   deriving Repr, Lean.FromJson, Lean.ToJson
 
-<<<<<<< HEAD
-=======
-  inductive TS_Expression where
-    | TS_BinaryExpression : TS_BinaryExpression → TS_Expression
-    | TS_ConditionalExpression : TS_ConditionalExpression → TS_Expression
-    | TS_LogicalExpression : TS_LogicalExpression → TS_Expression
-    | TS_AssignmentExpression : TS_AssignmentExpression → TS_Expression
-    | TS_NumericLiteral : TS_NumericLiteral → TS_Expression
-    | TS_BooleanLiteral : TS_BooleanLiteral → TS_Expression
-    | TS_StringLiteral : TS_StringLiteral → TS_Expression
-    | TS_NullLiteral : TS_NullLiteral → TS_Expression
-    | TS_IdExpression : TS_Identifier → TS_Expression
-    | TS_UnaryExpression: TS_UnaryExpression → TS_Expression
-    | TS_ObjectExpression: TS_ObjectExpression → TS_Expression
-    | TS_ArrayExpression: TS_ArrayExpression → TS_Expression
-    | TS_MemberExpression: TS_MemberExpression → TS_Expression
-    | TS_CallExpression: TS_CallExpression → TS_Expression
-    | TS_FunctionExpression: TS_FunctionExpression → TS_Expression
-    | TS_ArrowFunctionExpression: TS_ArrowFunctionExpression → TS_Expression
-  deriving Repr, Lean.FromJson, Lean.ToJson
-
->>>>>>> 50b870f9
+  -- inductive TS_Expression where
+  --   | TS_BinaryExpression : TS_BinaryExpression → TS_Expression
+  --   | TS_ConditionalExpression : TS_ConditionalExpression → TS_Expression
+  --   | TS_LogicalExpression : TS_LogicalExpression → TS_Expression
+  --   | TS_AssignmentExpression : TS_AssignmentExpression → TS_Expression
+  --   | TS_NumericLiteral : TS_NumericLiteral → TS_Expression
+  --   | TS_BooleanLiteral : TS_BooleanLiteral → TS_Expression
+  --   | TS_StringLiteral : TS_StringLiteral → TS_Expression
+  --   | TS_NullLiteral : TS_NullLiteral → TS_Expression
+  --   | TS_IdExpression : TS_Identifier → TS_Expression
+  --   | TS_UnaryExpression: TS_UnaryExpression → TS_Expression
+  --   | TS_ObjectExpression: TS_ObjectExpression → TS_Expression
+  --   | TS_ArrayExpression: TS_ArrayExpression → TS_Expression
+  --   | TS_MemberExpression: TS_MemberExpression → TS_Expression
+  --   | TS_CallExpression: TS_CallExpression → TS_Expression
+  --   | TS_FunctionExpression: TS_FunctionExpression → TS_Expression
+  --   | TS_ArrowFunctionExpression: TS_ArrowFunctionExpression → TS_Expression
+  -- deriving Repr, Lean.FromJson, Lean.ToJson
+
   structure TS_VariableDeclarator extends BaseNode where
     id : TS_Identifier
     init: TS_Expression
