/-
  Copyright Strata Contributors

  SPDX-License-Identifier: Apache-2.0 OR MIT
-/

import Strata.Languages.TypeScript.js_ast
import Strata.Languages.TypeScript.TSStrataStatement
-- import Strata.Languages.TypeScript.TSFunction  -- Commented out until function architecture is ready
import Strata.DL.Heap.HExpr
import Strata.DL.Heap.HTy
import Strata.DL.Heap.Heap
import Strata.DL.CallHeap.CallHeapStrataStatement

-- TypeScript to Strata translation for global straight-line code
-- Focus on global statements with full expression support

namespace TSStrata

open Heap
open CallHeap

-- Use the generic CallHeap translation context
abbrev TranslationContext := CallHeapTranslationContext

def TranslationContext.empty : TranslationContext := Generic.TranslationContext.empty

-- Add Inhabited instances
instance : Inhabited TranslationContext where
  default := TranslationContext.empty

instance : Inhabited (TranslationContext × List TSStrataStatement) where
  default := (TranslationContext.empty, [])

-- ControlTargets tells where continue/break jumps to
structure ControlTargets where
  continueLabel? : Option String := none
  -- TODO: break control target defined but not yet implemented
  breakLabel? : Option String := none
  breakFlagVar? : Option String := none
deriving Inhabited

private def isBareContinueStmt (s : TS_Statement) : Bool :=
  match s with
  | .TS_ContinueStatement _ => true
  | _ => false

private def isIfWithBareContinue (s : TS_Statement) : Option TS_IfStatement :=
  match s with
  | .TS_IfStatement ifs =>
    let conseqIsBare :=
      match ifs.consequent with
      | .TS_ContinueStatement _ => true
      | .TS_BlockStatement b =>
          -- exactly one statement and it is `continue`
          match b.body.toList with
          | [one] => isBareContinueStmt one
          | _     => false
      | _ => false
    if conseqIsBare && ifs.alternate.isNone then some ifs else none
  | _ => none

def TS_type_to_HMonoTy (ty: String) : Heap.HMonoTy :=
  match ty with
  | "TS_TSNumberKeyword" => Heap.HMonoTy.int
  | "TS_TSBooleanKeyword" => Heap.HMonoTy.bool
  | "TS_TSStringKeyword" => Heap.HMonoTy.string
  | "TS_TSArrayType" => Heap.HMonoTy.addr
  | _ => panic! s!"Unsupported type: {ty}"

def Option_TS_TSTypeKeyword_to_str (i: Option TS_TSTypeKeyword) : String :=
  match i with
  | .some s => match s with
    | .TS_TSNumberKeyword _ => "TS_TSNumberKeyword"
    | .TS_TSBooleanKeyword _ => "TS_TSBooleanKeyword"
    | .TS_TSStringKeyword _ => "TS_TSStringKeyword"
    | .TS_TSArrayType _ => "TS_TSArrayType"
  | .none => panic! "Unimplemented"

-- Helper to extract type from optional type annotation
def extract_type_from_annotation (ann: Option TS_TSTypeAnnotation) : String :=
  match ann with
  | .some a => Option_TS_TSTypeKeyword_to_str a.typeAnnotation
  | .none => "TS_TSNumberKeyword"  -- Default to number if no annotation

-- Infer type from expression when no annotation is provided
partial def infer_type_from_expr (expr: TS_Expression) : Heap.HMonoTy :=
  match expr with
  | .TS_ObjectExpression _ => Heap.HMonoTy.addr  -- Objects are addresses
  | .TS_ArrayExpression _ => Heap.HMonoTy.addr   -- Arrays are addresses
  | .TS_NumericLiteral _ => Heap.HMonoTy.int
  | .TS_BooleanLiteral _ => Heap.HMonoTy.bool
  | .TS_BinaryExpression e =>
    match e.operator with
    | "+" | "-" | "*" | "/" | "%" => Heap.HMonoTy.int
    | "==" | "<=" | "<" | ">=" | ">" => Heap.HMonoTy.bool
    | _ => Heap.HMonoTy.int  -- Default
  | .TS_LogicalExpression _ => Heap.HMonoTy.bool
  | .TS_ConditionalExpression e => infer_type_from_expr e.consequent  -- Use consequent type
  | _ => Heap.HMonoTy.int  -- Default fallback

-- Get type for variable declaration, preferring annotation over inference
def get_var_type (ann: Option TS_TSTypeAnnotation) (expr: TS_Expression) : Heap.HMonoTy :=
  match ann with
  | .some a => TS_type_to_HMonoTy (Option_TS_TSTypeKeyword_to_str a.typeAnnotation)
  | .none => infer_type_from_expr expr

-- Translate TypeScript expressions to Heap expressions
partial def translate_expr (e: TS_Expression) : Heap.HExpr :=
  match e with
  | .TS_BinaryExpression e =>
    let lhs := translate_expr e.left
    let rhs := translate_expr e.right
    match e.operator with
    | "+" => Heap.HExpr.app (Heap.HExpr.app (Heap.HExpr.deferredOp "Int.Add" none) lhs) rhs
    | "-" => Heap.HExpr.app (Heap.HExpr.app (Heap.HExpr.deferredOp "Int.Sub" none) lhs) rhs
    | "*" => Heap.HExpr.app (Heap.HExpr.app (Heap.HExpr.deferredOp "Int.Mul" none) lhs) rhs
    | "/" => Heap.HExpr.app (Heap.HExpr.app (Heap.HExpr.deferredOp "Int.Div" none) lhs) rhs
    | "%" => Heap.HExpr.app (Heap.HExpr.app (Heap.HExpr.deferredOp "Int.Mod" none) lhs) rhs
    -- Use deferredEq which delegates to Lambda's .eq at evaluation time
    | "===" => Heap.HExpr.deferredEq lhs rhs
    -- [TODO] For simplicity, treat "==" same as "===" for now
    | "==" => Heap.HExpr.deferredEq lhs rhs
    --------------------------------------------------------
    | "<=" => Heap.HExpr.app (Heap.HExpr.app (Heap.HExpr.deferredOp "Int.Le" none) lhs) rhs
    | "<" => Heap.HExpr.app (Heap.HExpr.app (Heap.HExpr.deferredOp "Int.Lt" none) lhs) rhs
    | ">=" => Heap.HExpr.app (Heap.HExpr.app (Heap.HExpr.deferredOp "Int.Ge" none) lhs) rhs
    | ">" => Heap.HExpr.app (Heap.HExpr.app (Heap.HExpr.deferredOp "Int.Gt" none) lhs) rhs
    | _ => panic! s!"Unsupported binary operator: {e.operator}"

  | .TS_LogicalExpression e =>
    let lhs := translate_expr e.left
    let rhs := translate_expr e.right
    match e.operator with
    | "&&" => Heap.HExpr.app (Heap.HExpr.app (Heap.HExpr.deferredOp "Bool.And" none) lhs) rhs
    | "||" => Heap.HExpr.app (Heap.HExpr.app (Heap.HExpr.deferredOp "Bool.Or" none) lhs) rhs
    | _ => panic! s!"Unsupported logical operator: {e.operator}"

  | .TS_ConditionalExpression e =>
    let guard := translate_expr e.test
    let consequent := translate_expr e.consequent
    let alternate := translate_expr e.alternate
    -- Use deferred conditional instead of toLambda? checks
    Heap.HExpr.deferredIte guard consequent alternate

  | .TS_UnaryExpression e =>
    match e.operator with
    | "-" =>
      -- Numeric negation: translate as 0 - arg
      let arg := translate_expr e.argument
      Heap.HExpr.app (Heap.HExpr.app (Heap.HExpr.deferredOp "Int.Sub" none) (Heap.HExpr.int 0)) arg
    | "!" =>
      -- Logical not: use Bool.Not deferred op
      let arg := translate_expr e.argument
      Heap.HExpr.app (Heap.HExpr.deferredOp "Bool.Not" none) arg
    | op => panic! s!"Unsupported unary operator: {op}"

  | .TS_NumericLiteral n =>
    dbg_trace s!"[DEBUG] Translating numeric literal value={n.value}, raw={n.extra.raw}, rawValue={n.extra.rawValue}"
    Heap.HExpr.int n.extra.raw.toInt!

  | .TS_BooleanLiteral b =>
    if b.value then Heap.HExpr.true else Heap.HExpr.false

  | .TS_StringLiteral s =>
    Heap.HExpr.string s.value

  | .TS_IdExpression id =>
    -- Simple variable reference
    Heap.HExpr.lambda (.fvar id.name none)

  | .TS_NullLiteral _ =>
    Heap.HExpr.null

  | .TS_ArrayExpression arr =>
    -- Translate [value1, value2, value3] to heap allocation with numeric indices
    let fields := arr.elements.toList.mapIdx (fun idx elem =>
      (idx, translate_expr elem))
    -- Arrays store elements at numeric indices: 0->value1, 1->value2, etc.
    Heap.HExpr.allocSimple fields

  | .TS_MemberExpression e =>
    -- Translate str.length/obj[index] to heap dereference
    let objExpr := translate_expr e.object
    match e.property with
    | .TS_NumericLiteral numLit =>
      -- Static field access: obj[5]
      let field := Float.floor numLit.value |>.toUInt64.toNat
      Heap.HExpr.deref objExpr field
    | .TS_IdExpression id =>
      let keyName := id.name
      if !e.computed && keyName == "length" then
        -- .length property access - use unified operation that handles both strings and arrays
        let keyExpr := Heap.HExpr.string keyName
        Heap.HExpr.app (Heap.HExpr.app (Heap.HExpr.deferredOp "LengthAccess" none) objExpr) keyExpr
      else
        -- Dynamic field access: obj[variable]
        let varExpr := translate_expr (.TS_IdExpression id)
        Heap.HExpr.app (Heap.HExpr.app (Heap.HExpr.deferredOp "DynamicFieldAccess" none) objExpr) varExpr

    | _ =>
      -- Other dynamic expressions: obj[expr]
      let fieldExpr := translate_expr e.property
      Heap.HExpr.app (Heap.HExpr.app (Heap.HExpr.deferredOp "DynamicFieldAccess" none) objExpr) fieldExpr

  | .TS_ObjectExpression e =>
    -- Collect numeric props for allocSimple, and *one* list of dynamic (keyExpr,valueExpr)
    let (numProps, dynProps) :=
      e.properties.toList.foldl
        (fun (ns, ds) prop =>
          let v := translate_expr prop.value
          match prop.key with
          | .TS_NumericLiteral numLit =>
              let idx := Float.floor numLit.value |>.toUInt64.toNat
              ((idx, v) :: ns, ds)
          | .TS_StringLiteral strLit =>
              -- unify: string-literal key becomes a constant string expression
              (ns, (Heap.HExpr.string strLit.value, v) :: ds)
          | other =>
              -- computed or identifier: translate to an expr
              (ns, (translate_expr other, v) :: ds))
        ([], [])

    let obj := Heap.HExpr.dynamicAlloc (numProps.reverse) (dynProps.reverse)
    obj

  | .TS_CallExpression call =>
    match call.callee with
      | .TS_MemberExpression member =>
        -- Handle method calls like arr.push(x) or arr.pop()
        let objExpr := translate_expr member.object
        match member.property with
        | .TS_IdExpression id =>
          match id.name with
          | "slice" =>
            -- arr.slice(start?, end?) - return a new array (deferred op)
            let startArg := match call.arguments[0]? with
              | some a => translate_expr a
              | none => Heap.HExpr.null
            let endArg := match call.arguments[1]? with
              | some a => translate_expr a
              | none => Heap.HExpr.null
            Heap.HExpr.app (Heap.HExpr.app (Heap.HExpr.app (Heap.HExpr.deferredOp "ArraySlice" none) objExpr) startArg) endArg
          | "push" =>
            -- arr.push(value) - use DynamicFieldAssign with length as index
            match call.arguments[0]? with
            | some a =>
              let valueExpr := translate_expr a
              let lengthExpr := Heap.HExpr.app (Heap.HExpr.app (Heap.HExpr.deferredOp "LengthAccess" none) objExpr) (Heap.HExpr.string "length")
              Heap.HExpr.app (Heap.HExpr.app (Heap.HExpr.app (Heap.HExpr.deferredOp "DynamicFieldAssign" none) objExpr) lengthExpr) valueExpr
            | none => panic! "push expects one argument"
          | "pop" =>
            -- arr.pop() - read arr[arr.length - 1]
            let lengthExpr := Heap.HExpr.app (Heap.HExpr.app (Heap.HExpr.deferredOp "LengthAccess" none) objExpr) (Heap.HExpr.string "length")
            let lastIndexExpr := Heap.HExpr.app (Heap.HExpr.app (Heap.HExpr.deferredOp "Int.Sub" none) lengthExpr) (Heap.HExpr.int 1)
            Heap.HExpr.app (Heap.HExpr.app (Heap.HExpr.deferredOp "DynamicFieldAccess" none) objExpr) lastIndexExpr
          | "shift" =>
            -- arr.shift() - deferred operation that removes first element and reindexes
            Heap.HExpr.app (Heap.HExpr.deferredOp "ArrayShift" none) objExpr
          | "unshift" =>
            -- arr.unshift(value) - use ArrayUnshift, single value only
            match call.arguments[0]? with
            | some a =>
                let valueExpr := translate_expr a
                Heap.HExpr.app
                  (Heap.HExpr.app (Heap.HExpr.deferredOp "ArrayUnshift" none) objExpr)
                  valueExpr
            | none =>
                panic! "unshift expects one argument"
          | "concat" =>
            -- arr.concat(arr2, arr3, ...) - concatenate arrays, returns new array
            let argExprs := call.arguments.toList.map translate_expr
            if argExprs.isEmpty then
              -- concat() with no arguments returns a copy of the original array
              objExpr
            else
              -- Chain concat operations: concat(arr1, arr2, arr3) = concat(concat(arr1, arr2), arr3)
              argExprs.foldl (fun acc argExpr =>
                Heap.HExpr.app (Heap.HExpr.app (Heap.HExpr.deferredOp "ArrayConcat" none) acc) argExpr
              ) objExpr
          | "join" =>
            -- arr.join(separator?) - join elements into a string
            let separator :=
              match call.arguments[0]? with
              | some sepExpr => translate_expr sepExpr
              | none => Heap.HExpr.string ","
            Heap.HExpr.app (Heap.HExpr.app (Heap.HExpr.deferredOp "ArrayJoin" none) objExpr) separator
          | methodName =>
            Heap.HExpr.lambda (.fvar s!"call_{methodName}" none)
        | _ =>
          Heap.HExpr.lambda (.fvar "call_unknown_method" none)
      | .TS_IdExpression id =>
        -- Handle function calls - translate to expressions for now
        Heap.HExpr.lambda (.fvar s!"call_{id.name}" none)
      | _ =>
        panic! s!"Unsupported call expression callee: {repr call.callee}"

  | .TS_FunctionExpression e =>
  -- Translate function definition
    dbg_trace s!"[DEBUG] Translating TypeScript function expression at loc {e.start_loc}-{e.end_loc}"
    let funcName := s!"__anon_func_{e.start_loc}_{e.end_loc}"
    -- just return a heap lambda placeholder
    Heap.HExpr.lambda (.fvar funcName none)

  | .TS_ArrowFunctionExpression e =>
    Heap.HExpr.lambda (.fvar s!"__arrow_func_{e.start_loc}_{e.end_loc}" none)

  | _ => panic! s!"Unimplemented expression: {repr e}"

partial def translate_statement_core
  (s: TS_Statement)
  (ctx : TranslationContext)
  (ct: ControlTargets := {}) : TranslationContext × List TSStrataStatement :=
    match s with
      | .TS_FunctionDeclaration funcDecl =>
      -- Translate function definition
      dbg_trace s!"[DEBUG] Translating TypeScript function definition: {funcDecl.id.name}"
      dbg_trace s!"[DEBUG] Function parameters: {funcDecl.params.toList.map (·.name)}"
      dbg_trace s!"[DEBUG] Function body has statements"

      let (bodyCtx, funcBody) := match funcDecl.body with
          | .TS_BlockStatement blockStmt =>
            -- Thread context through function body to handle nested functions
            blockStmt.body.toList.foldl
              (fun (accCtx, accStmts) stmt =>
                let (newCtx, stmts) := translate_statement_core stmt accCtx ct
                (newCtx, accStmts ++ stmts))
              (ctx, [])
          | _ => panic! s!"Expected block statement as function body, got: {repr funcDecl.body}"

        dbg_trace s!"[DEBUG] Translated function body to {funcBody.length} Strata statements"

        let strataFunc : CallHeapStrataFunction := {
          name := funcDecl.id.name,
          params := funcDecl.params.toList.map (·.name),
          body := funcBody,
          returnType := none  -- We'll infer this later if needed
        }
        -- Use bodyCtx which includes any nested function declarations
        let newCtx := bodyCtx.addFunction strataFunc
        dbg_trace s!"[DEBUG] Added TypeScript function '{funcDecl.id.name}' to context"
        -- Function definitions don't generate statements themselves, just update context
        (newCtx, [])

      | .TS_ReturnStatement ret =>
        -- Handle return statements
        match ret.argument with
        | some expr =>
          let returnExpr := translate_expr expr
          dbg_trace s!"[DEBUG] setting return expr {repr returnExpr}!"
          -- For now, store return value in a special variable
          -- TODO: Implement proper return handling
          (ctx, [.cmd (.set "return_value" returnExpr)])
        | none =>
          -- Void return
          (ctx, [.cmd (.set "return_value" (Heap.HExpr.int 1))])

      | .TS_VariableDeclaration decl =>
        match decl.declarations[0]? with
        | .none => panic! "VariableDeclarations should have at least one declaration"
        | .some d =>
          -- Check if this is a function call assignment
          match d.init with
          | .TS_CallExpression call =>
            match call.callee with
            | .TS_IdExpression id =>
              dbg_trace s!"[DEBUG] Translating TypeScript function call assignment: {d.id.name} = {id.name}(...)"
              let args := call.arguments.toList.map translate_expr
              let lhs := [d.id.name]
              (ctx, [.cmd (.directCall lhs id.name args)])
            | .TS_MemberExpression member =>
              let objExpr := translate_expr member.object
              match member.property with
              | .TS_IdExpression id =>
                match id.name with
                | "pop" =>
                  -- Handle Array.pop() method
                  let lengthExpr := Heap.HExpr.app (Heap.HExpr.app (Heap.HExpr.deferredOp "LengthAccess" none) objExpr) (Heap.HExpr.string "length")
                  let lastIndexExpr := Heap.HExpr.app (Heap.HExpr.app (Heap.HExpr.deferredOp "Int.Sub" none) lengthExpr) (Heap.HExpr.int 1)
                  let tempIndexInit := .cmd (.init "temp_pop_index" Heap.HMonoTy.int lastIndexExpr)
                  let tempIndexVar := Heap.HExpr.lambda (.fvar "temp_pop_index" none)
                  let valueExpr := Heap.HExpr.app (Heap.HExpr.app (Heap.HExpr.deferredOp "DynamicFieldAccess" none) objExpr) tempIndexVar
                  let ty := get_var_type d.id.typeAnnotation d.init
                  let initStmt := .cmd (.init d.id.name ty valueExpr)
                  let deleteExpr := Heap.HExpr.app (Heap.HExpr.app (Heap.HExpr.app (Heap.HExpr.deferredOp "FieldDelete" none) objExpr) tempIndexVar) Heap.HExpr.null
                  let deleteStmt := .cmd (.set "temp_delete_result" deleteExpr)
                  (ctx, [tempIndexInit, initStmt, deleteStmt])
                | "shift" =>
                  -- Handle Array.shift() method
                  let shiftExpr := Heap.HExpr.app (Heap.HExpr.deferredOp "ArrayShift" none) objExpr
                  let ty := get_var_type d.id.typeAnnotation d.init
                  (ctx, [.cmd (.init d.id.name ty shiftExpr)])
                | "unshift" =>
                  -- Handle Array.unshift() with multiple arguments
                  let valueExprs := call.arguments.toList.map translate_expr
                  if valueExprs.isEmpty then
                    let value := translate_expr d.init
                    let ty := get_var_type d.id.typeAnnotation d.init
                    (ctx, [.cmd (.init d.id.name ty value)])
                  else
                    let reversed := valueExprs.reverse
                    let allButLast := reversed.dropLast
                    let lastValue := reversed.getLast!
                    let tempStmts := allButLast.map (fun valueExpr =>
                      let unshiftExpr := Heap.HExpr.app (Heap.HExpr.app (Heap.HExpr.deferredOp "ArrayUnshift" none) objExpr) valueExpr
                      (.cmd (.set "temp_unshift_result" unshiftExpr) : TSStrataStatement)
                    )
                    let lastUnshiftExpr := Heap.HExpr.app (Heap.HExpr.app (Heap.HExpr.deferredOp "ArrayUnshift" none) objExpr) lastValue
                    let ty := Heap.HMonoTy.int
                    let initStmt := .cmd (.init d.id.name ty lastUnshiftExpr)
                    (ctx, tempStmts ++ [initStmt])
                | "map" =>
                  -- Handle Array.map(): dst = obj.map(cb)
                  let (cbName, ctxAfterCb) :=
                    match call.arguments[0]? with
                    | some (.TS_FunctionExpression fexpr) =>
                      let funcName := s!"__anon_map_func_{fexpr.start_loc}_{fexpr.end_loc}"
                      let funcBody :=
                        match fexpr.body with
                        | .TS_BlockStatement blockStmt =>
                          (blockStmt.body.toList.map (fun stmt =>
                            translate_statement_core stmt ctx ct |>.snd
                          )).flatten
                        | _ =>
                          panic! s!"Expected block statement as function body, got: {repr fexpr.body}"
                      let strataFunc : CallHeapStrataFunction := {
                        name := funcName,
                        params := fexpr.params.toList.map (·.name),
                        body := funcBody,
                        returnType := none
                      }
                      let newCtx := ctx.addFunction strataFunc
                      (funcName, newCtx)

                    | some (.TS_ArrowFunctionExpression aexpr) =>
                      let funcName := s!"__anon_map_arrow_{aexpr.start_loc}_{aexpr.end_loc}"
                      let funcBody :=
                        match aexpr.body with
                        | .TS_BlockStatement blockStmt =>
                          (blockStmt.body.toList.map (fun stmt =>
                            translate_statement_core stmt ctx ct |>.snd
                          )).flatten
                        | _ =>
                          panic! s!"Expected block statement as function body, got: {repr aexpr.body}"
                      let strataFunc : CallHeapStrataFunction := {
                        name := funcName,
                        params := aexpr.params.toList.map (·.name),
                        body := funcBody,
                        returnType := none
                      }
                      let newCtx := ctx.addFunction strataFunc
                      (funcName, newCtx)

                    | some (.TS_IdExpression fid) =>
                      (fid.name, ctx)

                    | _ =>
                      panic! "map(callback) expects a function or identifier as the first argument"

                  let dstVar := d.id.name
                  let initDst : TSStrataStatement :=
                    .cmd (.init dstVar Heap.HMonoTy.addr (Heap.HExpr.allocSimple []))

                  let idxVar := s!"temp_map_idx_{member.start_loc}"
                  let lenVar := s!"temp_map_len_{member.start_loc}"
                  let initIdx : TSStrataStatement :=
                    .cmd (.init idxVar Heap.HMonoTy.int (Heap.HExpr.int 0))
                  let lengthExpr :=
                    Heap.HExpr.app
                      (Heap.HExpr.app (Heap.HExpr.deferredOp "LengthAccess" none) objExpr)
                      (Heap.HExpr.string "length")
                  let initLen : TSStrataStatement :=
                    .cmd (.init lenVar Heap.HMonoTy.int lengthExpr)

                  let idxRef := Heap.HExpr.lambda (.fvar idxVar none)
                  let lenRef := Heap.HExpr.lambda (.fvar lenVar none)
                  let guard :=
                    Heap.HExpr.app
                      (Heap.HExpr.app (Heap.HExpr.deferredOp "Int.Lt" none) idxRef)
                      lenRef

                  let valueExpr :=
                    Heap.HExpr.app
                      (Heap.HExpr.app (Heap.HExpr.deferredOp "DynamicFieldAccess" none) objExpr)
                      idxRef

                  let retVar := s!"temp_map_ret_{member.start_loc}"
                  let callCb : TSStrataStatement :=
                    .cmd (.directCall [retVar] cbName [valueExpr, idxRef, objExpr])

                  let dstRef := Heap.HExpr.lambda (.fvar dstVar none)
                  let assignExpr :=
                    Heap.HExpr.app
                      (Heap.HExpr.app
                        (Heap.HExpr.app (Heap.HExpr.deferredOp "DynamicFieldAssign" none) dstRef)
                        idxRef)
                      (Heap.HExpr.lambda (.fvar retVar none))
                  let writeStmt : TSStrataStatement :=
                    .cmd (.set "temp_map_assign_result" assignExpr)
                  let nextIdx :=
                    Heap.HExpr.app
                      (Heap.HExpr.app (Heap.HExpr.deferredOp "Int.Add" none) idxRef)
                      (Heap.HExpr.int 1)
                  let incIdx : TSStrataStatement :=
                    .cmd (.set idxVar nextIdx)
                  let loopBody : Imperative.Block TSStrataExpression TSStrataCommand :=
                    { ss := [callCb, writeStmt, incIdx] }
                  (ctxAfterCb, [initDst, initIdx, initLen, .loop guard none none loopBody])
<<<<<<< HEAD
                | methodName =>
                  dbg_trace s!"[DEBUG] Translating method call assignment: {d.id.name} = obj.{methodName}(...)"
                  let value := translate_expr d.init
                  let ty := get_var_type d.id.typeAnnotation d.init
                  (ctx, [.cmd (.init d.id.name ty value)])
              | _ =>
                let value := translate_expr d.init
                let ty := get_var_type d.id.typeAnnotation d.init
                (ctx, [.cmd (.init d.id.name ty value)])
            | _ =>
              let value := translate_expr d.init
              let ty := get_var_type d.id.typeAnnotation d.init
              (ctx, [.cmd (.init d.id.name ty value)])

=======
                else if methodId.name == "filter" then
                  -- Handle Array.filter()
                  let objExpr := translate_expr member.object
                  let (cbName, ctxAfterCb) :=
                    match call.arguments[0]? with
                    | some (.TS_FunctionExpression fexpr) =>
                      let funcName := s!"__anon_filter_func_{fexpr.start_loc}_{fexpr.end_loc}"
                      let funcBody := match fexpr.body with
                        | .TS_BlockStatement blockStmt =>
                          (blockStmt.body.toList.map (fun stmt => translate_statement_core stmt ctx ct |>.snd)).flatten
                        | _ => panic! s!"Expected block statement as function body, got: {repr fexpr.body}"
                      let strataFunc : CallHeapStrataFunction := {
                        name := funcName,
                        params := fexpr.params.toList.map (·.name),
                        body := funcBody,
                        returnType := none
                      }
                      let newCtx := ctx.addFunction strataFunc
                      (funcName, newCtx)
                    | some (.TS_ArrowFunctionExpression aexpr) =>
                      let funcName := s!"__anon_filter_arrow_{aexpr.start_loc}_{aexpr.end_loc}"
                      let funcBody := match aexpr.body with
                        | .TS_BlockStatement blockStmt =>
                          (blockStmt.body.toList.map (fun stmt => translate_statement_core stmt ctx ct |>.snd)).flatten
                        | _ => panic! s!"Expected block statement as function body, got: {repr aexpr.body}"
                      let strataFunc : CallHeapStrataFunction := {
                        name := funcName,
                        params := aexpr.params.toList.map (·.name),
                        body := funcBody,
                        returnType := none
                      }
                      let newCtx := ctx.addFunction strataFunc
                      (funcName, newCtx)
                    | some (.TS_IdExpression fid) =>
                      (fid.name, ctx)
                    | _ => panic! "filter(callback) expects a function or identifier as the first argument"

                  -- Initialize destination array variable (bind to declared identifier)
                  let dstVar := d.id.name
                  let initDst : TSStrataStatement := .cmd (.init dstVar Heap.HMonoTy.addr (Heap.HExpr.allocSimple []))

                  -- idx/len
                  let idxVar := s!"temp_filter_idx_{member.start_loc}"
                  let lenVar := s!"temp_filter_len_{member.start_loc}"
                  let outIdxVar := s!"temp_filter_outidx_{member.start_loc}"
                  let initIdx : TSStrataStatement := .cmd (.init idxVar Heap.HMonoTy.int (Heap.HExpr.int 0))
                  let initOutIdx : TSStrataStatement := .cmd (.init outIdxVar Heap.HMonoTy.int (Heap.HExpr.int 0))
                  let lengthExpr := Heap.HExpr.app (Heap.HExpr.app (Heap.HExpr.deferredOp "LengthAccess" none) objExpr) (Heap.HExpr.string "length")
                  let initLen : TSStrataStatement := .cmd (.init lenVar Heap.HMonoTy.int lengthExpr)

                  -- guard idx < len
                  let idxRef := Heap.HExpr.lambda (.fvar idxVar none)
                  let lenRef := Heap.HExpr.lambda (.fvar lenVar none)
                  let outIdxRef := Heap.HExpr.lambda (.fvar outIdxVar none)
                  let guard := Heap.HExpr.app (Heap.HExpr.app (Heap.HExpr.deferredOp "Int.Lt" none) idxRef) lenRef

                  -- value = obj[idx]; cond = cb(value, idx, obj); if cond then dst[outIdx] = value; outIdx++; idx++
                  let valueExpr := Heap.HExpr.app (Heap.HExpr.app (Heap.HExpr.deferredOp "DynamicFieldAccess" none) objExpr) idxRef
                  let condVar := s!"temp_filter_cond_{member.start_loc}"
                  let callCb : TSStrataStatement := .cmd (.directCall [condVar] cbName [valueExpr, idxRef, objExpr])
                  let dstRef := Heap.HExpr.lambda (.fvar dstVar none)
                  let assignExpr :=
                    Heap.HExpr.app
                      (Heap.HExpr.app
                        (Heap.HExpr.app (Heap.HExpr.deferredOp "DynamicFieldAssign" none) dstRef)
                        outIdxRef)
                      valueExpr
                  let writeStmt : TSStrataStatement := .cmd (.set "temp_filter_assign_result" assignExpr)
                  let incOutIdx := Heap.HExpr.app (Heap.HExpr.app (Heap.HExpr.deferredOp "Int.Add" none) outIdxRef) (Heap.HExpr.int 1)
                  let incOutIdxStmt : TSStrataStatement := .cmd (.set outIdxVar incOutIdx)
                  let condRef := Heap.HExpr.lambda (.fvar condVar none)
                  let thenBlk : Imperative.Block TSStrataExpression TSStrataCommand := { ss := [writeStmt, incOutIdxStmt] }
                  let elseBlk : Imperative.Block TSStrataExpression TSStrataCommand := { ss := [] }
                  let iteStmt : TSStrataStatement := .ite condRef thenBlk elseBlk
                  let nextIdx := Heap.HExpr.app (Heap.HExpr.app (Heap.HExpr.deferredOp "Int.Add" none) idxRef) (Heap.HExpr.int 1)
                  let incIdx : TSStrataStatement := .cmd (.set idxVar nextIdx)
                  let loopBody : Imperative.Block TSStrataExpression TSStrataCommand := { ss := [callCb, iteStmt, incIdx] }
                  (ctxAfterCb, [initDst, initIdx, initOutIdx, initLen, .loop guard none none loopBody])
                else
                  defaultInit
              | _ => defaultInit
            | _ => defaultInit
>>>>>>> 9cd935b9
          | .TS_FunctionExpression funcExpr =>
            -- Handle function expression assignment: let x = function(...) { ... }
            let funcName := d.id.name
            let funcBody := match funcExpr.body with
              | .TS_BlockStatement blockStmt =>
                (blockStmt.body.toList.map (fun stmt => translate_statement_core stmt ctx ct |>.snd)).flatten
              | _ => panic! s!"Expected block statement as function body, got: {repr funcExpr.body}"
            dbg_trace s!"[DEBUG] Translating TypeScript function expression assignment: {d.id.name} = function(...)"
            let strataFunc : CallHeapStrataFunction := {
              name := funcName,
              params := funcExpr.params.toList.map (·.name),
              body := funcBody,
              returnType := none
            }
            let newCtx := ctx.addFunction strataFunc
            dbg_trace s!"[DEBUG] Added function '{funcName}' to context"
            let ty := get_var_type d.id.typeAnnotation d.init
            let funcRef := Heap.HExpr.lambda (.fvar funcName none)
            (newCtx, [.cmd (.init d.id.name ty funcRef)])

          | .TS_ArrowFunctionExpression funcExpr =>
            -- Handle arrow function assignment: let x = (args) => { ... }
            let funcName := d.id.name
            let funcBody := match funcExpr.body with
              | .TS_BlockStatement blockStmt =>
                (blockStmt.body.toList.map (fun stmt => translate_statement_core stmt ctx ct |>.snd)).flatten
              | _ => panic! s!"Expected block statement as function body, got: {repr funcExpr.body}"
            dbg_trace s!"[DEBUG] Translating TypeScript arrow function assignment: {d.id.name} = (args) => function(...)"
            let strataFunc : CallHeapStrataFunction := {
              name := funcName,
              params := funcExpr.params.toList.map (·.name),
              body := funcBody,
              returnType := none
            }
            let newCtx := ctx.addFunction strataFunc
            dbg_trace s!"[DEBUG] Added arrow function '{funcName}' to context"
            let ty := get_var_type d.id.typeAnnotation d.init
            let funcRef := Heap.HExpr.lambda (.fvar funcName none)
            (newCtx, [.cmd (.init d.id.name ty funcRef)])

          | _ =>
            -- Handle simple variable declaration: let x = value
            let value := translate_expr d.init
            let ty := get_var_type d.id.typeAnnotation d.init
            (ctx, [.cmd (.init d.id.name ty value)])

      | .TS_ExpressionStatement expr =>
        match expr.expression with
        | .TS_CallExpression call =>
          match call.callee with
          | .TS_MemberExpression member =>
            -- Handle method calls like arr.push(x), arr.pop(), arr.shift(), arr.unshift(x)
            let objExpr := translate_expr member.object
            match member.property with
            | .TS_IdExpression id =>
              match id.name with
              | "push" =>
                -- arr.push(value) - use DynamicFieldAssign
                match call.arguments[0]? with
                | some a =>
                    let valueExpr := translate_expr a
                    let lengthExpr := Heap.HExpr.app (Heap.HExpr.app (Heap.HExpr.deferredOp "LengthAccess" none) objExpr) (Heap.HExpr.string "length")
                    let pushExpr := Heap.HExpr.app (Heap.HExpr.app (Heap.HExpr.app (Heap.HExpr.deferredOp "DynamicFieldAssign" none) objExpr) lengthExpr) valueExpr
                    (ctx, [.cmd (.set "temp_push_result" pushExpr)])
                | none => panic! "push() expects 1 argument"
              | "pop" =>
                -- arr.pop() standalone - read and delete
                let lengthExpr := Heap.HExpr.app (Heap.HExpr.app (Heap.HExpr.deferredOp "LengthAccess" none) objExpr) (Heap.HExpr.string "length")
                let lastIndexExpr := Heap.HExpr.app (Heap.HExpr.app (Heap.HExpr.deferredOp "Int.Sub" none) lengthExpr) (Heap.HExpr.int 1)
                let tempIndexInit := .cmd (.init "temp_pop_index" Heap.HMonoTy.int lastIndexExpr)
                let tempIndexVar := Heap.HExpr.lambda (.fvar "temp_pop_index" none)
                -- Read the value
                let popExpr := Heap.HExpr.app (Heap.HExpr.app (Heap.HExpr.deferredOp "DynamicFieldAccess" none) objExpr) tempIndexVar
                let readStmt := .cmd (.set "temp_pop_result" popExpr)
                -- Delete the element
                let deleteExpr := Heap.HExpr.app (Heap.HExpr.app (Heap.HExpr.deferredOp "FieldDelete" none) objExpr) tempIndexVar
                let deleteStmt := .cmd (.set "temp_delete_result" deleteExpr)
                (ctx, [tempIndexInit, readStmt, deleteStmt])
              | "shift" =>
                -- arr.shift() standalone
                let shiftExpr := Heap.HExpr.app (Heap.HExpr.deferredOp "ArrayShift" none) objExpr
                (ctx, [.cmd (.set "temp_shift_result" shiftExpr)])
              | "unshift" =>
                -- arr.unshift(val1, val2, ...) - expand to multiple single unshift statements
                let valueExprs := call.arguments.toList.map translate_expr
                let statements := valueExprs.reverse.map (fun valueExpr =>
                  let unshiftExpr := Heap.HExpr.app (Heap.HExpr.app (Heap.HExpr.deferredOp "ArrayUnshift" none) objExpr) valueExpr
                  (.cmd (.set "temp_unshift_result" unshiftExpr) : TSStrataStatement)
                )
                (ctx, statements)
              | "forEach" =>
                  -- arr.forEach(callback)
                  let (cbName, ctxAfterCb) :=
                    match call.arguments[0]? with
                    | some (.TS_FunctionExpression fexpr) =>
                      let funcName := s!"__anon_foreach_func_{fexpr.start_loc}_{fexpr.end_loc}"
                      let funcBody := match fexpr.body with
                        | .TS_BlockStatement blockStmt =>
                          (blockStmt.body.toList.map (fun stmt => translate_statement_core stmt ctx ct |>.snd)).flatten
                        | _ => panic! s!"Expected block statement as function body, got: {repr fexpr.body}"
                      let strataFunc : CallHeapStrataFunction := {
                        name := funcName,
                        params := fexpr.params.toList.map (·.name),
                        body := funcBody,
                        returnType := none
                      }
                      let newCtx := ctx.addFunction strataFunc
                      (funcName, newCtx)
                    | some (.TS_ArrowFunctionExpression aexpr) =>
                      let funcName := s!"__anon_foreach_arrow_{aexpr.start_loc}_{aexpr.end_loc}"
                      let funcBody := match aexpr.body with
                        | .TS_BlockStatement blockStmt =>
                          (blockStmt.body.toList.map (fun stmt => translate_statement_core stmt ctx ct |>.snd)).flatten
                        | _ => panic! s!"Expected block statement as function body, got: {repr aexpr.body}"
                      let strataFunc : CallHeapStrataFunction := {
                        name := funcName,
                        params := aexpr.params.toList.map (·.name),
                        body := funcBody,
                        returnType := none
                      }
                      let newCtx := ctx.addFunction strataFunc
                      (funcName, newCtx)
                    | some (.TS_IdExpression fid) =>
                      (fid.name, ctx)
                    | _ => panic! "forEach(callback) expects a function or identifier as the first argument"

                  let idxVar := s!"temp_foreach_idx_{member.start_loc}"
                  let lenVar := s!"temp_foreach_len_{member.start_loc}"
                  let initIdx : TSStrataStatement := .cmd (.init idxVar Heap.HMonoTy.int (Heap.HExpr.int 0))
                  let lengthExpr := Heap.HExpr.app (Heap.HExpr.app (Heap.HExpr.deferredOp "LengthAccess" none) objExpr) (Heap.HExpr.string "length")
                  let initLen : TSStrataStatement := .cmd (.init lenVar Heap.HMonoTy.int lengthExpr)
                  -- Build guard: idx < len
                  let idxRef := Heap.HExpr.lambda (.fvar idxVar none)
                  let lenRef := Heap.HExpr.lambda (.fvar lenVar none)
                  let guard := Heap.HExpr.app (Heap.HExpr.app (Heap.HExpr.deferredOp "Int.Lt" none) idxRef) lenRef
                  -- Loop body: value = obj[idx]; callback(value, idx, obj); idx = idx + 1
                  let valueExpr := Heap.HExpr.app (Heap.HExpr.app (Heap.HExpr.deferredOp "DynamicFieldAccess" none) objExpr) idxRef
                  let callCb : TSStrataStatement := .cmd (.directCall [] cbName [valueExpr, idxRef, objExpr])
                  let nextIdx := Heap.HExpr.app (Heap.HExpr.app (Heap.HExpr.deferredOp "Int.Add" none) idxRef) (Heap.HExpr.int 1)
                  let incIdx : TSStrataStatement := .cmd (.set idxVar nextIdx)
                  let loopBody : Imperative.Block TSStrataExpression TSStrataCommand := { ss := [callCb, incIdx] }

                  (ctxAfterCb, [initIdx, initLen, .loop guard none none loopBody])
<<<<<<< HEAD
              | "map" =>
                -- arr.map(callback)
                dbg_trace s!"[DEBUG] Translating arr.map(callback) method call"
                let (cbName, ctxAfterCb) :=
                  match call.arguments[0]? with
                  | some (.TS_FunctionExpression fexpr) =>
                    let funcName := s!"__anon_map_func_{fexpr.start_loc}_{fexpr.end_loc}"
                    let funcBody := match fexpr.body with
                      | .TS_BlockStatement blockStmt =>
                        (blockStmt.body.toList.map (fun stmt => translate_statement_core stmt ctx ct |>.snd)).flatten
                      | _ => panic! s!"Expected block statement as function body, got: {repr fexpr.body}"
                    let strataFunc : CallHeapStrataFunction := {
                      name := funcName,
                      params := fexpr.params.toList.map (·.name),
                      body := funcBody,
                      returnType := none
                    }
                    let newCtx := ctx.addFunction strataFunc
                    (funcName, newCtx)
                  | some (.TS_ArrowFunctionExpression aexpr) =>
                    let funcName := s!"__anon_map_arrow_{aexpr.start_loc}_{aexpr.end_loc}"
                    let funcBody := match aexpr.body with
                      | .TS_BlockStatement blockStmt =>
                        (blockStmt.body.toList.map (fun stmt => translate_statement_core stmt ctx ct |>.snd)).flatten
                      | _ => panic! s!"Expected block statement as function body, got: {repr aexpr.body}"
                    let strataFunc : CallHeapStrataFunction := {
                      name := funcName,
                      params := aexpr.params.toList.map (·.name),
                      body := funcBody,
                      returnType := none
                    }
                    let newCtx := ctx.addFunction strataFunc
                    (funcName, newCtx)
                  | some (.TS_IdExpression fid) =>
                    (fid.name, ctx)
                  | _ => panic! "map(callback) expects a function or identifier as the first argument"

                -- Prepare destination array to hold mapped values
                let dstVar := s!"temp_map_arr_{member.start_loc}"
                let initDst : TSStrataStatement :=
                  .cmd (.init dstVar Heap.HMonoTy.addr (Heap.HExpr.allocSimple []))
                -- idx/len like forEach
                let idxVar := s!"temp_map_idx_{member.start_loc}"
                let lenVar := s!"temp_map_len_{member.start_loc}"
                let initIdx : TSStrataStatement := .cmd (.init idxVar Heap.HMonoTy.int (Heap.HExpr.int 0))
                let lengthExpr := Heap.HExpr.app (Heap.HExpr.app (Heap.HExpr.deferredOp "LengthAccess" none) objExpr) (Heap.HExpr.string "length")
                let initLen : TSStrataStatement := .cmd (.init lenVar Heap.HMonoTy.int lengthExpr)
                -- Build guard: idx < len
                let idxRef := Heap.HExpr.lambda (.fvar idxVar none)
                let lenRef := Heap.HExpr.lambda (.fvar lenVar none)
                let guard := Heap.HExpr.app (Heap.HExpr.app (Heap.HExpr.deferredOp "Int.Lt" none) idxRef) lenRef
                -- Loop body: value = obj[idx] ,ret = cb(value, idx, obj), dst[idx] = ret, idx = idx + 1
                let valueExpr := Heap.HExpr.app (Heap.HExpr.app (Heap.HExpr.deferredOp "DynamicFieldAccess" none) objExpr) idxRef
                let retVar := s!"temp_map_ret_{member.start_loc}"
                let callCb : TSStrataStatement := .cmd (.directCall [retVar] cbName [valueExpr, idxRef, objExpr])

                let dstRef := Heap.HExpr.lambda (.fvar dstVar none)
                let assignExpr :=
                  Heap.HExpr.app
                    (Heap.HExpr.app
                      (Heap.HExpr.app (Heap.HExpr.deferredOp "DynamicFieldAssign" none) dstRef)
                      idxRef)
                    (Heap.HExpr.lambda (.fvar retVar none))
                let writeStmt : TSStrataStatement := .cmd (.set "temp_map_assign_result" assignExpr)

                let nextIdx := Heap.HExpr.app (Heap.HExpr.app (Heap.HExpr.deferredOp "Int.Add" none) idxRef) (Heap.HExpr.int 1)
                let incIdx : TSStrataStatement := .cmd (.set idxVar nextIdx)

                let loopBody : Imperative.Block TSStrataExpression TSStrataCommand :=
                  { ss := [callCb, writeStmt, incIdx] }

                (ctxAfterCb, [initDst, initIdx, initLen, .loop guard none none loopBody])
              | methodName =>
                dbg_trace s!"[DEBUG] Translating method call: {methodName}(...)"
                (ctx, [])
=======
                | "map" =>
                  -- arr.map(callback)
                  dbg_trace s!"[DEBUG] Translating arr.map(callback) method call"
                  let (cbName, ctxAfterCb) :=
                    match call.arguments[0]? with
                    | some (.TS_FunctionExpression fexpr) =>
                      let funcName := s!"__anon_map_func_{fexpr.start_loc}_{fexpr.end_loc}"
                      let funcBody := match fexpr.body with
                        | .TS_BlockStatement blockStmt =>
                          (blockStmt.body.toList.map (fun stmt => translate_statement_core stmt ctx ct |>.snd)).flatten
                        | _ => panic! s!"Expected block statement as function body, got: {repr fexpr.body}"
                      let strataFunc : CallHeapStrataFunction := {
                        name := funcName,
                        params := fexpr.params.toList.map (·.name),
                        body := funcBody,
                        returnType := none
                      }
                      let newCtx := ctx.addFunction strataFunc
                      (funcName, newCtx)
                    | some (.TS_ArrowFunctionExpression aexpr) =>
                      let funcName := s!"__anon_map_arrow_{aexpr.start_loc}_{aexpr.end_loc}"
                      let funcBody := match aexpr.body with
                        | .TS_BlockStatement blockStmt =>
                          (blockStmt.body.toList.map (fun stmt => translate_statement_core stmt ctx ct |>.snd)).flatten
                        | _ => panic! s!"Expected block statement as function body, got: {repr aexpr.body}"
                      let strataFunc : CallHeapStrataFunction := {
                        name := funcName,
                        params := aexpr.params.toList.map (·.name),
                        body := funcBody,
                        returnType := none
                      }
                      let newCtx := ctx.addFunction strataFunc
                      (funcName, newCtx)
                    | some (.TS_IdExpression fid) =>
                      (fid.name, ctx)
                    | _ => panic! "map(callback) expects a function or identifier as the first argument"

                  -- Prepare destination array to hold mapped values
                  let dstVar := s!"temp_map_arr_{member.start_loc}"
                  let initDst : TSStrataStatement :=
                    .cmd (.init dstVar Heap.HMonoTy.addr (Heap.HExpr.allocSimple []))
                  -- idx/len like forEach
                  let idxVar := s!"temp_map_idx_{member.start_loc}"
                  let lenVar := s!"temp_map_len_{member.start_loc}"
                  let initIdx : TSStrataStatement := .cmd (.init idxVar Heap.HMonoTy.int (Heap.HExpr.int 0))
                  let lengthExpr := Heap.HExpr.app (Heap.HExpr.app (Heap.HExpr.deferredOp "LengthAccess" none) objExpr) (Heap.HExpr.string "length")
                  let initLen : TSStrataStatement := .cmd (.init lenVar Heap.HMonoTy.int lengthExpr)
                  -- Build guard: idx < len
                  let idxRef := Heap.HExpr.lambda (.fvar idxVar none)
                  let lenRef := Heap.HExpr.lambda (.fvar lenVar none)
                  let guard := Heap.HExpr.app (Heap.HExpr.app (Heap.HExpr.deferredOp "Int.Lt" none) idxRef) lenRef
                  -- Loop body: value = obj[idx] ,ret = cb(value, idx, obj), dst[idx] = ret, idx = idx + 1
                  let valueExpr := Heap.HExpr.app (Heap.HExpr.app (Heap.HExpr.deferredOp "DynamicFieldAccess" none) objExpr) idxRef
                  let retVar := s!"temp_map_ret_{member.start_loc}"
                  let callCb : TSStrataStatement := .cmd (.directCall [retVar] cbName [valueExpr, idxRef, objExpr])

                  let dstRef := Heap.HExpr.lambda (.fvar dstVar none)
                  let assignExpr :=
                    Heap.HExpr.app
                      (Heap.HExpr.app
                        (Heap.HExpr.app (Heap.HExpr.deferredOp "DynamicFieldAssign" none) dstRef)
                        idxRef)
                      (Heap.HExpr.lambda (.fvar retVar none))
                  let writeStmt : TSStrataStatement := .cmd (.set "temp_map_assign_result" assignExpr)

                  let nextIdx := Heap.HExpr.app (Heap.HExpr.app (Heap.HExpr.deferredOp "Int.Add" none) idxRef) (Heap.HExpr.int 1)
                  let incIdx : TSStrataStatement := .cmd (.set idxVar nextIdx)

                  let loopBody : Imperative.Block TSStrataExpression TSStrataCommand :=
                    { ss := [callCb, writeStmt, incIdx] }

                  (ctxAfterCb, [initDst, initIdx, initLen, .loop guard none none loopBody])
                | "filter" =>
                  -- arr.filter(callback)
                  dbg_trace s!"[DEBUG] Translating arr.filter(callback) method call"
                  let (cbName, ctxAfterCb) :=
                    match call.arguments[0]? with
                    | some (.TS_FunctionExpression fexpr) =>
                      let funcName := s!"__anon_filter_func_{fexpr.start_loc}_{fexpr.end_loc}"
                      let funcBody := match fexpr.body with
                        | .TS_BlockStatement blockStmt =>
                          (blockStmt.body.toList.map (fun stmt => translate_statement_core stmt ctx ct |>.snd)).flatten
                        | _ => panic! s!"Expected block statement as function body, got: {repr fexpr.body}"
                      let strataFunc : CallHeapStrataFunction := {
                        name := funcName,
                        params := fexpr.params.toList.map (·.name),
                        body := funcBody,
                        returnType := none
                      }
                      let newCtx := ctx.addFunction strataFunc
                      (funcName, newCtx)
                    | some (.TS_ArrowFunctionExpression aexpr) =>
                      let funcName := s!"__anon_filter_arrow_{aexpr.start_loc}_{aexpr.end_loc}"
                      let funcBody := match aexpr.body with
                        | .TS_BlockStatement blockStmt =>
                          (blockStmt.body.toList.map (fun stmt => translate_statement_core stmt ctx ct |>.snd)).flatten
                        | _ => panic! s!"Expected block statement as function body, got: {repr aexpr.body}"
                      let strataFunc : CallHeapStrataFunction := {
                        name := funcName,
                        params := aexpr.params.toList.map (·.name),
                        body := funcBody,
                        returnType := none
                      }
                      let newCtx := ctx.addFunction strataFunc
                      (funcName, newCtx)
                    | some (.TS_IdExpression fid) =>
                      (fid.name, ctx)
                    | _ => panic! "filter(callback) expects a function or identifier as the first argument"

                  -- Prepare destination array to hold filtered values
                  let dstVar := s!"temp_filter_arr_{member.start_loc}"
                  let initDst : TSStrataStatement :=
                    .cmd (.init dstVar Heap.HMonoTy.addr (Heap.HExpr.allocSimple []))
                  -- idx/len and output idx
                  let idxVar := s!"temp_filter_idx_{member.start_loc}"
                  let lenVar := s!"temp_filter_len_{member.start_loc}"
                  let outIdxVar := s!"temp_filter_outidx_{member.start_loc}"
                  let initIdx : TSStrataStatement := .cmd (.init idxVar Heap.HMonoTy.int (Heap.HExpr.int 0))
                  let initOutIdx : TSStrataStatement := .cmd (.init outIdxVar Heap.HMonoTy.int (Heap.HExpr.int 0))
                  let lengthExpr := Heap.HExpr.app (Heap.HExpr.app (Heap.HExpr.deferredOp "LengthAccess" none) objExpr) (Heap.HExpr.string "length")
                  let initLen : TSStrataStatement := .cmd (.init lenVar Heap.HMonoTy.int lengthExpr)
                  -- Build guard: idx < len
                  let idxRef := Heap.HExpr.lambda (.fvar idxVar none)
                  let lenRef := Heap.HExpr.lambda (.fvar lenVar none)
                  let outIdxRef := Heap.HExpr.lambda (.fvar outIdxVar none)
                  let guard := Heap.HExpr.app (Heap.HExpr.app (Heap.HExpr.deferredOp "Int.Lt" none) idxRef) lenRef
                  -- Loop body: value = obj[idx], cond = cb(value, idx, obj), if cond then dst[outIdx] = value; outIdx++; idx++
                  let valueExpr := Heap.HExpr.app (Heap.HExpr.app (Heap.HExpr.deferredOp "DynamicFieldAccess" none) objExpr) idxRef
                  let condVar := s!"temp_filter_cond_{member.start_loc}"
                  let callCb : TSStrataStatement := .cmd (.directCall [condVar] cbName [valueExpr, idxRef, objExpr])
                  let dstRef := Heap.HExpr.lambda (.fvar dstVar none)
                  let assignExpr :=
                    Heap.HExpr.app
                      (Heap.HExpr.app
                        (Heap.HExpr.app (Heap.HExpr.deferredOp "DynamicFieldAssign" none) dstRef)
                        outIdxRef)
                      valueExpr
                  let writeStmt : TSStrataStatement := .cmd (.set "temp_filter_assign_result" assignExpr)
                  let incOutIdx := Heap.HExpr.app (Heap.HExpr.app (Heap.HExpr.deferredOp "Int.Add" none) outIdxRef) (Heap.HExpr.int 1)
                  let incOutIdxStmt : TSStrataStatement := .cmd (.set outIdxVar incOutIdx)
                  let condRef := Heap.HExpr.lambda (.fvar condVar none)
                  let thenBlk : Imperative.Block TSStrataExpression TSStrataCommand := { ss := [writeStmt, incOutIdxStmt] }
                  let elseBlk : Imperative.Block TSStrataExpression TSStrataCommand := { ss := [] }
                  let iteStmt : TSStrataStatement := .ite condRef thenBlk elseBlk
                  let nextIdx := Heap.HExpr.app (Heap.HExpr.app (Heap.HExpr.deferredOp "Int.Add" none) idxRef) (Heap.HExpr.int 1)
                  let incIdx : TSStrataStatement := .cmd (.set idxVar nextIdx)
                  let loopBody : Imperative.Block TSStrataExpression TSStrataCommand :=
                    { ss := [callCb, iteStmt, incIdx] }
                  (ctxAfterCb, [initDst, initIdx, initOutIdx, initLen, .loop guard none none loopBody])
                | methodName =>
                  dbg_trace s!"[DEBUG] Translating method call: {methodName}(...)"
                  (ctx, [])
              | _ => (ctx, [])
            | .TS_IdExpression id =>
              -- Handle standalone function call
              dbg_trace s!"[DEBUG] Translating TypeScript standalone function call: {id.name}(...)"
              let args := call.arguments.toList.map translate_expr
              dbg_trace s!"[DEBUG] Function call has {args.length} arguments"
              let lhs := []  -- No left-hand side for standalone calls
              (ctx, [.cmd (.directCall lhs id.name args)])
>>>>>>> 9cd935b9
            | _ => (ctx, [])
          | .TS_IdExpression id =>
            -- Handle standalone function call
            dbg_trace s!"[DEBUG] Translating TypeScript standalone function call: {id.name}(...)"
            let args := call.arguments.toList.map translate_expr
            dbg_trace s!"[DEBUG] Function call has {args.length} arguments"
            let lhs := []  -- No left-hand side for standalone calls
            (ctx, [.cmd (.directCall lhs id.name args)])
          | _ => (ctx, [])
        | .TS_AssignmentExpression assgn =>
          assert! assgn.operator == "="
          match assgn.left with
          | .TS_Identifier id =>
            -- Handle identifier assignment: x = value
            match assgn.right with
            | .TS_FunctionExpression funcExpr =>
              -- Capture parameters and body here (since translate_expr is kept pure)
              let funcName := id.name
              let funcBody := match funcExpr.body with
                | .TS_BlockStatement blockStmt =>
                  (blockStmt.body.toList.map (fun stmt => translate_statement_core stmt ctx ct |>.snd)).flatten
                | _ => panic! s!"Expected block statement as function body, got: {repr funcExpr.body}"
              let strataFunc : CallHeapStrataFunction := {
                name := funcName,
                params := funcExpr.params.toList.map (·.name),
                body := funcBody,
                returnType := none
              }
              let newCtx := ctx.addFunction strataFunc
              dbg_trace s!"[DEBUG] Added anonymous function '{funcName}' to context (assignment to identifier)"
              let funcRef := Heap.HExpr.lambda (.fvar funcName none)
              (newCtx, [.cmd (.set id.name funcRef)])
            | otherExpr =>
              let value := translate_expr otherExpr
              dbg_trace s!"[DEBUG] Assignment: {id.name} = {repr value}"
              (ctx, [.cmd (.set id.name value)])
          | .TS_MemberExpression member =>
            -- Handle field assignment: obj[field] = value
            let objExpr := translate_expr member.object

            -- If RHS is a function expression, capture params/body now and bind funcRef
            match assgn.right with
            | .TS_FunctionExpression funcExpr =>
              let funcName := s!"__anon_func_{funcExpr.start_loc}_{funcExpr.end_loc}"
              let funcBody := match funcExpr.body with
                | .TS_BlockStatement blockStmt =>
                  (blockStmt.body.toList.map (fun stmt => translate_statement_core stmt ctx ct |>.snd)).flatten
                | _ => panic! s!"Expected block statement as function body, got: {repr funcExpr.body}"
              let strataFunc : CallHeapStrataFunction := {
                name := funcName,
                params := funcExpr.params.toList.map (·.name),
                body := funcBody,
                returnType := none
              }
              let newCtx := ctx.addFunction strataFunc
              dbg_trace s!"[DEBUG] Added anonymous function '{funcName}' to context (assignment to member)"
              let funcRef := Heap.HExpr.lambda (.fvar funcName none)
              -- Handle both static and dynamic field assignment using funcRef
              match member.property with
              | .TS_NumericLiteral numLit =>
                let fieldIndex := Float.floor numLit.value |>.toUInt64.toNat
                let assignExpr := Heap.HExpr.assign objExpr fieldIndex funcRef
                (newCtx, [.cmd (.set "temp_assign_result" assignExpr)])
              | .TS_IdExpression id =>
                let fieldExpr := translate_expr (.TS_IdExpression id)
                let assignExpr := Heap.HExpr.app (Heap.HExpr.app (Heap.HExpr.app (Heap.HExpr.deferredOp "DynamicFieldAssign" none) objExpr) fieldExpr) funcRef
                (newCtx, [.cmd (.set "temp_assign_result" assignExpr)])
              | _ =>
                let fieldExpr := translate_expr member.property
                let assignExpr := Heap.HExpr.app (Heap.HExpr.app (Heap.HExpr.app (Heap.HExpr.deferredOp "DynamicFieldAssign" none) objExpr) fieldExpr) funcRef
                (newCtx, [.cmd (.set "temp_assign_result" assignExpr)])
            | otherExpr =>
              let valueExpr := translate_expr otherExpr
              -- Handle both static and dynamic field assignment with normal RHS
              match member.property with
              | .TS_NumericLiteral numLit =>
                -- Static field assignment: obj[5] = value
                let fieldIndex := Float.floor numLit.value |>.toUInt64.toNat
                let assignExpr := Heap.HExpr.assign objExpr fieldIndex valueExpr
                (ctx, [.cmd (.set "temp_assign_result" assignExpr)])
              | .TS_IdExpression id =>
                -- Dynamic field assignment: obj[variable] = value
                let fieldExpr := translate_expr (.TS_IdExpression id)
                let assignExpr := Heap.HExpr.app (Heap.HExpr.app (Heap.HExpr.app (Heap.HExpr.deferredOp "DynamicFieldAssign" none) objExpr) fieldExpr) valueExpr
                (ctx, [.cmd (.set "temp_assign_result" assignExpr)])
              | _ =>
                -- Other dynamic field assignment: obj[expr] = value
                let fieldExpr := translate_expr member.property
                let assignExpr := Heap.HExpr.app (Heap.HExpr.app (Heap.HExpr.app (Heap.HExpr.deferredOp "DynamicFieldAssign" none) objExpr) fieldExpr) valueExpr
                (ctx, [.cmd (.set "temp_assign_result" assignExpr)])
        | .TS_FunctionExpression funcExpr =>
          -- Handle standalone function expression (immediately invoked function expression - IIFE)
          let funcName := s!"__anon_func_{funcExpr.start_loc}_{funcExpr.end_loc}"
          let funcBody := match funcExpr.body with
            | .TS_BlockStatement blockStmt =>
              (blockStmt.body.toList.map (fun stmt => translate_statement_core stmt ctx ct |>.snd)).flatten
            | _ => panic! s!"Expected block statement as function body, got: {repr funcExpr.body}"
          let strataFunc : CallHeapStrataFunction := {
            name := funcName,
            params := funcExpr.params.toList.map (·.name),
            body := funcBody,
            returnType := none  -- We'll infer this later if needed
          }
          let newCtx := ctx.addFunction strataFunc
          dbg_trace s!"[DEBUG] Added anonymous function '{funcName}' to context"
          -- For now, we don't execute the function; just define it
          (newCtx, [])
        | _ =>
          -- Other expression statements - ignore for now
          (ctx, [])

      | .TS_BlockStatement block =>
        -- lower inside loops:  if (cond) { continue; }  ==>  if (cond) { } else { <rest> }
        -- lower inside loops:  if (cond) { break; }    ==>  if (cond) { } else { <rest> }
        let stmts := block.body.toList

        -- consequent is exactly a bare `continue`
        let isBareContinueStmt : TS_Statement → Bool
          | .TS_ContinueStatement _ => true
          | _ => false

        -- consequent is exactly a bare `break`
        let isBareBreakStmt : TS_Statement → Bool
          | .TS_BreakStatement _ => true
          | _ => false

        let isIfWithBareContinue : TS_Statement → Option TS_IfStatement
          | .TS_IfStatement ifs =>
            let conseqIsBare :=
              match ifs.consequent with
              | .TS_ContinueStatement _ => true
              | .TS_BlockStatement b =>
                  match b.body.toList with
                  | [one] => isBareContinueStmt one
                  | _     => false
              | _ => false
            if conseqIsBare && ifs.alternate.isNone then some ifs else none
          | _ => none

        let isIfWithBareBreak : TS_Statement → Option TS_IfStatement
          | .TS_IfStatement ifs =>
            let conseqIsBare :=
              match ifs.consequent with
              | .TS_BreakStatement _ => true
              | .TS_BlockStatement b =>
                  match b.body.toList with
                  | [one] => isBareBreakStmt one
                  | _     => false
              | _ => false
            if conseqIsBare && ifs.alternate.isNone then some ifs else none
          | _ => none

        -- when we hit the pattern (in a loop), guard the tail with `else`
        let rec go (accCtx : TranslationContext) (acc : List TSStrataStatement) (rest : List TS_Statement)
          : TranslationContext × List TSStrataStatement :=
          match rest with
          | [] => (accCtx, acc)
          | s :: tail =>
            let continueMatch := isIfWithBareContinue s
            let breakMatch := isIfWithBareBreak s
            dbg_trace s!"[DEBUG] Block statement processing: continueMatch={continueMatch.isSome}, breakMatch={breakMatch.isSome}, ct.continueLabel?={ct.continueLabel?}, ct.breakLabel?={ct.breakLabel?}"
            match ct.continueLabel?, ct.breakFlagVar?, continueMatch, breakMatch with
            | some _, _, some ifs, _ =>
              -- Continue case: Translate the tail (everything after the `if`) under the `else` branch
              let (tailCtx, tailStmts) :=
                tail.foldl
                  (fun (p, accS) stmt =>
                    let (p2, ss2) := translate_statement_core stmt p ct
                    (p2, accS ++ ss2))
                  (accCtx, [])
              let cond := translate_expr ifs.test
              let thenBlk : Imperative.Block TSStrataExpression TSStrataCommand := { ss := [] }
              let elseBlk : Imperative.Block TSStrataExpression TSStrataCommand := { ss := tailStmts }
              -- Emit one conditional and STOP
              (tailCtx, acc ++ [ .ite cond thenBlk elseBlk ])
            | _, some breakFlagVar, _, some ifs =>
              -- Break case: Set break flag in then branch, execute tail in else branch
              let (tailCtx, tailStmts) :=
                tail.foldl
                  (fun (p, accS) stmt =>
                    let (p2, ss2) := translate_statement_core stmt p ct
                    (p2, accS ++ ss2))
                  (accCtx, [])
              let cond := translate_expr ifs.test
              let setBreakFlag : TSStrataStatement := .cmd (.set breakFlagVar Heap.HExpr.true)
              let thenBlk : Imperative.Block TSStrataExpression TSStrataCommand := { ss := [setBreakFlag] }
              let elseBlk : Imperative.Block TSStrataExpression TSStrataCommand := { ss := tailStmts }
              -- Emit conditional: if condition then set break flag, else execute remaining statements
              (tailCtx, acc ++ [ .ite cond thenBlk elseBlk ])
            | _, _, _, _ =>
              let (newCtx, ss) := translate_statement_core s accCtx ct
              go newCtx (acc ++ ss) tail

        go ctx [] stmts

      | .TS_IfStatement ifStmt =>
        -- Handle if statement: if test then consequent else alternate
        let testExpr := translate_expr ifStmt.test
        let (thenCtx, thenStmts) := translate_statement_core ifStmt.consequent ctx ct
        let (elseCtx, elseStmts) := match ifStmt.alternate with
          | some altStmt => translate_statement_core altStmt ctx ct
          | none => (ctx, [])
        let thenBlock : Imperative.Block TSStrataExpression TSStrataCommand := { ss := thenStmts }
        let elseBlock : Imperative.Block TSStrataExpression TSStrataCommand := { ss := elseStmts }
        -- For now, we'll use the then context (could be more sophisticated)
        (thenCtx, [.ite testExpr thenBlock elseBlock])

      | .TS_WhileStatement whileStmt =>
        dbg_trace s!"[DEBUG] Translating while statement at loc {whileStmt.start_loc}-{whileStmt.end_loc}"
        dbg_trace s!"[DEBUG] While test: {repr whileStmt.test}"
        dbg_trace s!"[DEBUG] While body: {repr whileStmt.body}"

        let continueLabel := s!"while_continue_{whileStmt.start_loc}"
        let breakLabel := s!"while_break_{whileStmt.start_loc}"
        let breakFlagVar := s!"break_flag_{whileStmt.start_loc}"

        -- Initialize break flag to false
        let initBreakFlag : TSStrataStatement := .cmd (.init breakFlagVar Heap.HMonoTy.bool Heap.HExpr.false)

        let testExpr := translate_expr whileStmt.test
        let (bodyCtx, bodyStmts) :=
          translate_statement_core whileStmt.body ctx { ct with continueLabel? := some continueLabel, breakLabel? := some breakLabel, breakFlagVar? := some breakFlagVar }

        -- Modify loop condition to include break flag check: (original_condition && !break_flag)
        -- Use deferredIte instead of boolean operations
        let breakFlagExpr := Heap.HExpr.lambda (.fvar breakFlagVar none)
        let combinedCondition := Heap.HExpr.deferredIte breakFlagExpr Heap.HExpr.false testExpr

        let bodyBlock : Imperative.Block TSStrataExpression TSStrataCommand := { ss := bodyStmts }
        (bodyCtx, [ initBreakFlag, .loop combinedCondition none none bodyBlock ])

      | .TS_ForStatement forStmt =>
        dbg_trace s!"[DEBUG] Translating for statement at loc {forStmt.start_loc}-{forStmt.end_loc}"

        let continueLabel := s!"for_continue_{forStmt.start_loc}"
        let breakLabel := s!"for_break_{forStmt.start_loc}"
        let breakFlagVar := s!"for_break_flag_{forStmt.start_loc}"

        -- Initialize break flag to false
        let initBreakFlag : TSStrataStatement := .cmd (.init breakFlagVar Heap.HMonoTy.bool Heap.HExpr.false)

        -- init phase
        let (_, initStmts) := translate_statement_core (.TS_VariableDeclaration forStmt.init) ctx
        -- guard (test)
        let guard := translate_expr forStmt.test
        -- body (first translate loop body with break support)
        let (ctx1, bodyStmts) :=
            translate_statement_core forStmt.body ctx
              { continueLabel? := some continueLabel, breakLabel? := some breakLabel, breakFlagVar? := some breakFlagVar }
        -- update (translate expression into statements following ExpressionStatement style)
        let (_, updateStmts) :=
            translate_statement_core
              (.TS_ExpressionStatement {
                expression := .TS_AssignmentExpression forStmt.update,
                start_loc := forStmt.start_loc,
                end_loc := forStmt.end_loc,
                loc := forStmt.loc,
                type := "TS_AssignmentExpression"
              }) ctx1

        -- Modify loop condition to include break flag check: (original_condition && !break_flag)
        let breakFlagExpr := Heap.HExpr.lambda (.fvar breakFlagVar none)
        let combinedCondition := Heap.HExpr.deferredIte breakFlagExpr Heap.HExpr.false guard

        -- assemble loop body (body + update)
        let loopBody : Imperative.Block TSStrataExpression TSStrataCommand :=
          { ss := bodyStmts ++ updateStmts }

        -- output: init break flag, init statements, then a loop statement
        (ctx1, [initBreakFlag] ++ initStmts ++ [ .loop combinedCondition none none loopBody])

        | .TS_ContinueStatement cont =>
          let tgt :=
            match ct.continueLabel? with
            | some lab => lab
            | none     =>
                dbg_trace "[WARN] `continue` encountered outside of a loop; emitting goto to __unbound_continue";
                "__unbound_continue"
          (ctx, [ .goto tgt ])

        | .TS_BreakStatement brk =>
          -- Handle break statement if loop context fails to handle it
          dbg_trace "[WARN] `break` statement not handled by pattern matching";
          match ct.breakFlagVar? with
          | some flagVar =>
            -- Set break flag to true as fallback
            (ctx, [ .cmd (.set flagVar Heap.HExpr.true) ])
          | none =>
            dbg_trace "[WARN] `break` encountered outside of a loop; using fallback goto";
            let tgt :=
              match ct.breakLabel? with
              | some lab => lab
              | none     => "__unbound_break"
            (ctx, [ .goto tgt ])

        | .TS_SwitchStatement switchStmt =>
        -- Handle switch statement with fallthrough and break semantics
        dbg_trace s!"[DEBUG] Translating switch statement at loc {switchStmt.start_loc}-{switchStmt.end_loc}"

        -- Variables for storing control variables
        let loc := switchStmt.start_loc
        let discriminantVar := s!"switch_discriminant_{loc}" -- Stores the switch expression value
        let fallthroughVar := s!"switch_fallthrough_{loc}" -- Stores fallthrough state
        let breakFlagVar := s!"switch_break_{loc}" -- Stores break state

        -- Initialize control variables
        let initDiscriminant : TSStrataStatement := .cmd (.init discriminantVar (infer_type_from_expr switchStmt.discriminant) (translate_expr switchStmt.discriminant))
        let initFallthrough : TSStrataStatement := .cmd (.init fallthroughVar Heap.HMonoTy.bool Heap.HExpr.false)
        let initBreakFlag : TSStrataStatement := .cmd (.init breakFlagVar Heap.HMonoTy.bool Heap.HExpr.false)

        -- Helper: split statements at break
        let splitAtBreak (stmts : List TS_Statement) : List TS_Statement × Bool :=
          let rec loop acc rest :=
            match rest with
            | [] => (acc.reverse, false)
            | .TS_BreakStatement _ :: _ => (acc.reverse, true)
            | s :: tail => loop (s :: acc) tail
          loop [] stmts

        -- Helper: translate case body
        let translateCaseBody (stmts : List TS_Statement) (caseCtx : TranslationContext) : TranslationContext × List TSStrataStatement :=
          stmts.foldl (fun (c, acc) stmt =>
            let (c2, ss) := translate_statement_core stmt c ct
            (c2, acc ++ ss)) (caseCtx, [])

        -- Helper: build case statements with optional break and fallthrough
        let buildCaseStmts (caseStmts : List TSStrataStatement) (hasBreak : Bool) (isDefault : Bool) : List TSStrataStatement :=
          let setFallthrough := .cmd (.set fallthroughVar Heap.HExpr.true)
          let setBreak := .cmd (.set breakFlagVar Heap.HExpr.true)
          let stmts := if isDefault then caseStmts else setFallthrough :: caseStmts
          if hasBreak then stmts ++ [setBreak] else stmts

        -- Flag references
        let breakFlagRef := Heap.HExpr.lambda (.fvar breakFlagVar none)
        let discriminantRef := Heap.HExpr.lambda (.fvar discriminantVar none)
        let fallthroughRef := Heap.HExpr.lambda (.fvar fallthroughVar none)

        -- Helper: create condition (if break then false else baseCondition)
        let mkCondition (baseCondition : Heap.HExpr) : Heap.HExpr :=
          Heap.HExpr.deferredIte breakFlagRef Heap.HExpr.false baseCondition

        -- Helper: build case condition for regular case
        let mkCaseCondition (testExpr : TS_Expression) : Heap.HExpr :=
          let testVal := translate_expr testExpr
          let matchCond := Heap.HExpr.deferredEq discriminantRef testVal
          let matchOrFallthrough := Heap.HExpr.app (Heap.HExpr.app (Heap.HExpr.deferredOp "Bool.Or" none) fallthroughRef) matchCond
          mkCondition matchOrFallthrough

        -- Recursive case builder
        let rec buildCases (remainingCases : List TS_SwitchCase) (accCtx : TranslationContext) : TranslationContext × TSStrataStatement :=
          let emptyBlock : Imperative.Block TSStrataExpression TSStrataCommand := { ss := [] }

          match remainingCases with
          | [] => (accCtx, .ite Heap.HExpr.false emptyBlock emptyBlock)

          | [singleCase] =>
            -- Last case: no rest to chain
            let (stmtsBeforeBreak, hasBreak) := splitAtBreak singleCase.consequent.toList
            let (caseCtx, caseStmts) := translateCaseBody stmtsBeforeBreak accCtx
            let isDefault := singleCase.test.isNone
            let finalStmts := buildCaseStmts caseStmts hasBreak isDefault

            let condition := match singleCase.test with
              | none => mkCondition Heap.HExpr.true  -- Default: if !break then true
              | some testExpr => mkCaseCondition testExpr

            (caseCtx, .ite condition { ss := finalStmts } emptyBlock)

          | currentCase :: restCases =>
            -- Non-last case: chain with rest
            let (stmtsBeforeBreak, hasBreak) := splitAtBreak currentCase.consequent.toList
            let (caseCtx, caseStmts) := translateCaseBody stmtsBeforeBreak accCtx
            let isDefault := currentCase.test.isNone
            let finalStmts := buildCaseStmts caseStmts hasBreak isDefault
            let (restCtx, restStmt) := buildCases restCases caseCtx

            let condition := match currentCase.test with
              | none => mkCondition Heap.HExpr.true  -- Default: if !break then true
              | some testExpr => mkCaseCondition testExpr

            (restCtx, .ite condition { ss := finalStmts ++ [restStmt] } { ss := [restStmt] })

        let (finalCtx, switchBody) := buildCases switchStmt.cases.toList ctx
        dbg_trace s!"[DEBUG] Switch statement translated with {switchStmt.cases.size} cases (with break support)"
        (finalCtx, [initDiscriminant, initFallthrough, initBreakFlag, switchBody])

      | _ => panic! s!"Unimplemented statement: {repr s}"

-- Translate TypeScript statements to TypeScript-Strata statements
partial def translate_statement (s: TS_Statement) (ctx : TranslationContext) : TranslationContext × List TSStrataStatement :=
  translate_statement_core s ctx {}


-- Translate list of TypeScript statements with context
def translate_program (statements: List TS_Statement) : TranslationContext × List TSStrataStatement :=
  statements.foldl (fun (accCtx, accStmts) stmt =>
    let (newCtx, stmts) := translate_statement stmt accCtx
    (newCtx, accStmts ++ stmts)) (TranslationContext.empty, [])

-- Translate a full Program structure
def translate_full_program (prog: TS_Program) : TranslationContext × List TSStrataStatement :=
  translate_program prog.body.toList

-- Translate a full TS_File structure
def translate_full_ts_program (file: TS_File) : TranslationContext × List TSStrataStatement :=
  translate_full_program file.program

-- Helper to describe a TSStrata statement
def describeTSStrataStatement (stmt: TSStrataStatement) : String :=
  match stmt with
  | .cmd (.imperativeCmd (.init name ty expr _)) =>
    s!"init {name} : {repr ty} = {repr expr}"
  | .cmd (.imperativeCmd (.set name expr _)) =>
    s!"set {name} = {repr expr}"
  | .cmd (.imperativeCmd (.havoc name _)) =>
    s!"havoc {name}"
  | .cmd (.imperativeCmd (.assume name expr _)) =>
    s!"assume {name} : {repr expr}"
  | .cmd (.imperativeCmd (.assert name expr _)) =>
    s!"assert {name} : {repr expr}"
  | .cmd (.directCall lhs funcName args) =>
    let lhsStr := if lhs.isEmpty then "" else s!"{String.intercalate ", " lhs} = "
    let argsStr := String.intercalate ", " (args.map (fun arg => s!"{repr arg}"))
    s!"{lhsStr}{funcName}({argsStr})"
  | .block label block _ =>
    s!"block {label} ( {block.ss.length} statements )"
  | .ite cond thenBlock elseBlock _ =>
    s!"if {repr cond} then ( {thenBlock.ss.length} statements ) else ( {elseBlock.ss.length} statements )"
  | .loop guard measure invariant body _ =>
    let measureStr := match measure with | some m => s!" measure {repr m}" | none => ""
    let invariantStr := match invariant with | some i => s!" invariant {repr i}" | none => ""
    s!"loop {repr guard}{measureStr}{invariantStr} ( {body.ss.length} statements )"
  | .goto label _ =>
    s!"goto {label}"

end TSStrata<|MERGE_RESOLUTION|>--- conflicted
+++ resolved
@@ -506,7 +506,134 @@
                   let loopBody : Imperative.Block TSStrataExpression TSStrataCommand :=
                     { ss := [callCb, writeStmt, incIdx] }
                   (ctxAfterCb, [initDst, initIdx, initLen, .loop guard none none loopBody])
-<<<<<<< HEAD
+                | "filter" =>
+                  -- Handle Array.filter(): dst = obj.filter(cb)
+                  let (cbName, ctxAfterCb) :=
+                    match call.arguments[0]? with
+                    | some (.TS_FunctionExpression fexpr) =>
+                      let funcName := s!"__anon_filter_func_{fexpr.start_loc}_{fexpr.end_loc}"
+                      let funcBody :=
+                        match fexpr.body with
+                        | .TS_BlockStatement blockStmt =>
+                          (blockStmt.body.toList.map (fun stmt =>
+                            translate_statement_core stmt ctx ct |>.snd
+                          )).flatten
+                        | _ =>
+                          panic! s!"Expected block statement as function body, got: {repr fexpr.body}"
+                      let strataFunc : CallHeapStrataFunction := {
+                        name := funcName,
+                        params := fexpr.params.toList.map (·.name),
+                        body := funcBody,
+                        returnType := none
+                      }
+                      let newCtx := ctx.addFunction strataFunc
+                      (funcName, newCtx)
+
+                    | some (.TS_ArrowFunctionExpression aexpr) =>
+                      let funcName := s!"__anon_filter_arrow_{aexpr.start_loc}_{aexpr.end_loc}"
+                      let funcBody :=
+                        match aexpr.body with
+                        | .TS_BlockStatement blockStmt =>
+                          (blockStmt.body.toList.map (fun stmt =>
+                            translate_statement_core stmt ctx ct |>.snd
+                          )).flatten
+                        | _ =>
+                          panic! s!"Expected block statement as function body, got: {repr aexpr.body}"
+                      let strataFunc : CallHeapStrataFunction := {
+                        name := funcName,
+                        params := aexpr.params.toList.map (·.name),
+                        body := funcBody,
+                        returnType := none
+                      }
+                      let newCtx := ctx.addFunction strataFunc
+                      (funcName, newCtx)
+
+                    | some (.TS_IdExpression fid) =>
+                      (fid.name, ctx)
+
+                    | _ =>
+                      panic! "filter(callback) expects a function or identifier as the first argument"
+
+                  -- dst is the declared variable on the LHS: let dst = arr.filter(...)
+                  let dstVar := d.id.name
+                  let initDst : TSStrataStatement :=
+                    .cmd (.init dstVar Heap.HMonoTy.addr (Heap.HExpr.allocSimple []))
+
+                  -- idx/len and output index
+                  let idxVar    := s!"temp_filter_idx_{member.start_loc}"
+                  let lenVar    := s!"temp_filter_len_{member.start_loc}"
+                  let outIdxVar := s!"temp_filter_outidx_{member.start_loc}"
+
+                  let initIdx    : TSStrataStatement :=
+                    .cmd (.init idxVar Heap.HMonoTy.int (Heap.HExpr.int 0))
+                  let initOutIdx : TSStrataStatement :=
+                    .cmd (.init outIdxVar Heap.HMonoTy.int (Heap.HExpr.int 0))
+
+                  let lengthExpr :=
+                    Heap.HExpr.app
+                      (Heap.HExpr.app (Heap.HExpr.deferredOp "LengthAccess" none) objExpr)
+                      (Heap.HExpr.string "length")
+                  let initLen : TSStrataStatement :=
+                    .cmd (.init lenVar Heap.HMonoTy.int lengthExpr)
+
+                  -- guard: idx < len
+                  let idxRef    := Heap.HExpr.lambda (.fvar idxVar none)
+                  let lenRef    := Heap.HExpr.lambda (.fvar lenVar none)
+                  let outIdxRef := Heap.HExpr.lambda (.fvar outIdxVar none)
+
+                  let guard :=
+                    Heap.HExpr.app
+                      (Heap.HExpr.app (Heap.HExpr.deferredOp "Int.Lt" none) idxRef)
+                      lenRef
+
+                  -- value = obj[idx]
+                  let valueExpr :=
+                    Heap.HExpr.app
+                      (Heap.HExpr.app (Heap.HExpr.deferredOp "DynamicFieldAccess" none) objExpr)
+                      idxRef
+
+                  -- cond = cb(value, idx, obj)
+                  let condVar := s!"temp_filter_cond_{member.start_loc}"
+                  let callCb : TSStrataStatement :=
+                    .cmd (.directCall [condVar] cbName [valueExpr, idxRef, objExpr])
+
+                  -- if cond then dst[outIdx] = value; outIdx++
+                  let dstRef := Heap.HExpr.lambda (.fvar dstVar none)
+                  let assignExpr :=
+                    Heap.HExpr.app
+                      (Heap.HExpr.app
+                        (Heap.HExpr.app (Heap.HExpr.deferredOp "DynamicFieldAssign" none) dstRef)
+                        outIdxRef)
+                      valueExpr
+                  let writeStmt : TSStrataStatement :=
+                    .cmd (.set "temp_filter_assign_result" assignExpr)
+
+                  let incOutIdx :=
+                    Heap.HExpr.app
+                      (Heap.HExpr.app (Heap.HExpr.deferredOp "Int.Add" none) outIdxRef)
+                      (Heap.HExpr.int 1)
+                  let incOutIdxStmt : TSStrataStatement :=
+                    .cmd (.set outIdxVar incOutIdx)
+
+                  let condRef := Heap.HExpr.lambda (.fvar condVar none)
+                  let thenBlk : Imperative.Block TSStrataExpression TSStrataCommand :=
+                    { ss := [writeStmt, incOutIdxStmt] }
+                  let elseBlk : Imperative.Block TSStrataExpression TSStrataCommand :=
+                    { ss := [] }
+                  let iteStmt : TSStrataStatement := .ite condRef thenBlk elseBlk
+
+                  -- idx++
+                  let nextIdx :=
+                    Heap.HExpr.app
+                      (Heap.HExpr.app (Heap.HExpr.deferredOp "Int.Add" none) idxRef)
+                      (Heap.HExpr.int 1)
+                  let incIdx : TSStrataStatement :=
+                    .cmd (.set idxVar nextIdx)
+
+                  let loopBody : Imperative.Block TSStrataExpression TSStrataCommand :=
+                    { ss := [callCb, iteStmt, incIdx] }
+
+                  (ctxAfterCb, [initDst, initIdx, initOutIdx, initLen, .loop guard none none loopBody])
                 | methodName =>
                   dbg_trace s!"[DEBUG] Translating method call assignment: {d.id.name} = obj.{methodName}(...)"
                   let value := translate_expr d.init
@@ -521,90 +648,6 @@
               let ty := get_var_type d.id.typeAnnotation d.init
               (ctx, [.cmd (.init d.id.name ty value)])
 
-=======
-                else if methodId.name == "filter" then
-                  -- Handle Array.filter()
-                  let objExpr := translate_expr member.object
-                  let (cbName, ctxAfterCb) :=
-                    match call.arguments[0]? with
-                    | some (.TS_FunctionExpression fexpr) =>
-                      let funcName := s!"__anon_filter_func_{fexpr.start_loc}_{fexpr.end_loc}"
-                      let funcBody := match fexpr.body with
-                        | .TS_BlockStatement blockStmt =>
-                          (blockStmt.body.toList.map (fun stmt => translate_statement_core stmt ctx ct |>.snd)).flatten
-                        | _ => panic! s!"Expected block statement as function body, got: {repr fexpr.body}"
-                      let strataFunc : CallHeapStrataFunction := {
-                        name := funcName,
-                        params := fexpr.params.toList.map (·.name),
-                        body := funcBody,
-                        returnType := none
-                      }
-                      let newCtx := ctx.addFunction strataFunc
-                      (funcName, newCtx)
-                    | some (.TS_ArrowFunctionExpression aexpr) =>
-                      let funcName := s!"__anon_filter_arrow_{aexpr.start_loc}_{aexpr.end_loc}"
-                      let funcBody := match aexpr.body with
-                        | .TS_BlockStatement blockStmt =>
-                          (blockStmt.body.toList.map (fun stmt => translate_statement_core stmt ctx ct |>.snd)).flatten
-                        | _ => panic! s!"Expected block statement as function body, got: {repr aexpr.body}"
-                      let strataFunc : CallHeapStrataFunction := {
-                        name := funcName,
-                        params := aexpr.params.toList.map (·.name),
-                        body := funcBody,
-                        returnType := none
-                      }
-                      let newCtx := ctx.addFunction strataFunc
-                      (funcName, newCtx)
-                    | some (.TS_IdExpression fid) =>
-                      (fid.name, ctx)
-                    | _ => panic! "filter(callback) expects a function or identifier as the first argument"
-
-                  -- Initialize destination array variable (bind to declared identifier)
-                  let dstVar := d.id.name
-                  let initDst : TSStrataStatement := .cmd (.init dstVar Heap.HMonoTy.addr (Heap.HExpr.allocSimple []))
-
-                  -- idx/len
-                  let idxVar := s!"temp_filter_idx_{member.start_loc}"
-                  let lenVar := s!"temp_filter_len_{member.start_loc}"
-                  let outIdxVar := s!"temp_filter_outidx_{member.start_loc}"
-                  let initIdx : TSStrataStatement := .cmd (.init idxVar Heap.HMonoTy.int (Heap.HExpr.int 0))
-                  let initOutIdx : TSStrataStatement := .cmd (.init outIdxVar Heap.HMonoTy.int (Heap.HExpr.int 0))
-                  let lengthExpr := Heap.HExpr.app (Heap.HExpr.app (Heap.HExpr.deferredOp "LengthAccess" none) objExpr) (Heap.HExpr.string "length")
-                  let initLen : TSStrataStatement := .cmd (.init lenVar Heap.HMonoTy.int lengthExpr)
-
-                  -- guard idx < len
-                  let idxRef := Heap.HExpr.lambda (.fvar idxVar none)
-                  let lenRef := Heap.HExpr.lambda (.fvar lenVar none)
-                  let outIdxRef := Heap.HExpr.lambda (.fvar outIdxVar none)
-                  let guard := Heap.HExpr.app (Heap.HExpr.app (Heap.HExpr.deferredOp "Int.Lt" none) idxRef) lenRef
-
-                  -- value = obj[idx]; cond = cb(value, idx, obj); if cond then dst[outIdx] = value; outIdx++; idx++
-                  let valueExpr := Heap.HExpr.app (Heap.HExpr.app (Heap.HExpr.deferredOp "DynamicFieldAccess" none) objExpr) idxRef
-                  let condVar := s!"temp_filter_cond_{member.start_loc}"
-                  let callCb : TSStrataStatement := .cmd (.directCall [condVar] cbName [valueExpr, idxRef, objExpr])
-                  let dstRef := Heap.HExpr.lambda (.fvar dstVar none)
-                  let assignExpr :=
-                    Heap.HExpr.app
-                      (Heap.HExpr.app
-                        (Heap.HExpr.app (Heap.HExpr.deferredOp "DynamicFieldAssign" none) dstRef)
-                        outIdxRef)
-                      valueExpr
-                  let writeStmt : TSStrataStatement := .cmd (.set "temp_filter_assign_result" assignExpr)
-                  let incOutIdx := Heap.HExpr.app (Heap.HExpr.app (Heap.HExpr.deferredOp "Int.Add" none) outIdxRef) (Heap.HExpr.int 1)
-                  let incOutIdxStmt : TSStrataStatement := .cmd (.set outIdxVar incOutIdx)
-                  let condRef := Heap.HExpr.lambda (.fvar condVar none)
-                  let thenBlk : Imperative.Block TSStrataExpression TSStrataCommand := { ss := [writeStmt, incOutIdxStmt] }
-                  let elseBlk : Imperative.Block TSStrataExpression TSStrataCommand := { ss := [] }
-                  let iteStmt : TSStrataStatement := .ite condRef thenBlk elseBlk
-                  let nextIdx := Heap.HExpr.app (Heap.HExpr.app (Heap.HExpr.deferredOp "Int.Add" none) idxRef) (Heap.HExpr.int 1)
-                  let incIdx : TSStrataStatement := .cmd (.set idxVar nextIdx)
-                  let loopBody : Imperative.Block TSStrataExpression TSStrataCommand := { ss := [callCb, iteStmt, incIdx] }
-                  (ctxAfterCb, [initDst, initIdx, initOutIdx, initLen, .loop guard none none loopBody])
-                else
-                  defaultInit
-              | _ => defaultInit
-            | _ => defaultInit
->>>>>>> 9cd935b9
           | .TS_FunctionExpression funcExpr =>
             -- Handle function expression assignment: let x = function(...) { ... }
             let funcName := d.id.name
@@ -748,7 +791,6 @@
                   let loopBody : Imperative.Block TSStrataExpression TSStrataCommand := { ss := [callCb, incIdx] }
 
                   (ctxAfterCb, [initIdx, initLen, .loop guard none none loopBody])
-<<<<<<< HEAD
               | "map" =>
                 -- arr.map(callback)
                 dbg_trace s!"[DEBUG] Translating arr.map(callback) method call"
@@ -821,171 +863,86 @@
                   { ss := [callCb, writeStmt, incIdx] }
 
                 (ctxAfterCb, [initDst, initIdx, initLen, .loop guard none none loopBody])
+              | "filter" =>
+                -- arr.filter(callback)
+                dbg_trace s!"[DEBUG] Translating arr.filter(callback) method call"
+                let (cbName, ctxAfterCb) :=
+                  match call.arguments[0]? with
+                  | some (.TS_FunctionExpression fexpr) =>
+                    let funcName := s!"__anon_filter_func_{fexpr.start_loc}_{fexpr.end_loc}"
+                    let funcBody := match fexpr.body with
+                      | .TS_BlockStatement blockStmt =>
+                        (blockStmt.body.toList.map (fun stmt => translate_statement_core stmt ctx ct |>.snd)).flatten
+                      | _ => panic! s!"Expected block statement as function body, got: {repr fexpr.body}"
+                    let strataFunc : CallHeapStrataFunction := {
+                      name := funcName,
+                      params := fexpr.params.toList.map (·.name),
+                      body := funcBody,
+                      returnType := none
+                    }
+                    let newCtx := ctx.addFunction strataFunc
+                    (funcName, newCtx)
+                  | some (.TS_ArrowFunctionExpression aexpr) =>
+                    let funcName := s!"__anon_filter_arrow_{aexpr.start_loc}_{aexpr.end_loc}"
+                    let funcBody := match aexpr.body with
+                      | .TS_BlockStatement blockStmt =>
+                        (blockStmt.body.toList.map (fun stmt => translate_statement_core stmt ctx ct |>.snd)).flatten
+                      | _ => panic! s!"Expected block statement as function body, got: {repr aexpr.body}"
+                    let strataFunc : CallHeapStrataFunction := {
+                      name := funcName,
+                      params := aexpr.params.toList.map (·.name),
+                      body := funcBody,
+                      returnType := none
+                    }
+                    let newCtx := ctx.addFunction strataFunc
+                    (funcName, newCtx)
+                  | some (.TS_IdExpression fid) =>
+                    (fid.name, ctx)
+                  | _ => panic! "filter(callback) expects a function or identifier as the first argument"
+
+                -- Prepare destination array to hold filtered values
+                let dstVar := s!"temp_filter_arr_{member.start_loc}"
+                let initDst : TSStrataStatement :=
+                  .cmd (.init dstVar Heap.HMonoTy.addr (Heap.HExpr.allocSimple []))
+                -- idx/len and output idx
+                let idxVar := s!"temp_filter_idx_{member.start_loc}"
+                let lenVar := s!"temp_filter_len_{member.start_loc}"
+                let outIdxVar := s!"temp_filter_outidx_{member.start_loc}"
+                let initIdx : TSStrataStatement := .cmd (.init idxVar Heap.HMonoTy.int (Heap.HExpr.int 0))
+                let initOutIdx : TSStrataStatement := .cmd (.init outIdxVar Heap.HMonoTy.int (Heap.HExpr.int 0))
+                let lengthExpr := Heap.HExpr.app (Heap.HExpr.app (Heap.HExpr.deferredOp "LengthAccess" none) objExpr) (Heap.HExpr.string "length")
+                let initLen : TSStrataStatement := .cmd (.init lenVar Heap.HMonoTy.int lengthExpr)
+                -- Build guard: idx < len
+                let idxRef := Heap.HExpr.lambda (.fvar idxVar none)
+                let lenRef := Heap.HExpr.lambda (.fvar lenVar none)
+                let outIdxRef := Heap.HExpr.lambda (.fvar outIdxVar none)
+                let guard := Heap.HExpr.app (Heap.HExpr.app (Heap.HExpr.deferredOp "Int.Lt" none) idxRef) lenRef
+                -- Loop body: value = obj[idx], cond = cb(value, idx, obj), if cond then dst[outIdx] = value; outIdx++; idx++
+                let valueExpr := Heap.HExpr.app (Heap.HExpr.app (Heap.HExpr.deferredOp "DynamicFieldAccess" none) objExpr) idxRef
+                let condVar := s!"temp_filter_cond_{member.start_loc}"
+                let callCb : TSStrataStatement := .cmd (.directCall [condVar] cbName [valueExpr, idxRef, objExpr])
+                let dstRef := Heap.HExpr.lambda (.fvar dstVar none)
+                let assignExpr :=
+                  Heap.HExpr.app
+                    (Heap.HExpr.app
+                      (Heap.HExpr.app (Heap.HExpr.deferredOp "DynamicFieldAssign" none) dstRef)
+                      outIdxRef)
+                    valueExpr
+                let writeStmt : TSStrataStatement := .cmd (.set "temp_filter_assign_result" assignExpr)
+                let incOutIdx := Heap.HExpr.app (Heap.HExpr.app (Heap.HExpr.deferredOp "Int.Add" none) outIdxRef) (Heap.HExpr.int 1)
+                let incOutIdxStmt : TSStrataStatement := .cmd (.set outIdxVar incOutIdx)
+                let condRef := Heap.HExpr.lambda (.fvar condVar none)
+                let thenBlk : Imperative.Block TSStrataExpression TSStrataCommand := { ss := [writeStmt, incOutIdxStmt] }
+                let elseBlk : Imperative.Block TSStrataExpression TSStrataCommand := { ss := [] }
+                let iteStmt : TSStrataStatement := .ite condRef thenBlk elseBlk
+                let nextIdx := Heap.HExpr.app (Heap.HExpr.app (Heap.HExpr.deferredOp "Int.Add" none) idxRef) (Heap.HExpr.int 1)
+                let incIdx : TSStrataStatement := .cmd (.set idxVar nextIdx)
+                let loopBody : Imperative.Block TSStrataExpression TSStrataCommand :=
+                  { ss := [callCb, iteStmt, incIdx] }
+                (ctxAfterCb, [initDst, initIdx, initOutIdx, initLen, .loop guard none none loopBody])
               | methodName =>
                 dbg_trace s!"[DEBUG] Translating method call: {methodName}(...)"
                 (ctx, [])
-=======
-                | "map" =>
-                  -- arr.map(callback)
-                  dbg_trace s!"[DEBUG] Translating arr.map(callback) method call"
-                  let (cbName, ctxAfterCb) :=
-                    match call.arguments[0]? with
-                    | some (.TS_FunctionExpression fexpr) =>
-                      let funcName := s!"__anon_map_func_{fexpr.start_loc}_{fexpr.end_loc}"
-                      let funcBody := match fexpr.body with
-                        | .TS_BlockStatement blockStmt =>
-                          (blockStmt.body.toList.map (fun stmt => translate_statement_core stmt ctx ct |>.snd)).flatten
-                        | _ => panic! s!"Expected block statement as function body, got: {repr fexpr.body}"
-                      let strataFunc : CallHeapStrataFunction := {
-                        name := funcName,
-                        params := fexpr.params.toList.map (·.name),
-                        body := funcBody,
-                        returnType := none
-                      }
-                      let newCtx := ctx.addFunction strataFunc
-                      (funcName, newCtx)
-                    | some (.TS_ArrowFunctionExpression aexpr) =>
-                      let funcName := s!"__anon_map_arrow_{aexpr.start_loc}_{aexpr.end_loc}"
-                      let funcBody := match aexpr.body with
-                        | .TS_BlockStatement blockStmt =>
-                          (blockStmt.body.toList.map (fun stmt => translate_statement_core stmt ctx ct |>.snd)).flatten
-                        | _ => panic! s!"Expected block statement as function body, got: {repr aexpr.body}"
-                      let strataFunc : CallHeapStrataFunction := {
-                        name := funcName,
-                        params := aexpr.params.toList.map (·.name),
-                        body := funcBody,
-                        returnType := none
-                      }
-                      let newCtx := ctx.addFunction strataFunc
-                      (funcName, newCtx)
-                    | some (.TS_IdExpression fid) =>
-                      (fid.name, ctx)
-                    | _ => panic! "map(callback) expects a function or identifier as the first argument"
-
-                  -- Prepare destination array to hold mapped values
-                  let dstVar := s!"temp_map_arr_{member.start_loc}"
-                  let initDst : TSStrataStatement :=
-                    .cmd (.init dstVar Heap.HMonoTy.addr (Heap.HExpr.allocSimple []))
-                  -- idx/len like forEach
-                  let idxVar := s!"temp_map_idx_{member.start_loc}"
-                  let lenVar := s!"temp_map_len_{member.start_loc}"
-                  let initIdx : TSStrataStatement := .cmd (.init idxVar Heap.HMonoTy.int (Heap.HExpr.int 0))
-                  let lengthExpr := Heap.HExpr.app (Heap.HExpr.app (Heap.HExpr.deferredOp "LengthAccess" none) objExpr) (Heap.HExpr.string "length")
-                  let initLen : TSStrataStatement := .cmd (.init lenVar Heap.HMonoTy.int lengthExpr)
-                  -- Build guard: idx < len
-                  let idxRef := Heap.HExpr.lambda (.fvar idxVar none)
-                  let lenRef := Heap.HExpr.lambda (.fvar lenVar none)
-                  let guard := Heap.HExpr.app (Heap.HExpr.app (Heap.HExpr.deferredOp "Int.Lt" none) idxRef) lenRef
-                  -- Loop body: value = obj[idx] ,ret = cb(value, idx, obj), dst[idx] = ret, idx = idx + 1
-                  let valueExpr := Heap.HExpr.app (Heap.HExpr.app (Heap.HExpr.deferredOp "DynamicFieldAccess" none) objExpr) idxRef
-                  let retVar := s!"temp_map_ret_{member.start_loc}"
-                  let callCb : TSStrataStatement := .cmd (.directCall [retVar] cbName [valueExpr, idxRef, objExpr])
-
-                  let dstRef := Heap.HExpr.lambda (.fvar dstVar none)
-                  let assignExpr :=
-                    Heap.HExpr.app
-                      (Heap.HExpr.app
-                        (Heap.HExpr.app (Heap.HExpr.deferredOp "DynamicFieldAssign" none) dstRef)
-                        idxRef)
-                      (Heap.HExpr.lambda (.fvar retVar none))
-                  let writeStmt : TSStrataStatement := .cmd (.set "temp_map_assign_result" assignExpr)
-
-                  let nextIdx := Heap.HExpr.app (Heap.HExpr.app (Heap.HExpr.deferredOp "Int.Add" none) idxRef) (Heap.HExpr.int 1)
-                  let incIdx : TSStrataStatement := .cmd (.set idxVar nextIdx)
-
-                  let loopBody : Imperative.Block TSStrataExpression TSStrataCommand :=
-                    { ss := [callCb, writeStmt, incIdx] }
-
-                  (ctxAfterCb, [initDst, initIdx, initLen, .loop guard none none loopBody])
-                | "filter" =>
-                  -- arr.filter(callback)
-                  dbg_trace s!"[DEBUG] Translating arr.filter(callback) method call"
-                  let (cbName, ctxAfterCb) :=
-                    match call.arguments[0]? with
-                    | some (.TS_FunctionExpression fexpr) =>
-                      let funcName := s!"__anon_filter_func_{fexpr.start_loc}_{fexpr.end_loc}"
-                      let funcBody := match fexpr.body with
-                        | .TS_BlockStatement blockStmt =>
-                          (blockStmt.body.toList.map (fun stmt => translate_statement_core stmt ctx ct |>.snd)).flatten
-                        | _ => panic! s!"Expected block statement as function body, got: {repr fexpr.body}"
-                      let strataFunc : CallHeapStrataFunction := {
-                        name := funcName,
-                        params := fexpr.params.toList.map (·.name),
-                        body := funcBody,
-                        returnType := none
-                      }
-                      let newCtx := ctx.addFunction strataFunc
-                      (funcName, newCtx)
-                    | some (.TS_ArrowFunctionExpression aexpr) =>
-                      let funcName := s!"__anon_filter_arrow_{aexpr.start_loc}_{aexpr.end_loc}"
-                      let funcBody := match aexpr.body with
-                        | .TS_BlockStatement blockStmt =>
-                          (blockStmt.body.toList.map (fun stmt => translate_statement_core stmt ctx ct |>.snd)).flatten
-                        | _ => panic! s!"Expected block statement as function body, got: {repr aexpr.body}"
-                      let strataFunc : CallHeapStrataFunction := {
-                        name := funcName,
-                        params := aexpr.params.toList.map (·.name),
-                        body := funcBody,
-                        returnType := none
-                      }
-                      let newCtx := ctx.addFunction strataFunc
-                      (funcName, newCtx)
-                    | some (.TS_IdExpression fid) =>
-                      (fid.name, ctx)
-                    | _ => panic! "filter(callback) expects a function or identifier as the first argument"
-
-                  -- Prepare destination array to hold filtered values
-                  let dstVar := s!"temp_filter_arr_{member.start_loc}"
-                  let initDst : TSStrataStatement :=
-                    .cmd (.init dstVar Heap.HMonoTy.addr (Heap.HExpr.allocSimple []))
-                  -- idx/len and output idx
-                  let idxVar := s!"temp_filter_idx_{member.start_loc}"
-                  let lenVar := s!"temp_filter_len_{member.start_loc}"
-                  let outIdxVar := s!"temp_filter_outidx_{member.start_loc}"
-                  let initIdx : TSStrataStatement := .cmd (.init idxVar Heap.HMonoTy.int (Heap.HExpr.int 0))
-                  let initOutIdx : TSStrataStatement := .cmd (.init outIdxVar Heap.HMonoTy.int (Heap.HExpr.int 0))
-                  let lengthExpr := Heap.HExpr.app (Heap.HExpr.app (Heap.HExpr.deferredOp "LengthAccess" none) objExpr) (Heap.HExpr.string "length")
-                  let initLen : TSStrataStatement := .cmd (.init lenVar Heap.HMonoTy.int lengthExpr)
-                  -- Build guard: idx < len
-                  let idxRef := Heap.HExpr.lambda (.fvar idxVar none)
-                  let lenRef := Heap.HExpr.lambda (.fvar lenVar none)
-                  let outIdxRef := Heap.HExpr.lambda (.fvar outIdxVar none)
-                  let guard := Heap.HExpr.app (Heap.HExpr.app (Heap.HExpr.deferredOp "Int.Lt" none) idxRef) lenRef
-                  -- Loop body: value = obj[idx], cond = cb(value, idx, obj), if cond then dst[outIdx] = value; outIdx++; idx++
-                  let valueExpr := Heap.HExpr.app (Heap.HExpr.app (Heap.HExpr.deferredOp "DynamicFieldAccess" none) objExpr) idxRef
-                  let condVar := s!"temp_filter_cond_{member.start_loc}"
-                  let callCb : TSStrataStatement := .cmd (.directCall [condVar] cbName [valueExpr, idxRef, objExpr])
-                  let dstRef := Heap.HExpr.lambda (.fvar dstVar none)
-                  let assignExpr :=
-                    Heap.HExpr.app
-                      (Heap.HExpr.app
-                        (Heap.HExpr.app (Heap.HExpr.deferredOp "DynamicFieldAssign" none) dstRef)
-                        outIdxRef)
-                      valueExpr
-                  let writeStmt : TSStrataStatement := .cmd (.set "temp_filter_assign_result" assignExpr)
-                  let incOutIdx := Heap.HExpr.app (Heap.HExpr.app (Heap.HExpr.deferredOp "Int.Add" none) outIdxRef) (Heap.HExpr.int 1)
-                  let incOutIdxStmt : TSStrataStatement := .cmd (.set outIdxVar incOutIdx)
-                  let condRef := Heap.HExpr.lambda (.fvar condVar none)
-                  let thenBlk : Imperative.Block TSStrataExpression TSStrataCommand := { ss := [writeStmt, incOutIdxStmt] }
-                  let elseBlk : Imperative.Block TSStrataExpression TSStrataCommand := { ss := [] }
-                  let iteStmt : TSStrataStatement := .ite condRef thenBlk elseBlk
-                  let nextIdx := Heap.HExpr.app (Heap.HExpr.app (Heap.HExpr.deferredOp "Int.Add" none) idxRef) (Heap.HExpr.int 1)
-                  let incIdx : TSStrataStatement := .cmd (.set idxVar nextIdx)
-                  let loopBody : Imperative.Block TSStrataExpression TSStrataCommand :=
-                    { ss := [callCb, iteStmt, incIdx] }
-                  (ctxAfterCb, [initDst, initIdx, initOutIdx, initLen, .loop guard none none loopBody])
-                | methodName =>
-                  dbg_trace s!"[DEBUG] Translating method call: {methodName}(...)"
-                  (ctx, [])
-              | _ => (ctx, [])
-            | .TS_IdExpression id =>
-              -- Handle standalone function call
-              dbg_trace s!"[DEBUG] Translating TypeScript standalone function call: {id.name}(...)"
-              let args := call.arguments.toList.map translate_expr
-              dbg_trace s!"[DEBUG] Function call has {args.length} arguments"
-              let lhs := []  -- No left-hand side for standalone calls
-              (ctx, [.cmd (.directCall lhs id.name args)])
->>>>>>> 9cd935b9
             | _ => (ctx, [])
           | .TS_IdExpression id =>
             -- Handle standalone function call
