--- conflicted
+++ resolved
@@ -282,8 +282,6 @@
     -- For now, we'll use the then context (could be more sophisticated)
     (thenCtx, [.ite testExpr thenBlock elseBlock])
 
-<<<<<<< HEAD
-=======
   | .TS_ForStatement forStmt =>
     -- init phase
     let (_, initStmts) := translate_statement (.TS_VariableDeclaration forStmt.init) ctx
@@ -301,7 +299,6 @@
     -- output: init statements first, then a loop statement
     (ctx1, initStmts ++ [.loop guard none none loopBody])
 
->>>>>>> f284bddc
   | .TS_WhileStatement whileStmt =>
     dbg_trace s!"[DEBUG] Translating while statement at loc {whileStmt.start_loc}-{whileStmt.end_loc}"
     dbg_trace s!"[DEBUG] While test: {repr whileStmt.test}"
