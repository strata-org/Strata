/-
  Copyright Strata Contributors

  SPDX-License-Identifier: Apache-2.0 OR MIT
-/

import Strata.Languages.TypeScript.js_ast
import Strata.Languages.TypeScript.TSStrataStatement
-- import Strata.Languages.TypeScript.TSFunction  -- Commented out until function architecture is ready
import Strata.DL.Heap.HExpr
import Strata.DL.Heap.HTy
import Strata.DL.Heap.Heap
import Strata.DL.CallHeap.CallHeapStrataStatement

-- TypeScript to Strata translation for global straight-line code
-- Focus on global statements with full expression support

namespace TSStrata

open Heap
open CallHeap

-- Use the generic CallHeap translation context
abbrev TranslationContext := CallHeapTranslationContext

def TranslationContext.empty : TranslationContext := Generic.TranslationContext.empty

-- Add Inhabited instances
instance : Inhabited TranslationContext where
  default := TranslationContext.empty

instance : Inhabited (TranslationContext × List TSStrataStatement) where
  default := (TranslationContext.empty, [])

-- ControlTargets tells where continue/break jumps to
structure ControlTargets where
  continueLabel? : Option String := none
  -- TODO: break control target defined but not yet implemented
  breakLabel? : Option String := none
  breakFlagVar? : Option String := none
deriving Inhabited

private def isBareContinueStmt (s : TS_Statement) : Bool :=
  match s with
  | .TS_ContinueStatement _ => true
  | _ => false

private def isIfWithBareContinue (s : TS_Statement) : Option TS_IfStatement :=
  match s with
  | .TS_IfStatement ifs =>
      let conseqIsBare :=
        match ifs.consequent with
        | .TS_ContinueStatement _ => true
        | .TS_BlockStatement b =>
            -- exactly one statement and it is `continue`
            match b.body.toList with
            | [one] => isBareContinueStmt one
            | _     => false
        | _ => false
      if conseqIsBare && ifs.alternate.isNone then some ifs else none
  | _ => none

def TS_type_to_HMonoTy (ty: String) : Heap.HMonoTy :=
  match ty with
  | "TS_TSNumberKeyword" => Heap.HMonoTy.int
  | "TS_TSBooleanKeyword" => Heap.HMonoTy.bool
  | "TS_TSStringKeyword" => Heap.HMonoTy.string
  | "TS_TSArrayType" => Heap.HMonoTy.addr
  | _ => panic! s!"Unsupported type: {ty}"

def Option_TS_TSTypeKeyword_to_str (i: Option TS_TSTypeKeyword) : String :=
  match i with
  | .some s => match s with
    | .TS_TSNumberKeyword _ => "TS_TSNumberKeyword"
    | .TS_TSBooleanKeyword _ => "TS_TSBooleanKeyword"
    | .TS_TSStringKeyword _ => "TS_TSStringKeyword"
    | .TS_TSArrayType _ => "TS_TSArrayType"
  | .none => panic! "Unimplemented"

-- Helper to extract type from optional type annotation
def extract_type_from_annotation (ann: Option TS_TSTypeAnnotation) : String :=
  match ann with
  | .some a => Option_TS_TSTypeKeyword_to_str a.typeAnnotation
  | .none => "TS_TSNumberKeyword"  -- Default to number if no annotation

-- Infer type from expression when no annotation is provided
partial def infer_type_from_expr (expr: TS_Expression) : Heap.HMonoTy :=
  match expr with
  | .TS_ObjectExpression _ => Heap.HMonoTy.addr  -- Objects are addresses
  | .TS_ArrayExpression _ => Heap.HMonoTy.addr   -- Arrays are addresses
  | .TS_NumericLiteral _ => Heap.HMonoTy.int
  | .TS_BooleanLiteral _ => Heap.HMonoTy.bool
  | .TS_BinaryExpression e =>
    match e.operator with
    | "+" | "-" | "*" | "/" | "%" => Heap.HMonoTy.int
    | "==" | "<=" | "<" | ">=" | ">" => Heap.HMonoTy.bool
    | _ => Heap.HMonoTy.int  -- Default
  | .TS_LogicalExpression _ => Heap.HMonoTy.bool
  | .TS_ConditionalExpression e => infer_type_from_expr e.consequent  -- Use consequent type
  | _ => Heap.HMonoTy.int  -- Default fallback

-- Get type for variable declaration, preferring annotation over inference
def get_var_type (ann: Option TS_TSTypeAnnotation) (expr: TS_Expression) : Heap.HMonoTy :=
  match ann with
  | .some a => TS_type_to_HMonoTy (Option_TS_TSTypeKeyword_to_str a.typeAnnotation)
  | .none => infer_type_from_expr expr

-- Translate TypeScript expressions to Heap expressions
partial def translate_expr (e: TS_Expression) : Heap.HExpr :=
  match e with
  | .TS_BinaryExpression e =>
    let lhs := translate_expr e.left
    let rhs := translate_expr e.right
    match e.operator with
    | "+" => Heap.HExpr.app (Heap.HExpr.app (Heap.HExpr.deferredOp "Int.Add" none) lhs) rhs
    | "-" => Heap.HExpr.app (Heap.HExpr.app (Heap.HExpr.deferredOp "Int.Sub" none) lhs) rhs
    | "*" => Heap.HExpr.app (Heap.HExpr.app (Heap.HExpr.deferredOp "Int.Mul" none) lhs) rhs
    | "/" => Heap.HExpr.app (Heap.HExpr.app (Heap.HExpr.deferredOp "Int.Div" none) lhs) rhs
    | "%" => Heap.HExpr.app (Heap.HExpr.app (Heap.HExpr.deferredOp "Int.Mod" none) lhs) rhs
    -- TODO: handle weak and strict equality properly
    | "===" => Heap.HExpr.app (Heap.HExpr.app (Heap.HExpr.deferredOp "Int.Eq" none) lhs) rhs
    | "==" => Heap.HExpr.app (Heap.HExpr.app (Heap.HExpr.deferredOp "Int.Eq" none) lhs) rhs
    --------------------------------------------------------
    | "<=" => Heap.HExpr.app (Heap.HExpr.app (Heap.HExpr.deferredOp "Int.Le" none) lhs) rhs
    | "<" => Heap.HExpr.app (Heap.HExpr.app (Heap.HExpr.deferredOp "Int.Lt" none) lhs) rhs
    | ">=" => Heap.HExpr.app (Heap.HExpr.app (Heap.HExpr.deferredOp "Int.Ge" none) lhs) rhs
    | ">" => Heap.HExpr.app (Heap.HExpr.app (Heap.HExpr.deferredOp "Int.Gt" none) lhs) rhs
    | _ => panic! s!"Unsupported binary operator: {e.operator}"

  | .TS_LogicalExpression e =>
    let lhs := translate_expr e.left
    let rhs := translate_expr e.right
    match e.operator with
    | "&&" => Heap.HExpr.app (Heap.HExpr.app (Heap.HExpr.deferredOp "Bool.And" none) lhs) rhs
    | "||" => Heap.HExpr.app (Heap.HExpr.app (Heap.HExpr.deferredOp "Bool.Or" none) lhs) rhs
    | _ => panic! s!"Unsupported logical operator: {e.operator}"

  | .TS_ConditionalExpression e =>
    let guard := translate_expr e.test
    let consequent := translate_expr e.consequent
    let alternate := translate_expr e.alternate
    -- Use deferred conditional instead of toLambda? checks
    Heap.HExpr.deferredIte guard consequent alternate

  | .TS_NumericLiteral n =>
    dbg_trace s!"[DEBUG] Translating numeric literal value={n.value}, raw={n.extra.raw}, rawValue={n.extra.rawValue}"
    Heap.HExpr.int n.extra.raw.toInt!

  | .TS_BooleanLiteral b =>
    if b.value then Heap.HExpr.true else Heap.HExpr.false

  | .TS_StringLiteral s =>
    Heap.HExpr.string s.value

  | .TS_IdExpression id =>
    -- Simple variable reference
    Heap.HExpr.lambda (.fvar id.name none)

  | .TS_NullLiteral _ =>
    Heap.HExpr.null

  | .TS_ArrayExpression arr =>
    -- Translate [value1, value2, value3] to heap allocation with numeric indices
    let fields := arr.elements.toList.mapIdx (fun idx elem =>
      (idx, translate_expr elem))
    -- Arrays store elements at numeric indices: 0->value1, 1->value2, etc.
    Heap.HExpr.allocSimple fields

  | .TS_MemberExpression e =>
    -- Translate str.length/obj[index] to heap dereference
    let objExpr := translate_expr e.object
    match e.property with
    | .TS_NumericLiteral numLit =>
      -- Static field access: obj[5]
      let field := Float.floor numLit.value |>.toUInt64.toNat
      Heap.HExpr.deref objExpr field
    | .TS_IdExpression id =>
      let keyName := id.name
      if !e.computed && keyName == "length" then
        -- String dot access: str.length
        let keyExpr := Heap.HExpr.string keyName
        Heap.HExpr.app (Heap.HExpr.app (Heap.HExpr.deferredOp "StringFieldAccess" none) objExpr) keyExpr
      else
        -- Dynamic field access: obj[variable]
        let varExpr := translate_expr (.TS_IdExpression id)
        Heap.HExpr.app (Heap.HExpr.app (Heap.HExpr.deferredOp "DynamicFieldAccess" none) objExpr) varExpr

    | _ =>
      -- Other dynamic expressions: obj[expr]
      let fieldExpr := translate_expr e.property
      Heap.HExpr.app (Heap.HExpr.app (Heap.HExpr.deferredOp "DynamicFieldAccess" none) objExpr) fieldExpr

  | .TS_ObjectExpression e =>
    -- Translate {1: value1, 5: value5} to heap allocation
    let fields := e.properties.toList.map (fun prop =>
      let key := match prop.key with
        | .TS_NumericLiteral numLit => Float.floor numLit.value |>.toUInt64.toNat
        | _ => panic! s!"Expected numeric literal as object key, got: {repr prop.key}"
      let value := translate_expr prop.value
      (key, value))
    -- Use allocSimple which handles the object type automatically
    Heap.HExpr.allocSimple fields

  | .TS_CallExpression call =>
    -- Handle function calls - translate to expressions for now
    -- For now, create a placeholder that will be handled during call statement processing
    Heap.HExpr.lambda (.fvar s!"call_{call.callee.name}" none)

  | .TS_FunctionExpression e =>
  -- Translate function definition
    dbg_trace s!"[DEBUG] Translating TypeScript function expression at loc {e.start_loc}-{e.end_loc}"
    let funcName := s!"__anon_func_{e.start_loc}_{e.end_loc}"
    -- just return a heap lambda placeholder
    Heap.HExpr.lambda (.fvar funcName none)

  | .TS_ArrowFunctionExpression e =>
    Heap.HExpr.lambda (.fvar s!"__arrow_func_{e.start_loc}_{e.end_loc}" none)

  | _ => panic! s!"Unimplemented expression: {repr e}"

partial def translate_statement_core
  (s: TS_Statement)
  (ctx : TranslationContext)
  (ct: ControlTargets := {}) : TranslationContext × List TSStrataStatement :=
  match s with
    | .TS_FunctionDeclaration funcDecl =>
        -- Translate function definition
        dbg_trace s!"[DEBUG] Translating TypeScript function definition: {funcDecl.id.name}"
        dbg_trace s!"[DEBUG] Function parameters: {funcDecl.params.toList.map (·.name)}"
        dbg_trace s!"[DEBUG] Function body has statements"

<<<<<<< HEAD
        let (bodyCtx, funcBody) := match funcDecl.body with
          | .TS_BlockStatement blockStmt =>
            -- Thread context through function body to handle nested functions
            blockStmt.body.toList.foldl
              (fun (accCtx, accStmts) stmt =>
                let (newCtx, stmts) := translate_statement_core stmt accCtx ct
                (newCtx, accStmts ++ stmts))
              (ctx, [])
          | _ => panic! s!"Expected block statement as function body, got: {repr funcDecl.body}"
=======
      let funcBody := match funcDecl.body with
        | .TS_BlockStatement blockStmt =>
          (blockStmt.body.toList.map (fun stmt => translate_statement_core stmt ctx ct |>.snd)).flatten
        | _ => panic! s!"Expected block statement as function body, got: {repr funcDecl.body}"
>>>>>>> 5e2a86b3

        dbg_trace s!"[DEBUG] Translated function body to {funcBody.length} Strata statements"

        let strataFunc : CallHeapStrataFunction := {
          name := funcDecl.id.name,
          params := funcDecl.params.toList.map (·.name),
          body := funcBody,
          returnType := none  -- We'll infer this later if needed
        }
        -- Use bodyCtx which includes any nested function declarations
        let newCtx := bodyCtx.addFunction strataFunc
        dbg_trace s!"[DEBUG] Added TypeScript function '{funcDecl.id.name}' to context"
        -- Function definitions don't generate statements themselves, just update context
        (newCtx, [])

      | .TS_ReturnStatement ret =>
        -- Handle return statements
        match ret.argument with
        | some expr =>
          let returnExpr := translate_expr expr
          dbg_trace s!"[DEBUG] setting return expr {repr returnExpr}!"
          -- For now, store return value in a special variable
          -- TODO: Implement proper return handling
          (ctx, [.cmd (.set "return_value" returnExpr)])
        | none =>
          -- Void return
          (ctx, [.cmd (.set "return_value" (Heap.HExpr.int 1))])

      | .TS_VariableDeclaration decl =>
        match decl.declarations[0]? with
        | .none => panic! "VariableDeclarations should have at least one declaration"
        | .some d =>
          -- Check if this is a function call assignment
          match d.init with
          | .TS_CallExpression call =>
            -- Handle function call assignment: let x = func(args)
            dbg_trace s!"[DEBUG] Translating TypeScript function call assignment: {d.id.name} = {call.callee.name}(...)"
            let args := call.arguments.toList.map translate_expr
            dbg_trace s!"[DEBUG] Function call has {args.length} arguments"
            let lhs := [d.id.name]  -- Left-hand side variables to store result
            (ctx, [.cmd (.directCall lhs call.callee.name args)])
          | .TS_FunctionExpression funcExpr =>
            -- Handle function expression assignment: let x = function(...) { ... }
            let funcName := d.id.name
            let funcBody := match funcExpr.body with
              | .TS_BlockStatement blockStmt =>
                (blockStmt.body.toList.map (fun stmt => translate_statement_core stmt ctx ct |>.snd)).flatten
              | _ => panic! s!"Expected block statement as function body, got: {repr funcExpr.body}"
            dbg_trace s!"[DEBUG] Translating TypeScript function expression assignment: {d.id.name} = function(...)"
            let strataFunc : CallHeapStrataFunction := {
              name := funcName,
              params := funcExpr.params.toList.map (·.name),
              body := funcBody,
              returnType := none  -- We'll infer this later if needed
            }
            let newCtx := ctx.addFunction strataFunc
            dbg_trace s!"[DEBUG] Added function '{funcName}' to context"
            -- Initialize variable to the function reference
            let ty := get_var_type d.id.typeAnnotation d.init
            let funcRef := Heap.HExpr.lambda (.fvar funcName none)
            (newCtx, [.cmd (.init d.id.name ty funcRef)])
          | .TS_ArrowFunctionExpression funcExpr =>
            -- Handle arrow function assignment: let x = (args) => { ... }
            let funcName := d.id.name
            let funcBody := match funcExpr.body with
              | .TS_BlockStatement blockStmt =>
                (blockStmt.body.toList.map (fun stmt => translate_statement_core stmt ctx ct |>.snd)).flatten
              | _ => panic! s!"Expected block statement as function body, got: {repr funcExpr.body}"
            dbg_trace s!"[DEBUG] Translating TypeScript arrow function assignment: {d.id.name} = (args) => function(...)"
            let strataFunc : CallHeapStrataFunction := {
              name := funcName,
              params := funcExpr.params.toList.map (·.name),
              body := funcBody,
              returnType := none  -- We'll infer this later if needed
            }
            let newCtx := ctx.addFunction strataFunc
            dbg_trace s!"[DEBUG] Added arrow function '{funcName}' to context"
            -- Initialize variable to the function reference
            let ty := get_var_type d.id.typeAnnotation d.init
            let funcRef := Heap.HExpr.lambda (.fvar funcName none)
            (newCtx, [.cmd (.init d.id.name ty funcRef)])
          | _ =>
            -- Handle simple variable declaration: let x = value
            let value := translate_expr d.init
            let ty := get_var_type d.id.typeAnnotation d.init
            (ctx, [.cmd (.init d.id.name ty value)])

      | .TS_ExpressionStatement expr =>
        match expr.expression with
        | .TS_CallExpression call =>
          -- Handle standalone function call
          dbg_trace s!"[DEBUG] Translating TypeScript standalone function call: {call.callee.name}(...)"
          let args := call.arguments.toList.map translate_expr
          dbg_trace s!"[DEBUG] Function call has {args.length} arguments"
          let lhs := []  -- No left-hand side for standalone calls
          (ctx, [.cmd (.directCall lhs call.callee.name args)])
        | .TS_AssignmentExpression assgn =>
          assert! assgn.operator == "="
          match assgn.left with
          | .TS_Identifier id =>
            -- Handle identifier assignment: x = value
            match assgn.right with
            | .TS_FunctionExpression funcExpr =>
              -- Capture parameters and body here (since translate_expr is kept pure)
              let funcName := id.name
              let funcBody := match funcExpr.body with
                | .TS_BlockStatement blockStmt =>
                  (blockStmt.body.toList.map (fun stmt => translate_statement_core stmt ctx ct |>.snd)).flatten
                | _ => panic! s!"Expected block statement as function body, got: {repr funcExpr.body}"
              let strataFunc : CallHeapStrataFunction := {
                name := funcName,
                params := funcExpr.params.toList.map (·.name),
                body := funcBody,
                returnType := none
              }
              let newCtx := ctx.addFunction strataFunc
              dbg_trace s!"[DEBUG] Added anonymous function '{funcName}' to context (assignment to identifier)"
              let funcRef := Heap.HExpr.lambda (.fvar funcName none)
              (newCtx, [.cmd (.set id.name funcRef)])
            | otherExpr =>
              let value := translate_expr otherExpr
              dbg_trace s!"[DEBUG] Assignment: {id.name} = {repr value}"
              (ctx, [.cmd (.set id.name value)])
          | .TS_MemberExpression member =>
            -- Handle field assignment: obj[field] = value
            let objExpr := translate_expr member.object

            -- If RHS is a function expression, capture params/body now and bind funcRef
            match assgn.right with
            | .TS_FunctionExpression funcExpr =>
              let funcName := s!"__anon_func_{funcExpr.start_loc}_{funcExpr.end_loc}"
              let funcBody := match funcExpr.body with
                | .TS_BlockStatement blockStmt =>
                  (blockStmt.body.toList.map (fun stmt => translate_statement_core stmt ctx ct |>.snd)).flatten
                | _ => panic! s!"Expected block statement as function body, got: {repr funcExpr.body}"
              let strataFunc : CallHeapStrataFunction := {
                name := funcName,
                params := funcExpr.params.toList.map (·.name),
                body := funcBody,
                returnType := none
              }
              let newCtx := ctx.addFunction strataFunc
              dbg_trace s!"[DEBUG] Added anonymous function '{funcName}' to context (assignment to member)"
              let funcRef := Heap.HExpr.lambda (.fvar funcName none)
              -- Handle both static and dynamic field assignment using funcRef
              match member.property with
              | .TS_NumericLiteral numLit =>
                let fieldIndex := Float.floor numLit.value |>.toUInt64.toNat
                let assignExpr := Heap.HExpr.assign objExpr fieldIndex funcRef
                (newCtx, [.cmd (.set "temp_assign_result" assignExpr)])
              | .TS_IdExpression id =>
                let fieldExpr := translate_expr (.TS_IdExpression id)
                let assignExpr := Heap.HExpr.app (Heap.HExpr.app (Heap.HExpr.app (Heap.HExpr.deferredOp "DynamicFieldAssign" none) objExpr) fieldExpr) funcRef
                (newCtx, [.cmd (.set "temp_assign_result" assignExpr)])
              | _ =>
                let fieldExpr := translate_expr member.property
                let assignExpr := Heap.HExpr.app (Heap.HExpr.app (Heap.HExpr.app (Heap.HExpr.deferredOp "DynamicFieldAssign" none) objExpr) fieldExpr) funcRef
                (newCtx, [.cmd (.set "temp_assign_result" assignExpr)])
            | otherExpr =>
              let valueExpr := translate_expr otherExpr
              -- Handle both static and dynamic field assignment with normal RHS
              match member.property with
              | .TS_NumericLiteral numLit =>
                -- Static field assignment: obj[5] = value
                let fieldIndex := Float.floor numLit.value |>.toUInt64.toNat
                let assignExpr := Heap.HExpr.assign objExpr fieldIndex valueExpr
                (ctx, [.cmd (.set "temp_assign_result" assignExpr)])
              | .TS_IdExpression id =>
                -- Dynamic field assignment: obj[variable] = value
                let fieldExpr := translate_expr (.TS_IdExpression id)
                let assignExpr := Heap.HExpr.app (Heap.HExpr.app (Heap.HExpr.app (Heap.HExpr.deferredOp "DynamicFieldAssign" none) objExpr) fieldExpr) valueExpr
                (ctx, [.cmd (.set "temp_assign_result" assignExpr)])
              | _ =>
                -- Other dynamic field assignment: obj[expr] = value
                let fieldExpr := translate_expr member.property
                let assignExpr := Heap.HExpr.app (Heap.HExpr.app (Heap.HExpr.app (Heap.HExpr.deferredOp "DynamicFieldAssign" none) objExpr) fieldExpr) valueExpr
                (ctx, [.cmd (.set "temp_assign_result" assignExpr)])
          --| _ => panic! s!"Unsupported assignment target: {repr assgn.left}"
        | .TS_FunctionExpression funcExpr =>
          -- Handle standalone function expression (immediately invoked function expression - IIFE)
          let funcName := s!"__anon_func_{funcExpr.start_loc}_{funcExpr.end_loc}"
          let funcBody := match funcExpr.body with
            | .TS_BlockStatement blockStmt =>
              (blockStmt.body.toList.map (fun stmt => translate_statement_core stmt ctx ct |>.snd)).flatten
            | _ => panic! s!"Expected block statement as function body, got: {repr funcExpr.body}"
          let strataFunc : CallHeapStrataFunction := {
            name := funcName,
            params := funcExpr.params.toList.map (·.name),
            body := funcBody,
            returnType := none  -- We'll infer this later if needed
          }
          let newCtx := ctx.addFunction strataFunc
          dbg_trace s!"[DEBUG] Added anonymous function '{funcName}' to context"
          -- For now, we don't execute the function; just define it
          (newCtx, [])
        | _ =>
          -- Other expression statements - ignore for now
          (ctx, [])

      | .TS_BlockStatement block =>
        -- lower inside loops:  if (cond) { continue; }  ==>  if (cond) { } else { <rest> }
        -- lower inside loops:  if (cond) { break; }    ==>  if (cond) { } else { <rest> }
        let stmts := block.body.toList

        -- consequent is exactly a bare `continue`
        let isBareContinueStmt : TS_Statement → Bool
          | .TS_ContinueStatement _ => true
          | _ => false

        -- consequent is exactly a bare `break`
        let isBareBreakStmt : TS_Statement → Bool
          | .TS_BreakStatement _ => true
          | _ => false

        let isIfWithBareContinue : TS_Statement → Option TS_IfStatement
          | .TS_IfStatement ifs =>
              let conseqIsBare :=
                match ifs.consequent with
                | .TS_ContinueStatement _ => true
                | .TS_BlockStatement b =>
                    match b.body.toList with
                    | [one] => isBareContinueStmt one
                    | _     => false
                | _ => false
              if conseqIsBare && ifs.alternate.isNone then some ifs else none
          | _ => none

        let isIfWithBareBreak : TS_Statement → Option TS_IfStatement
          | .TS_IfStatement ifs =>
              let conseqIsBare :=
                match ifs.consequent with
                | .TS_BreakStatement _ => true
                | .TS_BlockStatement b =>
                    match b.body.toList with
                    | [one] => isBareBreakStmt one
                    | _     => false
                | _ => false
              if conseqIsBare && ifs.alternate.isNone then some ifs else none
          | _ => none

        -- when we hit the pattern (in a loop), guard the tail with `else`
        let rec go (accCtx : TranslationContext) (acc : List TSStrataStatement) (rest : List TS_Statement)
          : TranslationContext × List TSStrataStatement :=
          match rest with
          | [] => (accCtx, acc)
          | s :: tail =>
            let continueMatch := isIfWithBareContinue s
            let breakMatch := isIfWithBareBreak s
            dbg_trace s!"[DEBUG] Block statement processing: continueMatch={continueMatch.isSome}, breakMatch={breakMatch.isSome}, ct.continueLabel?={ct.continueLabel?}, ct.breakLabel?={ct.breakLabel?}"
            match ct.continueLabel?, ct.breakFlagVar?, continueMatch, breakMatch with
            | some _, _, some ifs, _ =>
              -- Continue case: Translate the tail (everything after the `if`) under the `else` branch
              let (tailCtx, tailStmts) :=
                tail.foldl
                  (fun (p, accS) stmt =>
                      let (p2, ss2) := translate_statement_core stmt p ct
                      (p2, accS ++ ss2))
                  (accCtx, [])
              let cond := translate_expr ifs.test
              let thenBlk : Imperative.Block TSStrataExpression TSStrataCommand := { ss := [] }
              let elseBlk : Imperative.Block TSStrataExpression TSStrataCommand := { ss := tailStmts }
              -- Emit one conditional and STOP
              (tailCtx, acc ++ [ .ite cond thenBlk elseBlk ])
            | _, some breakFlagVar, _, some ifs =>
              -- Break case: Set break flag in then branch, execute tail in else branch
              let (tailCtx, tailStmts) :=
                tail.foldl
                  (fun (p, accS) stmt =>
                      let (p2, ss2) := translate_statement_core stmt p ct
                      (p2, accS ++ ss2))
                  (accCtx, [])
              let cond := translate_expr ifs.test
              let setBreakFlag : TSStrataStatement := .cmd (.set breakFlagVar Heap.HExpr.true)
              let thenBlk : Imperative.Block TSStrataExpression TSStrataCommand := { ss := [setBreakFlag] }
              let elseBlk : Imperative.Block TSStrataExpression TSStrataCommand := { ss := tailStmts }
              -- Emit conditional: if condition then set break flag, else execute remaining statements
              (tailCtx, acc ++ [ .ite cond thenBlk elseBlk ])
            | _, _, _, _ =>
              let (newCtx, ss) := translate_statement_core s accCtx ct
              go newCtx (acc ++ ss) tail

        go ctx [] stmts

      | .TS_IfStatement ifStmt =>
        -- Handle if statement: if test then consequent else alternate
        let testExpr := translate_expr ifStmt.test
        let (thenCtx, thenStmts) := translate_statement_core ifStmt.consequent ctx ct
        let (elseCtx, elseStmts) := match ifStmt.alternate with
          | some altStmt => translate_statement_core altStmt ctx ct
          | none => (ctx, [])
        let thenBlock : Imperative.Block TSStrataExpression TSStrataCommand := { ss := thenStmts }
        let elseBlock : Imperative.Block TSStrataExpression TSStrataCommand := { ss := elseStmts }
        -- For now, we'll use the then context (could be more sophisticated)
        (thenCtx, [.ite testExpr thenBlock elseBlock])

      | .TS_WhileStatement whileStmt =>
        dbg_trace s!"[DEBUG] Translating while statement at loc {whileStmt.start_loc}-{whileStmt.end_loc}"
        dbg_trace s!"[DEBUG] While test: {repr whileStmt.test}"
        dbg_trace s!"[DEBUG] While body: {repr whileStmt.body}"

        let continueLabel := s!"while_continue_{whileStmt.start_loc}"
        let breakLabel := s!"while_break_{whileStmt.start_loc}"
        let breakFlagVar := s!"break_flag_{whileStmt.start_loc}"

        -- Initialize break flag to false
        let initBreakFlag : TSStrataStatement := .cmd (.init breakFlagVar Heap.HMonoTy.bool Heap.HExpr.false)

        let testExpr := translate_expr whileStmt.test
        let (bodyCtx, bodyStmts) :=
          translate_statement_core whileStmt.body ctx { ct with continueLabel? := some continueLabel, breakLabel? := some breakLabel, breakFlagVar? := some breakFlagVar }

        -- Modify loop condition to include break flag check: (original_condition && !break_flag)
        -- Use deferredIte instead of boolean operations
        let breakFlagExpr := Heap.HExpr.lambda (.fvar breakFlagVar none)
        let combinedCondition := Heap.HExpr.deferredIte breakFlagExpr Heap.HExpr.false testExpr

        let bodyBlock : Imperative.Block TSStrataExpression TSStrataCommand := { ss := bodyStmts }
        (bodyCtx, [ initBreakFlag, .loop combinedCondition none none bodyBlock ])

        | .TS_ForStatement forStmt =>

          dbg_trace s!"[DEBUG] Translating for statement at loc {forStmt.start_loc}-{forStmt.end_loc}"
          let continueLabel := s!"for_continue_{forStmt.start_loc}"
          let breakLabel := s!"for_break_{forStmt.start_loc}"
          let breakFlagVar := s!"for_break_flag_{forStmt.start_loc}"

          -- Initialize break flag to false
          let initBreakFlag : TSStrataStatement := .cmd (.init breakFlagVar Heap.HMonoTy.bool Heap.HExpr.false)

          -- init phase
          let (_, initStmts) := translate_statement_core (.TS_VariableDeclaration forStmt.init) ctx
          -- guard (test)
          let guard := translate_expr forStmt.test

          -- body (first translate loop body with break support)
          let (ctx1, bodyStmts) :=
              translate_statement_core forStmt.body ctx
                { continueLabel? := some continueLabel, breakLabel? := some breakLabel, breakFlagVar? := some breakFlagVar }

          -- update (translate expression into statements following ExpressionStatement style)
          let (_, updateStmts) :=
              translate_statement_core
                (.TS_ExpressionStatement {
                  expression := .TS_AssignmentExpression forStmt.update,
                  start_loc := forStmt.start_loc,
                  end_loc := forStmt.end_loc,
                  loc := forStmt.loc,
                  type := "TS_AssignmentExpression"
                }) ctx1

          -- Modify loop condition to include break flag check: (original_condition && !break_flag)
          let breakFlagExpr := Heap.HExpr.lambda (.fvar breakFlagVar none)
          let combinedCondition := Heap.HExpr.deferredIte breakFlagExpr Heap.HExpr.false guard

          -- assemble loop body (body + update)
          let loopBody : Imperative.Block TSStrataExpression TSStrataCommand :=
            { ss := bodyStmts ++ updateStmts }

          -- output: init break flag, init statements, then a loop statement
          (ctx1, [initBreakFlag] ++ initStmts ++ [ .loop combinedCondition none none loopBody])

      | .TS_ContinueStatement cont =>
        let tgt :=
          match ct.continueLabel? with
          | some lab => lab
          | none     =>
              dbg_trace "[WARN] `continue` encountered outside of a loop; emitting goto to __unbound_continue";
              "__unbound_continue"
        (ctx, [ .goto tgt ])

      | .TS_BreakStatement brk =>
        -- Handle break statement if loop context fails to handle it
        dbg_trace "[WARN] `break` statement not handled by pattern matching";
        match ct.breakFlagVar? with
        | some flagVar =>
          -- Set break flag to true as fallback
          (ctx, [ .cmd (.set flagVar Heap.HExpr.true) ])
        | none =>
          dbg_trace "[WARN] `break` encountered outside of a loop; using fallback goto";
          let tgt :=
            match ct.breakLabel? with
            | some lab => lab
            | none     => "__unbound_break"
          (ctx, [ .goto tgt ])

      | _ => panic! s!"Unimplemented statement: {repr s}"

-- Translate TypeScript statements to TypeScript-Strata statements
partial def translate_statement (s: TS_Statement) (ctx : TranslationContext) : TranslationContext × List TSStrataStatement :=
  translate_statement_core s ctx {}


-- Translate list of TypeScript statements with context
def translate_program (statements: List TS_Statement) : TranslationContext × List TSStrataStatement :=
  statements.foldl (fun (accCtx, accStmts) stmt =>
    let (newCtx, stmts) := translate_statement stmt accCtx
    (newCtx, accStmts ++ stmts)) (TranslationContext.empty, [])

-- Translate a full Program structure
def translate_full_program (prog: TS_Program) : TranslationContext × List TSStrataStatement :=
  translate_program prog.body.toList

-- Translate a full TS_File structure
def translate_full_ts_program (file: TS_File) : TranslationContext × List TSStrataStatement :=
  translate_full_program file.program

-- Helper to describe a TSStrata statement
def describeTSStrataStatement (stmt: TSStrataStatement) : String :=
  match stmt with
  | .cmd (.imperativeCmd (.init name ty expr _)) =>
    s!"init {name} : {repr ty} = {repr expr}"
  | .cmd (.imperativeCmd (.set name expr _)) =>
    s!"set {name} = {repr expr}"
  | .cmd (.imperativeCmd (.havoc name _)) =>
    s!"havoc {name}"
  | .cmd (.imperativeCmd (.assume name expr _)) =>
    s!"assume {name} : {repr expr}"
  | .cmd (.imperativeCmd (.assert name expr _)) =>
    s!"assert {name} : {repr expr}"
  | .cmd (.directCall lhs funcName args) =>
    let lhsStr := if lhs.isEmpty then "" else s!"{String.intercalate ", " lhs} = "
    let argsStr := String.intercalate ", " (args.map (fun arg => s!"{repr arg}"))
    s!"{lhsStr}{funcName}({argsStr})"
  | .block label block _ =>
    s!"block {label} ( {block.ss.length} statements )"
  | .ite cond thenBlock elseBlock _ =>
    s!"if {repr cond} then ( {thenBlock.ss.length} statements ) else ( {elseBlock.ss.length} statements )"
  | .loop guard measure invariant body _ =>
    let measureStr := match measure with | some m => s!" measure {repr m}" | none => ""
    let invariantStr := match invariant with | some i => s!" invariant {repr i}" | none => ""
    s!"loop {repr guard}{measureStr}{invariantStr} ( {body.ss.length} statements )"
  | .goto label _ =>
    s!"goto {label}"



--#eval translate_expr (.NumericLiteral {value := 42, extra := {raw := "42", rawValue := 42}, type := "NumericLiteral"})

end TSStrata<|MERGE_RESOLUTION|>--- conflicted
+++ resolved
@@ -229,22 +229,15 @@
         dbg_trace s!"[DEBUG] Function parameters: {funcDecl.params.toList.map (·.name)}"
         dbg_trace s!"[DEBUG] Function body has statements"
 
-<<<<<<< HEAD
         let (bodyCtx, funcBody) := match funcDecl.body with
           | .TS_BlockStatement blockStmt =>
             -- Thread context through function body to handle nested functions
             blockStmt.body.toList.foldl
               (fun (accCtx, accStmts) stmt =>
                 let (newCtx, stmts) := translate_statement_core stmt accCtx ct
-                (newCtx, accStmts ++ stmts))
-              (ctx, [])
+              (newCtx, accStmts ++ stmts))
+            (ctx, [])
           | _ => panic! s!"Expected block statement as function body, got: {repr funcDecl.body}"
-=======
-      let funcBody := match funcDecl.body with
-        | .TS_BlockStatement blockStmt =>
-          (blockStmt.body.toList.map (fun stmt => translate_statement_core stmt ctx ct |>.snd)).flatten
-        | _ => panic! s!"Expected block statement as function body, got: {repr funcDecl.body}"
->>>>>>> 5e2a86b3
 
         dbg_trace s!"[DEBUG] Translated function body to {funcBody.length} Strata statements"
 
