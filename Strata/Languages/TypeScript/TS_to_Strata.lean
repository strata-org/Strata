/-
  Copyright Strata Contributors

  SPDX-License-Identifier: Apache-2.0 OR MIT
-/

import Strata.Languages.TypeScript.js_ast
import Strata.Languages.TypeScript.TSStrataStatement
-- import Strata.Languages.TypeScript.TSFunction  -- Commented out until function architecture is ready
import Strata.DL.Heap.HExpr
import Strata.DL.Heap.HTy
import Strata.DL.Heap.Heap
import Strata.DL.CallHeap.CallHeapStrataStatement

-- TypeScript to Strata translation for global straight-line code
-- Focus on global statements with full expression support

namespace TSStrata

open Heap
open CallHeap

-- Use the generic CallHeap translation context
abbrev TranslationContext := CallHeapTranslationContext

def TranslationContext.empty : TranslationContext := Generic.TranslationContext.empty

-- Add Inhabited instances
instance : Inhabited TranslationContext where
  default := TranslationContext.empty

instance : Inhabited (TranslationContext × List TSStrataStatement) where
  default := (TranslationContext.empty, [])

-- ControlTargets tells where continue/break jumps to
structure ControlTargets where
  continueLabel? : Option String := none
  -- TODO: break control target defined but not yet implemented
  breakLabel? : Option String := none
deriving Inhabited

private def isBareContinueStmt (s : TS_Statement) : Bool :=
  match s with
  | .TS_ContinueStatement _ => true
  | _ => false

private def isIfWithBareContinue (s : TS_Statement) : Option TS_IfStatement :=
  match s with
  | .TS_IfStatement ifs =>
      let conseqIsBare :=
        match ifs.consequent with
        | .TS_ContinueStatement _ => true
        | .TS_BlockStatement b =>
            -- exactly one statement and it is `continue`
            match b.body.toList with
            | [one] => isBareContinueStmt one
            | _     => false
        | _ => false
      if conseqIsBare && ifs.alternate.isNone then some ifs else none
  | _ => none

def TS_type_to_HMonoTy (ty: String) : Heap.HMonoTy :=
  match ty with
  | "TS_TSNumberKeyword" => Heap.HMonoTy.int
  | "TS_TSBooleanKeyword" => Heap.HMonoTy.bool
  | "TS_TSStringKeyword" => Heap.HMonoTy.string
  -- | "TS_TSArrayType" => Heap.HMonoTy.addr
  | _ => panic! s!"Unsupported type: {ty}"

def Option_TS_TSTypeKeyword_to_str (i: Option TS_TSTypeKeyword) : String :=
  match i with
  | .some s => match s with
    | .TS_TSNumberKeyword _ => "TS_TSNumberKeyword"
    | .TS_TSBooleanKeyword _ => "TS_TSBooleanKeyword"
    | .TS_TSStringKeyword _ => "TS_TSStringKeyword"
    -- | .TS_TSArrayType _ => "TS_TSArrayType"
  | .none => panic! "Unimplemented"

-- Helper to extract type from optional type annotation
def extract_type_from_annotation (ann: Option TS_TSTypeAnnotation) : String :=
  match ann with
  | .some a => Option_TS_TSTypeKeyword_to_str a.typeAnnotation
  | .none => "TS_TSNumberKeyword"  -- Default to number if no annotation

-- Infer type from expression when no annotation is provided
partial def infer_type_from_expr (expr: TS_Expression) : Heap.HMonoTy :=
  match expr with
  | .TS_ObjectExpression _ => Heap.HMonoTy.addr  -- Objects are addresses
  -- | .TS_ArrayExpression _ => Heap.HMonoTy.addr   -- Arrays are addresses
  | .TS_NumericLiteral _ => Heap.HMonoTy.int
  | .TS_BooleanLiteral _ => Heap.HMonoTy.bool
  | .TS_BinaryExpression e =>
    match e.operator with
    | "+" | "-" | "*" | "/" | "%" => Heap.HMonoTy.int
    | "==" | "<=" | "<" | ">=" | ">" => Heap.HMonoTy.bool
    | _ => Heap.HMonoTy.int  -- Default
  | .TS_LogicalExpression _ => Heap.HMonoTy.bool
  | .TS_ConditionalExpression e => infer_type_from_expr e.consequent  -- Use consequent type
  | _ => Heap.HMonoTy.int  -- Default fallback

-- Get type for variable declaration, preferring annotation over inference
def get_var_type (ann: Option TS_TSTypeAnnotation) (expr: TS_Expression) : Heap.HMonoTy :=
  match ann with
  | .some a => TS_type_to_HMonoTy (Option_TS_TSTypeKeyword_to_str a.typeAnnotation)
  | .none => infer_type_from_expr expr

-- Translate TypeScript expressions to Heap expressions
partial def translate_expr (e: TS_Expression) : Heap.HExpr :=
  match e with
  | .TS_BinaryExpression e =>
    let lhs := translate_expr e.left
    let rhs := translate_expr e.right
    match e.operator with
    | "+" => Heap.HExpr.app (Heap.HExpr.app (Heap.HExpr.deferredOp "Int.Add" none) lhs) rhs
    | "-" => Heap.HExpr.app (Heap.HExpr.app (Heap.HExpr.deferredOp "Int.Sub" none) lhs) rhs
    | "*" => Heap.HExpr.app (Heap.HExpr.app (Heap.HExpr.deferredOp "Int.Mul" none) lhs) rhs
    | "/" => Heap.HExpr.app (Heap.HExpr.app (Heap.HExpr.deferredOp "Int.Div" none) lhs) rhs
<<<<<<< HEAD
    -- TODO: handle weak and strict equality properly
    | "===" => Heap.HExpr.app (Heap.HExpr.app (Heap.HExpr.deferredOp "Int.Eq" none) lhs) rhs
=======
    | "%" => Heap.HExpr.app (Heap.HExpr.app (Heap.HExpr.deferredOp "Int.Mod" none) lhs) rhs
>>>>>>> 865fe04a
    | "==" => Heap.HExpr.app (Heap.HExpr.app (Heap.HExpr.deferredOp "Int.Eq" none) lhs) rhs
    --------------------------------------------------------
    | "<=" => Heap.HExpr.app (Heap.HExpr.app (Heap.HExpr.deferredOp "Int.Le" none) lhs) rhs
    | "<" => Heap.HExpr.app (Heap.HExpr.app (Heap.HExpr.deferredOp "Int.Lt" none) lhs) rhs
    | ">=" => Heap.HExpr.app (Heap.HExpr.app (Heap.HExpr.deferredOp "Int.Ge" none) lhs) rhs
    | ">" => Heap.HExpr.app (Heap.HExpr.app (Heap.HExpr.deferredOp "Int.Gt" none) lhs) rhs
    | _ => panic! s!"Unsupported binary operator: {e.operator}"

  | .TS_LogicalExpression e =>
    let lhs := translate_expr e.left
    let rhs := translate_expr e.right
    match e.operator with
    | "&&" => Heap.HExpr.app (Heap.HExpr.app (Heap.HExpr.deferredOp "Bool.And" none) lhs) rhs
    | "||" => Heap.HExpr.app (Heap.HExpr.app (Heap.HExpr.deferredOp "Bool.Or" none) lhs) rhs
    | _ => panic! s!"Unsupported logical operator: {e.operator}"

  | .TS_ConditionalExpression e =>
    let guard := translate_expr e.test
    let consequent := translate_expr e.consequent
    let alternate := translate_expr e.alternate
    -- Use deferred conditional instead of toLambda? checks
    Heap.HExpr.deferredIte guard consequent alternate

  | .TS_NumericLiteral n =>
    dbg_trace s!"[DEBUG] Translating numeric literal value={n.value}, raw={n.extra.raw}, rawValue={n.extra.rawValue}"
    Heap.HExpr.int n.extra.raw.toInt!

  | .TS_BooleanLiteral b =>
    if b.value then Heap.HExpr.true else Heap.HExpr.false

  | .TS_StringLiteral s =>
    Heap.HExpr.string s.value

  | .TS_IdExpression id =>
    -- Simple variable reference
    Heap.HExpr.lambda (.fvar id.name none)

  | .TS_NullLiteral _ =>
    Heap.HExpr.null

  -- | .TS_ArrayExpression arr =>
    -- -- Translate [value1, value2, value3] to heap allocation with numeric indices
    -- let fields := arr.elements.toList.mapIdx (fun idx elem =>
      -- (idx, translate_expr elem))
    -- -- Arrays store elements at numeric indices: 0->value1, 1->value2, etc.
    -- Heap.HExpr.allocSimple fields

  | .TS_MemberExpression e =>
    -- Translate obj[index] to heap dereference
    let objExpr := translate_expr e.object
    -- Handle both static and dynamic field access
    match e.property with
    | .TS_NumericLiteral numLit =>
      -- Static field access: obj[5]
      let field := Float.floor numLit.value |>.toUInt64.toNat
      Heap.HExpr.deref objExpr field
    | .TS_IdExpression id =>
      -- Dynamic field access: obj[variable]
      let varExpr := translate_expr (.TS_IdExpression id)
      Heap.HExpr.app (Heap.HExpr.app (Heap.HExpr.deferredOp "DynamicFieldAccess" none) objExpr) varExpr
    | _ =>
      -- Other dynamic expressions: obj[expr]
      let fieldExpr := translate_expr e.property
      Heap.HExpr.app (Heap.HExpr.app (Heap.HExpr.deferredOp "DynamicFieldAccess" none) objExpr) fieldExpr

  | .TS_ObjectExpression e =>
    -- Translate {1: value1, 5: value5} to heap allocation
    let fields := e.properties.toList.map (fun prop =>
      let key := match prop.key with
        | .TS_NumericLiteral numLit => Float.floor numLit.value |>.toUInt64.toNat
        | _ => panic! s!"Expected numeric literal as object key, got: {repr prop.key}"
      let value := translate_expr prop.value
      (key, value))
    -- Use allocSimple which handles the object type automatically
    Heap.HExpr.allocSimple fields

  | .TS_CallExpression call =>
    -- Handle function calls - translate to expressions for now
    -- For now, create a placeholder that will be handled during call statement processing
    Heap.HExpr.lambda (.fvar s!"call_{call.callee.name}" none)

  | _ => panic! s!"Unimplemented expression: {repr e}"

partial def translate_statement_core
  (s: TS_Statement)
  (ctx : TranslationContext)
  (ct: ControlTargets := {}) : TranslationContext × List TSStrataStatement :=
  match s with
<<<<<<< HEAD
  | .TS_FunctionDeclaration funcDecl =>
    -- Translate function definition
    dbg_trace s!"[DEBUG] Translating TypeScript function definition: {funcDecl.id.name}"
    dbg_trace s!"[DEBUG] Function parameters: {funcDecl.params.toList.map (·.name)}"
    dbg_trace s!"[DEBUG] Function body has statements"

    let funcBody := match funcDecl.body with
      | .TS_BlockStatement blockStmt =>
        (blockStmt.body.toList.map (fun stmt => translate_statement stmt ctx |>.snd)).flatten
      | _ => panic! s!"Expected block statement as function body, got: {repr funcDecl.body}"

    dbg_trace s!"[DEBUG] Translated function body to {funcBody.length} Strata statements"

    let strataFunc : CallHeapStrataFunction := {
      name := funcDecl.id.name,
      params := funcDecl.params.toList.map (·.name),
      body := funcBody,
      returnType := none  -- We'll infer this later if needed
    }
    let newCtx := ctx.addFunction strataFunc
    dbg_trace s!"[DEBUG] Added TypeScript function '{funcDecl.id.name}' to context"
    -- Function definitions don't generate statements themselves, just update context
    (newCtx, [])

  | .TS_ReturnStatement ret =>
    -- Handle return statements
    match ret.argument with
    | some expr =>
      let returnExpr := translate_expr expr
      dbg_trace s!"[DEBUG] setting return expr {repr returnExpr}!"
      -- For now, store return value in a special variable
      -- TODO: Implement proper return handling
      (ctx, [.cmd (.set "return_value" returnExpr)])
    | none =>
      -- Void return
      (ctx, [.cmd (.set "return_value" (Heap.HExpr.int 1))])

  | .TS_VariableDeclaration decl =>
    match decl.declarations[0]? with
    | .none => panic! "VariableDeclarations should have at least one declaration"
    | .some d =>
      -- Check if this is a function call assignment
      match d.init with
      | .TS_CallExpression call =>
        -- Handle function call assignment: let x = func(args)
        dbg_trace s!"[DEBUG] Translating TypeScript function call assignment: {d.id.name} = {call.callee.name}(...)"
        let args := call.arguments.toList.map translate_expr
        dbg_trace s!"[DEBUG] Function call has {args.length} arguments"
        let lhs := [d.id.name]  -- Left-hand side variables to store result
        (ctx, [.cmd (.directCall lhs call.callee.name args)])
      | _ =>
        -- Handle simple variable declaration: let x = value
        let value := translate_expr d.init
        let ty := get_var_type d.id.typeAnnotation d.init
        (ctx, [.cmd (.init d.id.name ty value)])

  | .TS_ExpressionStatement expr =>
    match expr.expression with
    | .TS_CallExpression call =>
      -- Handle standalone function call
      dbg_trace s!"[DEBUG] Translating TypeScript standalone function call: {call.callee.name}(...)"
      let args := call.arguments.toList.map translate_expr
      dbg_trace s!"[DEBUG] Function call has {args.length} arguments"
      let lhs := []  -- No left-hand side for standalone calls
      (ctx, [.cmd (.directCall lhs call.callee.name args)])
    | .TS_AssignmentExpression assgn =>
      assert! assgn.operator == "="
      match assgn.left with
      | .TS_Identifier id =>
        -- Handle identifier assignment: x = value
        let value := translate_expr assgn.right
        dbg_trace s!"[DEBUG] Assignment: {id.name} = {repr value}"
        (ctx, [.cmd (.set id.name value)])
      | .TS_MemberExpression member =>
        -- Handle field assignment: obj[field] = value
        let objExpr := translate_expr member.object
        let valueExpr := translate_expr assgn.right

        -- Handle both static and dynamic field assignment
        match member.property with
        | .TS_NumericLiteral numLit =>
          -- Static field assignment: obj[5] = value
          let fieldIndex := Float.floor numLit.value |>.toUInt64.toNat
          let assignExpr := Heap.HExpr.assign objExpr fieldIndex valueExpr
          (ctx, [.cmd (.set "temp_assign_result" assignExpr)])
        | .TS_IdExpression id =>
          -- Dynamic field assignment: obj[variable] = value
          let fieldExpr := translate_expr (.TS_IdExpression id)
          let assignExpr := Heap.HExpr.app (Heap.HExpr.app (Heap.HExpr.app (Heap.HExpr.deferredOp "DynamicFieldAssign" none) objExpr) fieldExpr) valueExpr
          (ctx, [.cmd (.set "temp_assign_result" assignExpr)])
        | _ =>
          -- Other dynamic field assignment: obj[expr] = value
          let fieldExpr := translate_expr member.property
          let assignExpr := Heap.HExpr.app (Heap.HExpr.app (Heap.HExpr.app (Heap.HExpr.deferredOp "DynamicFieldAssign" none) objExpr) fieldExpr) valueExpr
          (ctx, [.cmd (.set "temp_assign_result" assignExpr)])
      --| _ => panic! s!"Unsupported assignment target: {repr assgn.left}"
    | _ =>
      -- Other expression statements - ignore for now
      (ctx, [])

  | .TS_BlockStatement block =>
    -- Handle block statement: { stmt1; stmt2; ... }
    let (finalCtx, allStmts) := block.body.toList.foldl (fun (accCtx, accStmts) stmt =>
      let (newCtx, stmts) := translate_statement stmt accCtx
      (newCtx, accStmts ++ stmts)) (ctx, [])
    (finalCtx, allStmts)

  | .TS_IfStatement ifStmt =>
    -- Handle if statement: if test then consequent else alternate
    let testExpr := translate_expr ifStmt.test
    let (thenCtx, thenStmts) := translate_statement ifStmt.consequent ctx
    let (elseCtx, elseStmts) := match ifStmt.alternate with
      | some altStmt => translate_statement altStmt ctx
      | none => (ctx, [])
    let thenBlock : Imperative.Block TSStrataExpression TSStrataCommand := { ss := thenStmts }
    let elseBlock : Imperative.Block TSStrataExpression TSStrataCommand := { ss := elseStmts }
    -- For now, we'll use the then context (could be more sophisticated)
    (thenCtx, [.ite testExpr thenBlock elseBlock])

  | .TS_ForStatement forStmt =>
    -- init phase
    let (_, initStmts) := translate_statement (.TS_VariableDeclaration forStmt.init) ctx
    -- guard (test)
    let guard := translate_expr forStmt.test
    -- body (first translate loop body)
    let (ctx1, bodyStmts) := translate_statement forStmt.body ctx
    -- update (translate expression into statements following ExpressionStatement style)
    let (_, updateStmts) :=
      translate_statement (.TS_ExpressionStatement { expression := .TS_AssignmentExpression forStmt.update, start_loc := forStmt.start_loc, end_loc := forStmt.end_loc, loc:= forStmt.loc, type := "TS_AssignmentExpression" }) ctx1
    -- assemble loop body (body + update)
    let loopBody : Imperative.Block TSStrataExpression TSStrataCommand :=
      { ss := bodyStmts ++ updateStmts }

    -- output: init statements first, then a loop statement
    (ctx1, initStmts ++ [.loop guard none none loopBody])

  | .TS_SwitchStatement switchStmt =>
    -- Handle switch statement: switch discriminant { cases }

    -- Process all cases in their original order, separating regular from default
    let allCases := switchStmt.cases.toList
    let (regularCaseStmts, defaultStmts) := allCases.foldl (fun (regCases, defStmts) case =>
      match case.test with
      | some expr =>
        -- Regular case
        let discrimExpr := translate_expr switchStmt.discriminant
        let caseValue := translate_expr expr
        let testExpr := Heap.HExpr.app (Heap.HExpr.app (Heap.HExpr.deferredOp "Int.Eq" none) discrimExpr) caseValue
        let (caseCtx, stmts) := case.consequent.foldl (fun (accCtx, accStmts) stmt =>
          let (newCtx, newStmts) := translate_statement stmt accCtx
          (newCtx, accStmts ++ newStmts)) (ctx, [])
        (regCases ++ [(testExpr, stmts)], defStmts)
      | none =>
        -- Default case
        let (defaultCtx, stmts) := case.consequent.foldl (fun (accCtx, accStmts) stmt =>
          let (newCtx, newStmts) := translate_statement stmt accCtx
          (newCtx, accStmts ++ newStmts)) (ctx, [])
        (regCases, stmts)
    ) ([], [])

    -- Build nested if-then-else structure for regular cases
    let rec build_cases (cases: List (Heap.HExpr × List TSStrataStatement)) (defaultStmts: List TSStrataStatement) : TSStrataStatement :=
      match cases with
      | [] =>
        -- No regular cases, just execute default if it exists
        let defaultBlock : Imperative.Block TSStrataExpression TSStrataCommand := { ss := defaultStmts }
        .block "default" defaultBlock
      | [(test, stmts)] =>
        let thenBlock : Imperative.Block TSStrataExpression TSStrataCommand := { ss := stmts }
        let elseBlock : Imperative.Block TSStrataExpression TSStrataCommand := { ss := defaultStmts }
        .ite test thenBlock elseBlock
      | (test, stmts) :: rest =>
        let thenBlock : Imperative.Block TSStrataExpression TSStrataCommand := { ss := stmts }
        let elseBlock := build_cases rest defaultStmts
        let elseBlockWrapped : Imperative.Block TSStrataExpression TSStrataCommand := { ss := [elseBlock] }
        .ite test thenBlock elseBlockWrapped

    let switchStructure := build_cases regularCaseStmts defaultStmts
    (ctx, [switchStructure])

  | .TS_BreakStatement breakStmt =>
    -- Handle break statement: break [label];
    let label := match breakStmt.label with
      | some labelId => labelId.name
      | none => "break_exit"  -- Default label for unlabeled breaks
    (ctx, [.goto label])

  | .TS_WhileStatement whileStmt =>
    dbg_trace s!"[DEBUG] Translating while statement at loc {whileStmt.start_loc}-{whileStmt.end_loc}"
    dbg_trace s!"[DEBUG] While test: {repr whileStmt.test}"
    dbg_trace s!"[DEBUG] While body: {repr whileStmt.body}"
    let testExpr := translate_expr whileStmt.test
    let (bodyCtx, bodyStmts) := translate_statement whileStmt.body ctx
    let bodyBlock : Imperative.Block TSStrataExpression TSStrataCommand := { ss := bodyStmts }
    (bodyCtx, [.loop testExpr none none bodyBlock])
  | _ => panic! s!"Unimplemented statement: {repr s}"
=======
    | .TS_FunctionDeclaration funcDecl =>
        -- Translate function definition
        dbg_trace s!"[DEBUG] Translating TypeScript function definition: {funcDecl.id.name}"
        dbg_trace s!"[DEBUG] Function parameters: {funcDecl.params.toList.map (·.name)}"
        dbg_trace s!"[DEBUG] Function body has statements"

        let funcBody := match funcDecl.body with
          | .TS_BlockStatement blockStmt =>
            (blockStmt.body.toList.map (fun stmt => translate_statement_core stmt ctx ct |>.snd)).flatten
          | _ => panic! s!"Expected block statement as function body, got: {repr funcDecl.body}"

        dbg_trace s!"[DEBUG] Translated function body to {funcBody.length} Strata statements"

        let strataFunc : CallHeapStrataFunction := {
          name := funcDecl.id.name,
          params := funcDecl.params.toList.map (·.name),
          body := funcBody,
          returnType := none  -- We'll infer this later if needed
        }
        let newCtx := ctx.addFunction strataFunc
        dbg_trace s!"[DEBUG] Added TypeScript function '{funcDecl.id.name}' to context"
        -- Function definitions don't generate statements themselves, just update context
        (newCtx, [])

      | .TS_ReturnStatement ret =>
        -- Handle return statements
        match ret.argument with
        | some expr =>
          let returnExpr := translate_expr expr
          dbg_trace s!"[DEBUG] setting return expr {repr returnExpr}!"
          -- For now, store return value in a special variable
          -- TODO: Implement proper return handling
          (ctx, [.cmd (.set "return_value" returnExpr)])
        | none =>
          -- Void return
          (ctx, [.cmd (.set "return_value" (Heap.HExpr.int 1))])

      | .TS_VariableDeclaration decl =>
        match decl.declarations[0]? with
        | .none => panic! "VariableDeclarations should have at least one declaration"
        | .some d =>
          -- Check if this is a function call assignment
          match d.init with
          | .TS_CallExpression call =>
            -- Handle function call assignment: let x = func(args)
            dbg_trace s!"[DEBUG] Translating TypeScript function call assignment: {d.id.name} = {call.callee.name}(...)"
            let args := call.arguments.toList.map translate_expr
            dbg_trace s!"[DEBUG] Function call has {args.length} arguments"
            let lhs := [d.id.name]  -- Left-hand side variables to store result
            (ctx, [.cmd (.directCall lhs call.callee.name args)])
          | _ =>
            -- Handle simple variable declaration: let x = value
            let value := translate_expr d.init
            let ty := get_var_type d.id.typeAnnotation d.init
            (ctx, [.cmd (.init d.id.name ty value)])

      | .TS_ExpressionStatement expr =>
        match expr.expression with
        | .TS_CallExpression call =>
          -- Handle standalone function call
          dbg_trace s!"[DEBUG] Translating TypeScript standalone function call: {call.callee.name}(...)"
          let args := call.arguments.toList.map translate_expr
          dbg_trace s!"[DEBUG] Function call has {args.length} arguments"
          let lhs := []  -- No left-hand side for standalone calls
          (ctx, [.cmd (.directCall lhs call.callee.name args)])
        | .TS_AssignmentExpression assgn =>
          assert! assgn.operator == "="
          match assgn.left with
          | .TS_Identifier id =>
            -- Handle identifier assignment: x = value
            let value := translate_expr assgn.right
            dbg_trace s!"[DEBUG] Assignment: {id.name} = {repr value}"
            (ctx, [.cmd (.set id.name value)])
          | .TS_MemberExpression member =>
            -- Handle field assignment: obj[field] = value
            let objExpr := translate_expr member.object
            let valueExpr := translate_expr assgn.right

            -- Handle both static and dynamic field assignment
            match member.property with
            | .TS_NumericLiteral numLit =>
              -- Static field assignment: obj[5] = value
              let fieldIndex := Float.floor numLit.value |>.toUInt64.toNat
              let assignExpr := Heap.HExpr.assign objExpr fieldIndex valueExpr
              (ctx, [.cmd (.set "temp_assign_result" assignExpr)])
            | .TS_IdExpression id =>
              -- Dynamic field assignment: obj[variable] = value
              let fieldExpr := translate_expr (.TS_IdExpression id)
              let assignExpr := Heap.HExpr.app (Heap.HExpr.app (Heap.HExpr.app (Heap.HExpr.deferredOp "DynamicFieldAssign" none) objExpr) fieldExpr) valueExpr
              (ctx, [.cmd (.set "temp_assign_result" assignExpr)])
            | _ =>
              -- Other dynamic field assignment: obj[expr] = value
              let fieldExpr := translate_expr member.property
              let assignExpr := Heap.HExpr.app (Heap.HExpr.app (Heap.HExpr.app (Heap.HExpr.deferredOp "DynamicFieldAssign" none) objExpr) fieldExpr) valueExpr
              (ctx, [.cmd (.set "temp_assign_result" assignExpr)])
          --| _ => panic! s!"Unsupported assignment target: {repr assgn.left}"
        | _ =>
          -- Other expression statements - ignore for now
          (ctx, [])

       | .TS_BlockStatement block =>
         -- lower inside loops:  if (cond) { continue; }  ==>  if (cond) { } else { <rest> }
         let stmts := block.body.toList

         -- consequent is exactly a bare `continue`
         let isBareContinueStmt : TS_Statement → Bool
           | .TS_ContinueStatement _ => true
           | _ => false

         let isIfWithBareContinue : TS_Statement → Option TS_IfStatement
           | .TS_IfStatement ifs =>
               let conseqIsBare :=
                 match ifs.consequent with
                 | .TS_ContinueStatement _ => true
                 | .TS_BlockStatement b =>
                     match b.body.toList with
                     | [one] => isBareContinueStmt one
                     | _     => false
                 | _ => false
               if conseqIsBare && ifs.alternate.isNone then some ifs else none
           | _ => none

         -- when we hit the pattern (in a loop), guard the tail with `else`
         let rec go (accCtx : TranslationContext) (acc : List TSStrataStatement) (rest : List TS_Statement)
           : TranslationContext × List TSStrataStatement :=
           match rest with
           | [] => (accCtx, acc)
           | s :: tail =>
             match ct.continueLabel?, isIfWithBareContinue s with
             | some _, some ifs =>
               -- Translate the tail (everything after the `if`) under the `else` branch
               let (tailCtx, tailStmts) :=
                 tail.foldl
                   (fun (p, accS) stmt =>
                      let (p2, ss2) := translate_statement_core stmt p ct
                      (p2, accS ++ ss2))
                   (accCtx, [])
               let cond := translate_expr ifs.test
               let thenBlk : Imperative.Block TSStrataExpression TSStrataCommand := { ss := [] }
               let elseBlk : Imperative.Block TSStrataExpression TSStrataCommand := { ss := tailStmts }
               -- Emit one conditional and STOP
               (tailCtx, acc ++ [ .ite cond thenBlk elseBlk ])
             | _, _ =>
               let (newCtx, ss) := translate_statement_core s accCtx ct
               go newCtx (acc ++ ss) tail

         go ctx [] stmts

      | .TS_IfStatement ifStmt =>
        -- Handle if statement: if test then consequent else alternate
        let testExpr := translate_expr ifStmt.test
        let (thenCtx, thenStmts) := translate_statement_core ifStmt.consequent ctx ct
        let (elseCtx, elseStmts) := match ifStmt.alternate with
          | some altStmt => translate_statement_core altStmt ctx ct
          | none => (ctx, [])
        let thenBlock : Imperative.Block TSStrataExpression TSStrataCommand := { ss := thenStmts }
        let elseBlock : Imperative.Block TSStrataExpression TSStrataCommand := { ss := elseStmts }
        -- For now, we'll use the then context (could be more sophisticated)
        (thenCtx, [.ite testExpr thenBlock elseBlock])

      | .TS_WhileStatement whileStmt =>
        dbg_trace s!"[DEBUG] Translating while statement at loc {whileStmt.start_loc}-{whileStmt.end_loc}"
        dbg_trace s!"[DEBUG] While test: {repr whileStmt.test}"
        dbg_trace s!"[DEBUG] While body: {repr whileStmt.body}"

        let testExpr := translate_expr whileStmt.test
        let (bodyCtx, bodyStmts) :=
          translate_statement_core whileStmt.body ctx { ct with continueLabel? := some s!"__in_loop_{whileStmt.start_loc}" }

        let bodyBlock : Imperative.Block TSStrataExpression TSStrataCommand := { ss := bodyStmts }
        (bodyCtx, [ .loop testExpr none none bodyBlock ])

      | .TS_ContinueStatement cont =>
        let tgt :=
          match ct.continueLabel? with
          | some lab => lab
          | none     =>
              dbg_trace "[WARN] `continue` encountered outside of a loop; emitting goto to __unbound_continue";
              "__unbound_continue"
        (ctx, [ .goto tgt ])

      | _ => panic! s!"Unimplemented statement: {repr s}"

-- Translate TypeScript statements to TypeScript-Strata statements
partial def translate_statement (s: TS_Statement) (ctx : TranslationContext) : TranslationContext × List TSStrataStatement :=
  translate_statement_core s ctx {}

>>>>>>> 865fe04a

  -- Handle break statement: break;

-- Translate list of TypeScript statements with context
def translate_program (statements: List TS_Statement) : TranslationContext × List TSStrataStatement :=
  statements.foldl (fun (accCtx, accStmts) stmt =>
    let (newCtx, stmts) := translate_statement stmt accCtx
    (newCtx, accStmts ++ stmts)) (TranslationContext.empty, [])

-- Translate a full Program structure
def translate_full_program (prog: TS_Program) : TranslationContext × List TSStrataStatement :=
  translate_program prog.body.toList

-- Translate a full TS_File structure
def translate_full_ts_program (file: TS_File) : TranslationContext × List TSStrataStatement :=
  translate_full_program file.program

-- Helper to describe a TSStrata statement
def describeTSStrataStatement (stmt: TSStrataStatement) : String :=
  match stmt with
  | .cmd (.imperativeCmd (.init name ty expr _)) =>
    s!"init {name} : {repr ty} = {repr expr}"
  | .cmd (.imperativeCmd (.set name expr _)) =>
    s!"set {name} = {repr expr}"
  | .cmd (.imperativeCmd (.havoc name _)) =>
    s!"havoc {name}"
  | .cmd (.imperativeCmd (.assume name expr _)) =>
    s!"assume {name} : {repr expr}"
  | .cmd (.imperativeCmd (.assert name expr _)) =>
    s!"assert {name} : {repr expr}"
  | .cmd (.directCall lhs funcName args) =>
    let lhsStr := if lhs.isEmpty then "" else s!"{String.intercalate ", " lhs} = "
    let argsStr := String.intercalate ", " (args.map (fun arg => s!"{repr arg}"))
    s!"{lhsStr}{funcName}({argsStr})"
  | .block label block _ =>
    s!"block {label} ( {block.ss.length} statements )"
  | .ite cond thenBlock elseBlock _ =>
    s!"if {repr cond} then ( {thenBlock.ss.length} statements ) else ( {elseBlock.ss.length} statements )"
  | .loop guard measure invariant body _ =>
    let measureStr := match measure with | some m => s!" measure {repr m}" | none => ""
    let invariantStr := match invariant with | some i => s!" invariant {repr i}" | none => ""
    s!"loop {repr guard}{measureStr}{invariantStr} ( {body.ss.length} statements )"
  | .goto label _ =>
    s!"goto {label}"



--#eval translate_expr (.NumericLiteral {value := 42, extra := {raw := "42", rawValue := 42}, type := "NumericLiteral"})

end TSStrata<|MERGE_RESOLUTION|>--- conflicted
+++ resolved
@@ -115,12 +115,9 @@
     | "-" => Heap.HExpr.app (Heap.HExpr.app (Heap.HExpr.deferredOp "Int.Sub" none) lhs) rhs
     | "*" => Heap.HExpr.app (Heap.HExpr.app (Heap.HExpr.deferredOp "Int.Mul" none) lhs) rhs
     | "/" => Heap.HExpr.app (Heap.HExpr.app (Heap.HExpr.deferredOp "Int.Div" none) lhs) rhs
-<<<<<<< HEAD
+    | "%" => Heap.HExpr.app (Heap.HExpr.app (Heap.HExpr.deferredOp "Int.Mod" none) lhs) rhs
     -- TODO: handle weak and strict equality properly
     | "===" => Heap.HExpr.app (Heap.HExpr.app (Heap.HExpr.deferredOp "Int.Eq" none) lhs) rhs
-=======
-    | "%" => Heap.HExpr.app (Heap.HExpr.app (Heap.HExpr.deferredOp "Int.Mod" none) lhs) rhs
->>>>>>> 865fe04a
     | "==" => Heap.HExpr.app (Heap.HExpr.app (Heap.HExpr.deferredOp "Int.Eq" none) lhs) rhs
     --------------------------------------------------------
     | "<=" => Heap.HExpr.app (Heap.HExpr.app (Heap.HExpr.deferredOp "Int.Le" none) lhs) rhs
@@ -209,204 +206,6 @@
   (ctx : TranslationContext)
   (ct: ControlTargets := {}) : TranslationContext × List TSStrataStatement :=
   match s with
-<<<<<<< HEAD
-  | .TS_FunctionDeclaration funcDecl =>
-    -- Translate function definition
-    dbg_trace s!"[DEBUG] Translating TypeScript function definition: {funcDecl.id.name}"
-    dbg_trace s!"[DEBUG] Function parameters: {funcDecl.params.toList.map (·.name)}"
-    dbg_trace s!"[DEBUG] Function body has statements"
-
-    let funcBody := match funcDecl.body with
-      | .TS_BlockStatement blockStmt =>
-        (blockStmt.body.toList.map (fun stmt => translate_statement stmt ctx |>.snd)).flatten
-      | _ => panic! s!"Expected block statement as function body, got: {repr funcDecl.body}"
-
-    dbg_trace s!"[DEBUG] Translated function body to {funcBody.length} Strata statements"
-
-    let strataFunc : CallHeapStrataFunction := {
-      name := funcDecl.id.name,
-      params := funcDecl.params.toList.map (·.name),
-      body := funcBody,
-      returnType := none  -- We'll infer this later if needed
-    }
-    let newCtx := ctx.addFunction strataFunc
-    dbg_trace s!"[DEBUG] Added TypeScript function '{funcDecl.id.name}' to context"
-    -- Function definitions don't generate statements themselves, just update context
-    (newCtx, [])
-
-  | .TS_ReturnStatement ret =>
-    -- Handle return statements
-    match ret.argument with
-    | some expr =>
-      let returnExpr := translate_expr expr
-      dbg_trace s!"[DEBUG] setting return expr {repr returnExpr}!"
-      -- For now, store return value in a special variable
-      -- TODO: Implement proper return handling
-      (ctx, [.cmd (.set "return_value" returnExpr)])
-    | none =>
-      -- Void return
-      (ctx, [.cmd (.set "return_value" (Heap.HExpr.int 1))])
-
-  | .TS_VariableDeclaration decl =>
-    match decl.declarations[0]? with
-    | .none => panic! "VariableDeclarations should have at least one declaration"
-    | .some d =>
-      -- Check if this is a function call assignment
-      match d.init with
-      | .TS_CallExpression call =>
-        -- Handle function call assignment: let x = func(args)
-        dbg_trace s!"[DEBUG] Translating TypeScript function call assignment: {d.id.name} = {call.callee.name}(...)"
-        let args := call.arguments.toList.map translate_expr
-        dbg_trace s!"[DEBUG] Function call has {args.length} arguments"
-        let lhs := [d.id.name]  -- Left-hand side variables to store result
-        (ctx, [.cmd (.directCall lhs call.callee.name args)])
-      | _ =>
-        -- Handle simple variable declaration: let x = value
-        let value := translate_expr d.init
-        let ty := get_var_type d.id.typeAnnotation d.init
-        (ctx, [.cmd (.init d.id.name ty value)])
-
-  | .TS_ExpressionStatement expr =>
-    match expr.expression with
-    | .TS_CallExpression call =>
-      -- Handle standalone function call
-      dbg_trace s!"[DEBUG] Translating TypeScript standalone function call: {call.callee.name}(...)"
-      let args := call.arguments.toList.map translate_expr
-      dbg_trace s!"[DEBUG] Function call has {args.length} arguments"
-      let lhs := []  -- No left-hand side for standalone calls
-      (ctx, [.cmd (.directCall lhs call.callee.name args)])
-    | .TS_AssignmentExpression assgn =>
-      assert! assgn.operator == "="
-      match assgn.left with
-      | .TS_Identifier id =>
-        -- Handle identifier assignment: x = value
-        let value := translate_expr assgn.right
-        dbg_trace s!"[DEBUG] Assignment: {id.name} = {repr value}"
-        (ctx, [.cmd (.set id.name value)])
-      | .TS_MemberExpression member =>
-        -- Handle field assignment: obj[field] = value
-        let objExpr := translate_expr member.object
-        let valueExpr := translate_expr assgn.right
-
-        -- Handle both static and dynamic field assignment
-        match member.property with
-        | .TS_NumericLiteral numLit =>
-          -- Static field assignment: obj[5] = value
-          let fieldIndex := Float.floor numLit.value |>.toUInt64.toNat
-          let assignExpr := Heap.HExpr.assign objExpr fieldIndex valueExpr
-          (ctx, [.cmd (.set "temp_assign_result" assignExpr)])
-        | .TS_IdExpression id =>
-          -- Dynamic field assignment: obj[variable] = value
-          let fieldExpr := translate_expr (.TS_IdExpression id)
-          let assignExpr := Heap.HExpr.app (Heap.HExpr.app (Heap.HExpr.app (Heap.HExpr.deferredOp "DynamicFieldAssign" none) objExpr) fieldExpr) valueExpr
-          (ctx, [.cmd (.set "temp_assign_result" assignExpr)])
-        | _ =>
-          -- Other dynamic field assignment: obj[expr] = value
-          let fieldExpr := translate_expr member.property
-          let assignExpr := Heap.HExpr.app (Heap.HExpr.app (Heap.HExpr.app (Heap.HExpr.deferredOp "DynamicFieldAssign" none) objExpr) fieldExpr) valueExpr
-          (ctx, [.cmd (.set "temp_assign_result" assignExpr)])
-      --| _ => panic! s!"Unsupported assignment target: {repr assgn.left}"
-    | _ =>
-      -- Other expression statements - ignore for now
-      (ctx, [])
-
-  | .TS_BlockStatement block =>
-    -- Handle block statement: { stmt1; stmt2; ... }
-    let (finalCtx, allStmts) := block.body.toList.foldl (fun (accCtx, accStmts) stmt =>
-      let (newCtx, stmts) := translate_statement stmt accCtx
-      (newCtx, accStmts ++ stmts)) (ctx, [])
-    (finalCtx, allStmts)
-
-  | .TS_IfStatement ifStmt =>
-    -- Handle if statement: if test then consequent else alternate
-    let testExpr := translate_expr ifStmt.test
-    let (thenCtx, thenStmts) := translate_statement ifStmt.consequent ctx
-    let (elseCtx, elseStmts) := match ifStmt.alternate with
-      | some altStmt => translate_statement altStmt ctx
-      | none => (ctx, [])
-    let thenBlock : Imperative.Block TSStrataExpression TSStrataCommand := { ss := thenStmts }
-    let elseBlock : Imperative.Block TSStrataExpression TSStrataCommand := { ss := elseStmts }
-    -- For now, we'll use the then context (could be more sophisticated)
-    (thenCtx, [.ite testExpr thenBlock elseBlock])
-
-  | .TS_ForStatement forStmt =>
-    -- init phase
-    let (_, initStmts) := translate_statement (.TS_VariableDeclaration forStmt.init) ctx
-    -- guard (test)
-    let guard := translate_expr forStmt.test
-    -- body (first translate loop body)
-    let (ctx1, bodyStmts) := translate_statement forStmt.body ctx
-    -- update (translate expression into statements following ExpressionStatement style)
-    let (_, updateStmts) :=
-      translate_statement (.TS_ExpressionStatement { expression := .TS_AssignmentExpression forStmt.update, start_loc := forStmt.start_loc, end_loc := forStmt.end_loc, loc:= forStmt.loc, type := "TS_AssignmentExpression" }) ctx1
-    -- assemble loop body (body + update)
-    let loopBody : Imperative.Block TSStrataExpression TSStrataCommand :=
-      { ss := bodyStmts ++ updateStmts }
-
-    -- output: init statements first, then a loop statement
-    (ctx1, initStmts ++ [.loop guard none none loopBody])
-
-  | .TS_SwitchStatement switchStmt =>
-    -- Handle switch statement: switch discriminant { cases }
-
-    -- Process all cases in their original order, separating regular from default
-    let allCases := switchStmt.cases.toList
-    let (regularCaseStmts, defaultStmts) := allCases.foldl (fun (regCases, defStmts) case =>
-      match case.test with
-      | some expr =>
-        -- Regular case
-        let discrimExpr := translate_expr switchStmt.discriminant
-        let caseValue := translate_expr expr
-        let testExpr := Heap.HExpr.app (Heap.HExpr.app (Heap.HExpr.deferredOp "Int.Eq" none) discrimExpr) caseValue
-        let (caseCtx, stmts) := case.consequent.foldl (fun (accCtx, accStmts) stmt =>
-          let (newCtx, newStmts) := translate_statement stmt accCtx
-          (newCtx, accStmts ++ newStmts)) (ctx, [])
-        (regCases ++ [(testExpr, stmts)], defStmts)
-      | none =>
-        -- Default case
-        let (defaultCtx, stmts) := case.consequent.foldl (fun (accCtx, accStmts) stmt =>
-          let (newCtx, newStmts) := translate_statement stmt accCtx
-          (newCtx, accStmts ++ newStmts)) (ctx, [])
-        (regCases, stmts)
-    ) ([], [])
-
-    -- Build nested if-then-else structure for regular cases
-    let rec build_cases (cases: List (Heap.HExpr × List TSStrataStatement)) (defaultStmts: List TSStrataStatement) : TSStrataStatement :=
-      match cases with
-      | [] =>
-        -- No regular cases, just execute default if it exists
-        let defaultBlock : Imperative.Block TSStrataExpression TSStrataCommand := { ss := defaultStmts }
-        .block "default" defaultBlock
-      | [(test, stmts)] =>
-        let thenBlock : Imperative.Block TSStrataExpression TSStrataCommand := { ss := stmts }
-        let elseBlock : Imperative.Block TSStrataExpression TSStrataCommand := { ss := defaultStmts }
-        .ite test thenBlock elseBlock
-      | (test, stmts) :: rest =>
-        let thenBlock : Imperative.Block TSStrataExpression TSStrataCommand := { ss := stmts }
-        let elseBlock := build_cases rest defaultStmts
-        let elseBlockWrapped : Imperative.Block TSStrataExpression TSStrataCommand := { ss := [elseBlock] }
-        .ite test thenBlock elseBlockWrapped
-
-    let switchStructure := build_cases regularCaseStmts defaultStmts
-    (ctx, [switchStructure])
-
-  | .TS_BreakStatement breakStmt =>
-    -- Handle break statement: break [label];
-    let label := match breakStmt.label with
-      | some labelId => labelId.name
-      | none => "break_exit"  -- Default label for unlabeled breaks
-    (ctx, [.goto label])
-
-  | .TS_WhileStatement whileStmt =>
-    dbg_trace s!"[DEBUG] Translating while statement at loc {whileStmt.start_loc}-{whileStmt.end_loc}"
-    dbg_trace s!"[DEBUG] While test: {repr whileStmt.test}"
-    dbg_trace s!"[DEBUG] While body: {repr whileStmt.body}"
-    let testExpr := translate_expr whileStmt.test
-    let (bodyCtx, bodyStmts) := translate_statement whileStmt.body ctx
-    let bodyBlock : Imperative.Block TSStrataExpression TSStrataCommand := { ss := bodyStmts }
-    (bodyCtx, [.loop testExpr none none bodyBlock])
-  | _ => panic! s!"Unimplemented statement: {repr s}"
-=======
     | .TS_FunctionDeclaration funcDecl =>
         -- Translate function definition
         dbg_trace s!"[DEBUG] Translating TypeScript function definition: {funcDecl.id.name}"
@@ -579,6 +378,23 @@
         let bodyBlock : Imperative.Block TSStrataExpression TSStrataCommand := { ss := bodyStmts }
         (bodyCtx, [ .loop testExpr none none bodyBlock ])
 
+        | .TS_ForStatement forStmt =>
+          -- init phase
+          let (_, initStmts) := translate_statement_core (.TS_VariableDeclaration forStmt.init) ctx
+          -- guard (test)
+          let guard := translate_expr forStmt.test
+          -- body (first translate loop body)
+          let (ctx1, bodyStmts) := translate_statement_core forStmt.body ctx
+          -- update (translate expression into statements following ExpressionStatement style)
+          let (_, updateStmts) :=
+            translate_statement_core (.TS_ExpressionStatement { expression := .TS_AssignmentExpression forStmt.update, start_loc := forStmt.start_loc, end_loc := forStmt.end_loc, loc:= forStmt.loc, type := "TS_AssignmentExpression" }) ctx1
+          -- assemble loop body (body + update)
+          let loopBody : Imperative.Block TSStrataExpression TSStrataCommand :=
+            { ss := bodyStmts ++ updateStmts }
+
+          -- output: init statements first, then a loop statement
+          (ctx1, initStmts ++ [ .loop guard none none loopBody])
+
       | .TS_ContinueStatement cont =>
         let tgt :=
           match ct.continueLabel? with
@@ -594,9 +410,6 @@
 partial def translate_statement (s: TS_Statement) (ctx : TranslationContext) : TranslationContext × List TSStrataStatement :=
   translate_statement_core s ctx {}
 
->>>>>>> 865fe04a
-
-  -- Handle break statement: break;
 
 -- Translate list of TypeScript statements with context
 def translate_program (statements: List TS_Statement) : TranslationContext × List TSStrataStatement :=
