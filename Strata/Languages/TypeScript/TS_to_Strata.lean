/-
  Copyright Strata Contributors

  SPDX-License-Identifier: Apache-2.0 OR MIT
-/

import Strata.Languages.TypeScript.js_ast
import Strata.Languages.TypeScript.TSStrataStatement
-- import Strata.Languages.TypeScript.TSFunction  -- Commented out until function architecture is ready
import Strata.DL.Heap.HExpr
import Strata.DL.Heap.HTy
import Strata.DL.Heap.Heap
import Strata.DL.CallHeap.CallHeapStrataStatement

-- TypeScript to Strata translation for global straight-line code
-- Focus on global statements with full expression support

namespace TSStrata

open Heap
open CallHeap

-- Use the generic CallHeap translation context
abbrev TranslationContext := CallHeapTranslationContext

def TranslationContext.empty : TranslationContext := Generic.TranslationContext.empty

-- Add Inhabited instances
instance : Inhabited TranslationContext where
  default := TranslationContext.empty

instance : Inhabited (TranslationContext × List TSStrataStatement) where
  default := (TranslationContext.empty, [])

-- ControlTargets tells where continue/break jumps to
structure ControlTargets where
  continueLabel? : Option String := none
  -- TODO: break control target defined but not yet implemented
  breakLabel? : Option String := none
  breakFlagVar? : Option String := none
deriving Inhabited

private def isBareContinueStmt (s : TS_Statement) : Bool :=
  match s with
  | .TS_ContinueStatement _ => true
  | _ => false

private def isIfWithBareContinue (s : TS_Statement) : Option TS_IfStatement :=
  match s with
  | .TS_IfStatement ifs =>
    let conseqIsBare :=
      match ifs.consequent with
      | .TS_ContinueStatement _ => true
      | .TS_BlockStatement b =>
          -- exactly one statement and it is `continue`
          match b.body.toList with
          | [one] => isBareContinueStmt one
          | _     => false
      | _ => false
    if conseqIsBare && ifs.alternate.isNone then some ifs else none
  | _ => none

def TS_type_to_HMonoTy (ty: String) : Heap.HMonoTy :=
  match ty with
  | "TS_TSNumberKeyword" => Heap.HMonoTy.int
  | "TS_TSBooleanKeyword" => Heap.HMonoTy.bool
  | "TS_TSStringKeyword" => Heap.HMonoTy.string
  | "TS_TSArrayType" => Heap.HMonoTy.addr
  | _ => panic! s!"Unsupported type: {ty}"

def Option_TS_TSTypeKeyword_to_str (i: Option TS_TSTypeKeyword) : String :=
  match i with
  | .some s => match s with
    | .TS_TSNumberKeyword _ => "TS_TSNumberKeyword"
    | .TS_TSBooleanKeyword _ => "TS_TSBooleanKeyword"
    | .TS_TSStringKeyword _ => "TS_TSStringKeyword"
    | .TS_TSArrayType _ => "TS_TSArrayType"
  | .none => panic! "Unimplemented"

-- Helper to extract type from optional type annotation
def extract_type_from_annotation (ann: Option TS_TSTypeAnnotation) : String :=
  match ann with
  | .some a => Option_TS_TSTypeKeyword_to_str a.typeAnnotation
  | .none => "TS_TSNumberKeyword"  -- Default to number if no annotation

-- Infer type from expression when no annotation is provided
partial def infer_type_from_expr (expr: TS_Expression) : Heap.HMonoTy :=
  match expr with
  | .TS_ObjectExpression _ => Heap.HMonoTy.addr  -- Objects are addresses
  | .TS_ArrayExpression _ => Heap.HMonoTy.addr   -- Arrays are addresses
  | .TS_NumericLiteral _ => Heap.HMonoTy.int
  | .TS_BooleanLiteral _ => Heap.HMonoTy.bool
  | .TS_BinaryExpression e =>
    match e.operator with
    | "+" | "-" | "*" | "/" | "%" => Heap.HMonoTy.int
    | "==" | "<=" | "<" | ">=" | ">" => Heap.HMonoTy.bool
    | _ => Heap.HMonoTy.int  -- Default
  | .TS_LogicalExpression _ => Heap.HMonoTy.bool
  | .TS_ConditionalExpression e => infer_type_from_expr e.consequent  -- Use consequent type
  | _ => Heap.HMonoTy.int  -- Default fallback

-- Get type for variable declaration, preferring annotation over inference
def get_var_type (ann: Option TS_TSTypeAnnotation) (expr: TS_Expression) : Heap.HMonoTy :=
  match ann with
  | .some a => TS_type_to_HMonoTy (Option_TS_TSTypeKeyword_to_str a.typeAnnotation)
  | .none => infer_type_from_expr expr

-- Translate TypeScript expressions to Heap expressions
partial def translate_expr (e: TS_Expression) : Heap.HExpr :=
  match e with
  | .TS_BinaryExpression e =>
    let lhs := translate_expr e.left
    let rhs := translate_expr e.right
    match e.operator with
    | "+" => Heap.HExpr.app (Heap.HExpr.app (Heap.HExpr.deferredOp "Int.Add" none) lhs) rhs
    | "-" => Heap.HExpr.app (Heap.HExpr.app (Heap.HExpr.deferredOp "Int.Sub" none) lhs) rhs
    | "*" => Heap.HExpr.app (Heap.HExpr.app (Heap.HExpr.deferredOp "Int.Mul" none) lhs) rhs
    | "/" => Heap.HExpr.app (Heap.HExpr.app (Heap.HExpr.deferredOp "Int.Div" none) lhs) rhs
    | "%" => Heap.HExpr.app (Heap.HExpr.app (Heap.HExpr.deferredOp "Int.Mod" none) lhs) rhs
    -- TODO: handle weak and strict equality properly
    | "===" => Heap.HExpr.app (Heap.HExpr.app (Heap.HExpr.deferredOp "Int.Eq" none) lhs) rhs
    | "==" => Heap.HExpr.app (Heap.HExpr.app (Heap.HExpr.deferredOp "Int.Eq" none) lhs) rhs
    --------------------------------------------------------
    | "<=" => Heap.HExpr.app (Heap.HExpr.app (Heap.HExpr.deferredOp "Int.Le" none) lhs) rhs
    | "<" => Heap.HExpr.app (Heap.HExpr.app (Heap.HExpr.deferredOp "Int.Lt" none) lhs) rhs
    | ">=" => Heap.HExpr.app (Heap.HExpr.app (Heap.HExpr.deferredOp "Int.Ge" none) lhs) rhs
    | ">" => Heap.HExpr.app (Heap.HExpr.app (Heap.HExpr.deferredOp "Int.Gt" none) lhs) rhs
    | _ => panic! s!"Unsupported binary operator: {e.operator}"

  | .TS_LogicalExpression e =>
    let lhs := translate_expr e.left
    let rhs := translate_expr e.right
    match e.operator with
    | "&&" => Heap.HExpr.app (Heap.HExpr.app (Heap.HExpr.deferredOp "Bool.And" none) lhs) rhs
    | "||" => Heap.HExpr.app (Heap.HExpr.app (Heap.HExpr.deferredOp "Bool.Or" none) lhs) rhs
    | _ => panic! s!"Unsupported logical operator: {e.operator}"

  | .TS_ConditionalExpression e =>
    let guard := translate_expr e.test
    let consequent := translate_expr e.consequent
    let alternate := translate_expr e.alternate
    -- Use deferred conditional instead of toLambda? checks
    Heap.HExpr.deferredIte guard consequent alternate

  | .TS_UnaryExpression e =>
    match e.operator with
    | "-" =>
      -- Numeric negation: translate as 0 - arg
      let arg := translate_expr e.argument
      Heap.HExpr.app (Heap.HExpr.app (Heap.HExpr.deferredOp "Int.Sub" none) (Heap.HExpr.int 0)) arg
    | "!" =>
      -- Logical not: use Bool.Not deferred op
      let arg := translate_expr e.argument
      Heap.HExpr.app (Heap.HExpr.deferredOp "Bool.Not" none) arg
    | op => panic! s!"Unsupported unary operator: {op}"

  | .TS_NumericLiteral n =>
    dbg_trace s!"[DEBUG] Translating numeric literal value={n.value}, raw={n.extra.raw}, rawValue={n.extra.rawValue}"
    Heap.HExpr.int n.extra.raw.toInt!

  | .TS_BooleanLiteral b =>
    if b.value then Heap.HExpr.true else Heap.HExpr.false

  | .TS_StringLiteral s =>
    Heap.HExpr.string s.value

  | .TS_IdExpression id =>
    -- Simple variable reference
    Heap.HExpr.lambda (.fvar id.name none)

  | .TS_NullLiteral _ =>
    Heap.HExpr.null

  | .TS_ArrayExpression arr =>
    -- Translate [value1, value2, value3] to heap allocation with numeric indices
    let fields := arr.elements.toList.mapIdx (fun idx elem =>
      (idx, translate_expr elem))
    -- Arrays store elements at numeric indices: 0->value1, 1->value2, etc.
    Heap.HExpr.allocSimple fields

  | .TS_MemberExpression e =>
    -- Translate str.length/obj[index] to heap dereference
    let objExpr := translate_expr e.object
    match e.property with
    | .TS_NumericLiteral numLit =>
      -- Static field access: obj[5]
      let field := Float.floor numLit.value |>.toUInt64.toNat
      Heap.HExpr.deref objExpr field
    | .TS_IdExpression id =>
      let keyName := id.name
      if !e.computed && keyName == "length" then
        -- .length property access - use unified operation that handles both strings and arrays
        let keyExpr := Heap.HExpr.string keyName
        Heap.HExpr.app (Heap.HExpr.app (Heap.HExpr.deferredOp "LengthAccess" none) objExpr) keyExpr
      else
        -- Dynamic field access: obj[variable]
        let varExpr := translate_expr (.TS_IdExpression id)
        Heap.HExpr.app (Heap.HExpr.app (Heap.HExpr.deferredOp "DynamicFieldAccess" none) objExpr) varExpr

    | _ =>
      -- Other dynamic expressions: obj[expr]
      let fieldExpr := translate_expr e.property
      Heap.HExpr.app (Heap.HExpr.app (Heap.HExpr.deferredOp "DynamicFieldAccess" none) objExpr) fieldExpr

  | .TS_ObjectExpression e =>
    -- Collect numeric props for allocSimple, and *one* list of dynamic (keyExpr,valueExpr)
    let (numProps, dynProps) :=
      e.properties.toList.foldl
        (fun (ns, ds) prop =>
          let v := translate_expr prop.value
          match prop.key with
          | .TS_NumericLiteral numLit =>
              let idx := Float.floor numLit.value |>.toUInt64.toNat
              ((idx, v) :: ns, ds)
          | .TS_StringLiteral strLit =>
              -- unify: string-literal key becomes a constant string expression
              (ns, (Heap.HExpr.string strLit.value, v) :: ds)
          | other =>
              -- computed or identifier: translate to an expr
              (ns, (translate_expr other, v) :: ds))
        ([], [])

    let obj := Heap.HExpr.dynamicAlloc (numProps.reverse) (dynProps.reverse)
    obj

  | .TS_CallExpression call =>
    match call.callee with
      | .TS_MemberExpression member =>
        -- Handle method calls like arr.push(x) or arr.pop()
        let objExpr := translate_expr member.object
        match member.property with
        | .TS_IdExpression id =>
          match id.name with
<<<<<<< HEAD
          | "slice" =>
            -- arr.slice(start?, end?) - return a new array (deferred op)
            let startArg := match call.arguments[0]? with
              | some a => translate_expr a
              | none => Heap.HExpr.null
            let endArg := match call.arguments[1]? with
              | some a => translate_expr a
              | none => Heap.HExpr.null
            Heap.HExpr.app (Heap.HExpr.app (Heap.HExpr.app (Heap.HExpr.deferredOp "ArraySlice" none) objExpr) startArg) endArg
          | "push" =>
            -- arr.push(value) - use DynamicFieldAssign with length as index
            let valueExpr := translate_expr call.arguments[0]!
            let lengthExpr := Heap.HExpr.app (Heap.HExpr.app (Heap.HExpr.deferredOp "LengthAccess" none) objExpr) (Heap.HExpr.string "length")
            Heap.HExpr.app (Heap.HExpr.app (Heap.HExpr.app (Heap.HExpr.deferredOp "DynamicFieldAssign" none) objExpr) lengthExpr) valueExpr
=======
          | "push" =>
            -- arr.push(value) - use DynamicFieldAssign with length as index
            match call.arguments[0]? with
            | some a =>
              let valueExpr := translate_expr a
              let lengthExpr := Heap.HExpr.app (Heap.HExpr.app (Heap.HExpr.deferredOp "LengthAccess" none) objExpr) (Heap.HExpr.string "length")
              Heap.HExpr.app (Heap.HExpr.app (Heap.HExpr.app (Heap.HExpr.deferredOp "DynamicFieldAssign" none) objExpr) lengthExpr) valueExpr
            | none => panic! "push expects one argument"
>>>>>>> 50b870f9
          | "pop" =>
            -- arr.pop() - read arr[arr.length - 1]
            let lengthExpr := Heap.HExpr.app (Heap.HExpr.app (Heap.HExpr.deferredOp "LengthAccess" none) objExpr) (Heap.HExpr.string "length")
            let lastIndexExpr := Heap.HExpr.app (Heap.HExpr.app (Heap.HExpr.deferredOp "Int.Sub" none) lengthExpr) (Heap.HExpr.int 1)
            Heap.HExpr.app (Heap.HExpr.app (Heap.HExpr.deferredOp "DynamicFieldAccess" none) objExpr) lastIndexExpr
<<<<<<< HEAD
          | "shift" =>
            -- arr.shift() - deferred operation that removes first element and reindexes
            Heap.HExpr.app (Heap.HExpr.deferredOp "ArrayShift" none) objExpr
          | "unshift" =>
            -- arr.unshift(value) - single value only in expression context
            if call.arguments.size != 1 then
              panic! s!"unshift with multiple arguments in expression context not supported"
            else
              let valueExpr := translate_expr call.arguments[0]!
              Heap.HExpr.app (Heap.HExpr.app (Heap.HExpr.deferredOp "ArrayUnshift" none) objExpr) valueExpr
          | "concat" =>
            -- arr.concat(arr2, arr3, ...) - concatenate arrays, returns new array
            let argExprs := call.arguments.toList.map translate_expr
            if argExprs.isEmpty then
              -- concat() with no arguments returns a copy of the original array
              objExpr
            else
              -- Chain concat operations: concat(arr1, arr2, arr3) = concat(concat(arr1, arr2), arr3)
              argExprs.foldl (fun acc argExpr =>
                Heap.HExpr.app (Heap.HExpr.app (Heap.HExpr.deferredOp "ArrayConcat" none) acc) argExpr
              ) objExpr
          | "join" =>
            -- arr.join(separator?) - join elements into a string
            let separator :=
              match call.arguments[0]? with
              | some sepExpr => translate_expr sepExpr
              | none => Heap.HExpr.string ","
            Heap.HExpr.app (Heap.HExpr.app (Heap.HExpr.deferredOp "ArrayJoin" none) objExpr) separator
=======
>>>>>>> 50b870f9
          | methodName =>
            Heap.HExpr.lambda (.fvar s!"call_{methodName}" none)
        | _ =>
          Heap.HExpr.lambda (.fvar "call_unknown_method" none)
      | .TS_IdExpression id =>
        -- Handle function calls - translate to expressions for now
        Heap.HExpr.lambda (.fvar s!"call_{id.name}" none)
      | _ =>
        panic! s!"Unsupported call expression callee: {repr call.callee}"

  | .TS_FunctionExpression e =>
  -- Translate function definition
    dbg_trace s!"[DEBUG] Translating TypeScript function expression at loc {e.start_loc}-{e.end_loc}"
    let funcName := s!"__anon_func_{e.start_loc}_{e.end_loc}"
    -- just return a heap lambda placeholder
    Heap.HExpr.lambda (.fvar funcName none)

  | .TS_ArrowFunctionExpression e =>
    Heap.HExpr.lambda (.fvar s!"__arrow_func_{e.start_loc}_{e.end_loc}" none)

  | _ => panic! s!"Unimplemented expression: {repr e}"

partial def translate_statement_core
  (s: TS_Statement)
  (ctx : TranslationContext)
  (ct: ControlTargets := {}) : TranslationContext × List TSStrataStatement :=
    match s with
      | .TS_FunctionDeclaration funcDecl =>
      -- Translate function definition
      dbg_trace s!"[DEBUG] Translating TypeScript function definition: {funcDecl.id.name}"
      dbg_trace s!"[DEBUG] Function parameters: {funcDecl.params.toList.map (·.name)}"
      dbg_trace s!"[DEBUG] Function body has statements"

      let (bodyCtx, funcBody) := match funcDecl.body with
          | .TS_BlockStatement blockStmt =>
            -- Thread context through function body to handle nested functions
            blockStmt.body.toList.foldl
              (fun (accCtx, accStmts) stmt =>
                let (newCtx, stmts) := translate_statement_core stmt accCtx ct
                (newCtx, accStmts ++ stmts))
              (ctx, [])
          | _ => panic! s!"Expected block statement as function body, got: {repr funcDecl.body}"

        dbg_trace s!"[DEBUG] Translated function body to {funcBody.length} Strata statements"

        let strataFunc : CallHeapStrataFunction := {
          name := funcDecl.id.name,
          params := funcDecl.params.toList.map (·.name),
          body := funcBody,
          returnType := none  -- We'll infer this later if needed
        }
        -- Use bodyCtx which includes any nested function declarations
        let newCtx := bodyCtx.addFunction strataFunc
        dbg_trace s!"[DEBUG] Added TypeScript function '{funcDecl.id.name}' to context"
        -- Function definitions don't generate statements themselves, just update context
        (newCtx, [])

      | .TS_ReturnStatement ret =>
        -- Handle return statements
        match ret.argument with
        | some expr =>
          let returnExpr := translate_expr expr
          dbg_trace s!"[DEBUG] setting return expr {repr returnExpr}!"
          -- For now, store return value in a special variable
          -- TODO: Implement proper return handling
          (ctx, [.cmd (.set "return_value" returnExpr)])
        | none =>
          -- Void return
          (ctx, [.cmd (.set "return_value" (Heap.HExpr.int 1))])

      | .TS_VariableDeclaration decl =>
        match decl.declarations[0]? with
        | .none => panic! "VariableDeclarations should have at least one declaration"
        | .some d =>
<<<<<<< HEAD
          match d.init with
          | .TS_CallExpression call =>
=======
          let defaultInit :=
            let value := translate_expr d.init
            let ty := get_var_type d.id.typeAnnotation d.init
            (ctx, [.cmd (.init d.id.name ty value)])
          -- Check if this is a function call assignment
          match d.init with
          | .TS_CallExpression call =>
            -- Handle function call assignment: let x = func(args)
>>>>>>> 50b870f9
            match call.callee with
            | .TS_IdExpression id =>
              dbg_trace s!"[DEBUG] Translating TypeScript function call assignment: {d.id.name} = {id.name}(...)"
              let args := call.arguments.toList.map translate_expr
              let lhs := [d.id.name]
              (ctx, [.cmd (.directCall lhs id.name args)])
            | .TS_MemberExpression member =>
<<<<<<< HEAD
              let objExpr := translate_expr member.object
              match member.property with
              | .TS_IdExpression id =>
                match id.name with
                | "pop" =>
                  -- Handle Array.pop() method
=======
              match member.property with
              | .TS_IdExpression methodId =>
                if methodId.name == "pop" then
                  -- Handle Array.pop() method
                  let objExpr := translate_expr member.object
>>>>>>> 50b870f9
                  let lengthExpr := Heap.HExpr.app (Heap.HExpr.app (Heap.HExpr.deferredOp "LengthAccess" none) objExpr) (Heap.HExpr.string "length")
                  let lastIndexExpr := Heap.HExpr.app (Heap.HExpr.app (Heap.HExpr.deferredOp "Int.Sub" none) lengthExpr) (Heap.HExpr.int 1)
                  let tempIndexInit := .cmd (.init "temp_pop_index" Heap.HMonoTy.int lastIndexExpr)
                  let tempIndexVar := Heap.HExpr.lambda (.fvar "temp_pop_index" none)
                  let valueExpr := Heap.HExpr.app (Heap.HExpr.app (Heap.HExpr.deferredOp "DynamicFieldAccess" none) objExpr) tempIndexVar
<<<<<<< HEAD
                  let ty := get_var_type d.id.typeAnnotation d.init
=======
                  let ty := infer_type_from_expr d.init
>>>>>>> 50b870f9
                  let initStmt := .cmd (.init d.id.name ty valueExpr)
                  let deleteExpr := Heap.HExpr.app (Heap.HExpr.app (Heap.HExpr.app (Heap.HExpr.deferredOp "FieldDelete" none) objExpr) tempIndexVar) Heap.HExpr.null
                  let deleteStmt := .cmd (.set "temp_delete_result" deleteExpr)
                  (ctx, [tempIndexInit, initStmt, deleteStmt])
<<<<<<< HEAD
                | "shift" =>
                  -- Handle Array.shift() method
                  let shiftExpr := Heap.HExpr.app (Heap.HExpr.deferredOp "ArrayShift" none) objExpr
                  let ty := get_var_type d.id.typeAnnotation d.init
                  (ctx, [.cmd (.init d.id.name ty shiftExpr)])
                | "unshift" =>
                  -- Handle Array.unshift() with multiple arguments
                  let valueExprs := call.arguments.toList.map translate_expr
                  if valueExprs.isEmpty then
                    let value := translate_expr d.init
                    let ty := get_var_type d.id.typeAnnotation d.init
                    (ctx, [.cmd (.init d.id.name ty value)])
                  else
                    let reversed := valueExprs.reverse
                    let allButLast := reversed.dropLast
                    let lastValue := reversed.getLast!
                    let tempStmts := allButLast.map (fun valueExpr =>
                      let unshiftExpr := Heap.HExpr.app (Heap.HExpr.app (Heap.HExpr.deferredOp "ArrayUnshift" none) objExpr) valueExpr
                      (.cmd (.set "temp_unshift_result" unshiftExpr) : TSStrataStatement)
                    )
                    let lastUnshiftExpr := Heap.HExpr.app (Heap.HExpr.app (Heap.HExpr.deferredOp "ArrayUnshift" none) objExpr) lastValue
                    let ty := Heap.HMonoTy.int
                    let initStmt := .cmd (.init d.id.name ty lastUnshiftExpr)
                    (ctx, tempStmts ++ [initStmt])
                | methodName =>
                  dbg_trace s!"[DEBUG] Translating method call assignment: {d.id.name} = obj.{methodName}(...)"
                  let value := translate_expr d.init
                  let ty := get_var_type d.id.typeAnnotation d.init
                  (ctx, [.cmd (.init d.id.name ty value)])
              | _ =>
                let value := translate_expr d.init
                let ty := get_var_type d.id.typeAnnotation d.init
                (ctx, [.cmd (.init d.id.name ty value)])
            | _ =>
              let value := translate_expr d.init
              let ty := get_var_type d.id.typeAnnotation d.init
              (ctx, [.cmd (.init d.id.name ty value)])

=======
                else if methodId.name == "map" then
                  -- Handle Array.map()
                  let objExpr := translate_expr member.object
                  let (cbName, ctxAfterCb) :=
                    match call.arguments[0]? with
                    | some (.TS_FunctionExpression fexpr) =>
                      let funcName := s!"__anon_map_func_{fexpr.start_loc}_{fexpr.end_loc}"
                      let funcBody := match fexpr.body with
                        | .TS_BlockStatement blockStmt =>
                          (blockStmt.body.toList.map (fun stmt => translate_statement_core stmt ctx ct |>.snd)).flatten
                        | _ => panic! s!"Expected block statement as function body, got: {repr fexpr.body}"
                      let strataFunc : CallHeapStrataFunction := {
                        name := funcName,
                        params := fexpr.params.toList.map (·.name),
                        body := funcBody,
                        returnType := none
                      }
                      let newCtx := ctx.addFunction strataFunc
                      (funcName, newCtx)
                    | some (.TS_ArrowFunctionExpression aexpr) =>
                      let funcName := s!"__anon_map_arrow_{aexpr.start_loc}_{aexpr.end_loc}"
                      let funcBody := match aexpr.body with
                        | .TS_BlockStatement blockStmt =>
                          (blockStmt.body.toList.map (fun stmt => translate_statement_core stmt ctx ct |>.snd)).flatten
                        | _ => panic! s!"Expected block statement as function body, got: {repr aexpr.body}"
                      let strataFunc : CallHeapStrataFunction := {
                        name := funcName,
                        params := aexpr.params.toList.map (·.name),
                        body := funcBody,
                        returnType := none
                      }
                      let newCtx := ctx.addFunction strataFunc
                      (funcName, newCtx)
                    | some (.TS_IdExpression fid) =>
                      (fid.name, ctx)
                    | _ => panic! "map(callback) expects a function or identifier as the first argument"

                  -- Initialize destination array variable (bind to declared identifier)
                  let dstVar := d.id.name
                  let initDst : TSStrataStatement := .cmd (.init dstVar Heap.HMonoTy.addr (Heap.HExpr.allocSimple []))

                  -- idx/len
                  let idxVar := s!"temp_map_idx_{member.start_loc}"
                  let lenVar := s!"temp_map_len_{member.start_loc}"
                  let initIdx : TSStrataStatement := .cmd (.init idxVar Heap.HMonoTy.int (Heap.HExpr.int 0))
                  let lengthExpr := Heap.HExpr.app (Heap.HExpr.app (Heap.HExpr.deferredOp "LengthAccess" none) objExpr) (Heap.HExpr.string "length")
                  let initLen : TSStrataStatement := .cmd (.init lenVar Heap.HMonoTy.int lengthExpr)

                  -- guard idx < len
                  let idxRef := Heap.HExpr.lambda (.fvar idxVar none)
                  let lenRef := Heap.HExpr.lambda (.fvar lenVar none)
                  let guard := Heap.HExpr.app (Heap.HExpr.app (Heap.HExpr.deferredOp "Int.Lt" none) idxRef) lenRef

                  -- value = obj[idx]; ret = cb(value, idx, obj); dst[idx] = ret; idx++
                  let valueExpr := Heap.HExpr.app (Heap.HExpr.app (Heap.HExpr.deferredOp "DynamicFieldAccess" none) objExpr) idxRef
                  let retVar := s!"temp_map_ret_{member.start_loc}"
                  let callCb : TSStrataStatement := .cmd (.directCall [retVar] cbName [valueExpr, idxRef, objExpr])

                  let dstRef := Heap.HExpr.lambda (.fvar dstVar none)
                  let assignExpr :=
                    Heap.HExpr.app
                      (Heap.HExpr.app
                        (Heap.HExpr.app (Heap.HExpr.deferredOp "DynamicFieldAssign" none) dstRef)
                        idxRef)
                      (Heap.HExpr.lambda (.fvar retVar none))
                  let writeStmt : TSStrataStatement := .cmd (.set "temp_map_assign_result" assignExpr)

                  let nextIdx := Heap.HExpr.app (Heap.HExpr.app (Heap.HExpr.deferredOp "Int.Add" none) idxRef) (Heap.HExpr.int 1)
                  let incIdx : TSStrataStatement := .cmd (.set idxVar nextIdx)

                  let loopBody : Imperative.Block TSStrataExpression TSStrataCommand := { ss := [callCb, writeStmt, incIdx] }

                  (ctxAfterCb, [initDst, initIdx, initLen, .loop guard none none loopBody])
                else
                  defaultInit
              | _ => defaultInit
            | _ => defaultInit
>>>>>>> 50b870f9
          | .TS_FunctionExpression funcExpr =>
            -- Handle function expression assignment: let x = function(...) { ... }
            let funcName := d.id.name
            let funcBody := match funcExpr.body with
              | .TS_BlockStatement blockStmt =>
                (blockStmt.body.toList.map (fun stmt => translate_statement_core stmt ctx ct |>.snd)).flatten
              | _ => panic! s!"Expected block statement as function body, got: {repr funcExpr.body}"
            dbg_trace s!"[DEBUG] Translating TypeScript function expression assignment: {d.id.name} = function(...)"
            let strataFunc : CallHeapStrataFunction := {
              name := funcName,
              params := funcExpr.params.toList.map (·.name),
              body := funcBody,
              returnType := none
            }
            let newCtx := ctx.addFunction strataFunc
            dbg_trace s!"[DEBUG] Added function '{funcName}' to context"
            let ty := get_var_type d.id.typeAnnotation d.init
            let funcRef := Heap.HExpr.lambda (.fvar funcName none)
            (newCtx, [.cmd (.init d.id.name ty funcRef)])

          | .TS_ArrowFunctionExpression funcExpr =>
            -- Handle arrow function assignment: let x = (args) => { ... }
            let funcName := d.id.name
            let funcBody := match funcExpr.body with
              | .TS_BlockStatement blockStmt =>
                (blockStmt.body.toList.map (fun stmt => translate_statement_core stmt ctx ct |>.snd)).flatten
              | _ => panic! s!"Expected block statement as function body, got: {repr funcExpr.body}"
            dbg_trace s!"[DEBUG] Translating TypeScript arrow function assignment: {d.id.name} = (args) => function(...)"
            let strataFunc : CallHeapStrataFunction := {
              name := funcName,
              params := funcExpr.params.toList.map (·.name),
              body := funcBody,
              returnType := none
            }
            let newCtx := ctx.addFunction strataFunc
            dbg_trace s!"[DEBUG] Added arrow function '{funcName}' to context"
            let ty := get_var_type d.id.typeAnnotation d.init
            let funcRef := Heap.HExpr.lambda (.fvar funcName none)
            (newCtx, [.cmd (.init d.id.name ty funcRef)])

          | _ =>
            -- Handle simple variable declaration: let x = value
            let value := translate_expr d.init
            let ty := get_var_type d.id.typeAnnotation d.init
            (ctx, [.cmd (.init d.id.name ty value)])

      | .TS_ExpressionStatement expr =>
        match expr.expression with
        | .TS_CallExpression call =>
          match call.callee with
<<<<<<< HEAD
          | .TS_MemberExpression member =>
            -- Handle method calls like arr.push(x), arr.pop(), arr.shift(), arr.unshift(x)
            let objExpr := translate_expr member.object
            match member.property with
            | .TS_IdExpression id =>
              match id.name with
              | "push" =>
                -- arr.push(value) - use DynamicFieldAssign
                let valueExpr := translate_expr call.arguments[0]!
                let lengthExpr := Heap.HExpr.app (Heap.HExpr.app (Heap.HExpr.deferredOp "LengthAccess" none) objExpr) (Heap.HExpr.string "length")
                let pushExpr := Heap.HExpr.app (Heap.HExpr.app (Heap.HExpr.app (Heap.HExpr.deferredOp "DynamicFieldAssign" none) objExpr) lengthExpr) valueExpr
                (ctx, [.cmd (.set "temp_push_result" pushExpr)])
              | "pop" =>
                -- arr.pop() standalone - read and delete
                let lengthExpr := Heap.HExpr.app (Heap.HExpr.app (Heap.HExpr.deferredOp "LengthAccess" none) objExpr) (Heap.HExpr.string "length")
                let lastIndexExpr := Heap.HExpr.app (Heap.HExpr.app (Heap.HExpr.deferredOp "Int.Sub" none) lengthExpr) (Heap.HExpr.int 1)
                let tempIndexInit := .cmd (.init "temp_pop_index" Heap.HMonoTy.int lastIndexExpr)
                let tempIndexVar := Heap.HExpr.lambda (.fvar "temp_pop_index" none)
                -- Read the value
                let popExpr := Heap.HExpr.app (Heap.HExpr.app (Heap.HExpr.deferredOp "DynamicFieldAccess" none) objExpr) tempIndexVar
                let readStmt := .cmd (.set "temp_pop_result" popExpr)
                -- Delete the element
                let deleteExpr := Heap.HExpr.app (Heap.HExpr.app (Heap.HExpr.deferredOp "FieldDelete" none) objExpr) tempIndexVar
                let deleteStmt := .cmd (.set "temp_delete_result" deleteExpr)
                (ctx, [tempIndexInit, readStmt, deleteStmt])
              | "shift" =>
                -- arr.shift() standalone
                let shiftExpr := Heap.HExpr.app (Heap.HExpr.deferredOp "ArrayShift" none) objExpr
                (ctx, [.cmd (.set "temp_shift_result" shiftExpr)])
              | "unshift" =>
                -- arr.unshift(val1, val2, ...) - expand to multiple single unshift statements
                let valueExprs := call.arguments.toList.map translate_expr
                let statements := valueExprs.reverse.map (fun valueExpr =>
                  let unshiftExpr := Heap.HExpr.app (Heap.HExpr.app (Heap.HExpr.deferredOp "ArrayUnshift" none) objExpr) valueExpr
                  (.cmd (.set "temp_unshift_result" unshiftExpr) : TSStrataStatement)
                )
                (ctx, statements)
              | methodName =>
                dbg_trace s!"[DEBUG] Translating method call: {methodName}(...)"
                (ctx, [])
            | _ => (ctx, [])
          | .TS_IdExpression id =>
            -- Handle standalone function call
            dbg_trace s!"[DEBUG] Translating TypeScript standalone function call: {id.name}(...)"
            let args := call.arguments.toList.map translate_expr
            dbg_trace s!"[DEBUG] Function call has {args.length} arguments"
            let lhs := []  -- No left-hand side for standalone calls
            (ctx, [.cmd (.directCall lhs id.name args)])
          | _ => (ctx, [])
=======
            | .TS_MemberExpression member =>
              -- Handle method calls like arr.push(x) or arr.pop()
              let objExpr := translate_expr member.object
              match member.property with
              | .TS_IdExpression id =>
                match id.name with
                | "push" =>
                  match call.arguments[0]? with
                  | some a =>
                      let valueExpr := translate_expr a
                      let lengthExpr := Heap.HExpr.app (Heap.HExpr.app (Heap.HExpr.deferredOp "LengthAccess" none) objExpr) (Heap.HExpr.string "length")
                      let pushExpr := Heap.HExpr.app (Heap.HExpr.app (Heap.HExpr.app (Heap.HExpr.deferredOp "DynamicFieldAssign" none) objExpr) lengthExpr) valueExpr
                      (ctx, [.cmd (.set "temp_push_result" pushExpr)])
                  | none => panic! "push() expects 1 argument"
                | "pop" =>
                  -- arr.pop() standalone - read and delete
                  let lengthExpr := Heap.HExpr.app (Heap.HExpr.app (Heap.HExpr.deferredOp "LengthAccess" none) objExpr) (Heap.HExpr.string "length")
                  let lastIndexExpr := Heap.HExpr.app (Heap.HExpr.app (Heap.HExpr.deferredOp "Int.Sub" none) lengthExpr) (Heap.HExpr.int 1)
                  let tempIndexInit := .cmd (.init "temp_pop_index" Heap.HMonoTy.int lastIndexExpr)
                  let tempIndexVar := Heap.HExpr.lambda (.fvar "temp_pop_index" none)
                  -- Read the value
                  let popExpr := Heap.HExpr.app (Heap.HExpr.app (Heap.HExpr.deferredOp "DynamicFieldAccess" none) objExpr) tempIndexVar
                  let readStmt := .cmd (.set "temp_pop_result" popExpr)
                  -- Delete the element (use FieldDelete so the index is removed instead of set to null)
                  let deleteExpr := Heap.HExpr.app (Heap.HExpr.app (Heap.HExpr.deferredOp "FieldDelete" none) objExpr) tempIndexVar
                  let deleteStmt := .cmd (.set "temp_delete_result" deleteExpr)
                  (ctx, [tempIndexInit, readStmt, deleteStmt])
                | "forEach" =>
                  -- arr.forEach(callback)
                  let (cbName, ctxAfterCb) :=
                    match call.arguments[0]? with
                    | some (.TS_FunctionExpression fexpr) =>
                      let funcName := s!"__anon_foreach_func_{fexpr.start_loc}_{fexpr.end_loc}"
                      let funcBody := match fexpr.body with
                        | .TS_BlockStatement blockStmt =>
                          (blockStmt.body.toList.map (fun stmt => translate_statement_core stmt ctx ct |>.snd)).flatten
                        | _ => panic! s!"Expected block statement as function body, got: {repr fexpr.body}"
                      let strataFunc : CallHeapStrataFunction := {
                        name := funcName,
                        params := fexpr.params.toList.map (·.name),
                        body := funcBody,
                        returnType := none
                      }
                      let newCtx := ctx.addFunction strataFunc
                      (funcName, newCtx)
                    | some (.TS_ArrowFunctionExpression aexpr) =>
                      let funcName := s!"__anon_foreach_arrow_{aexpr.start_loc}_{aexpr.end_loc}"
                      let funcBody := match aexpr.body with
                        | .TS_BlockStatement blockStmt =>
                          (blockStmt.body.toList.map (fun stmt => translate_statement_core stmt ctx ct |>.snd)).flatten
                        | _ => panic! s!"Expected block statement as function body, got: {repr aexpr.body}"
                      let strataFunc : CallHeapStrataFunction := {
                        name := funcName,
                        params := aexpr.params.toList.map (·.name),
                        body := funcBody,
                        returnType := none
                      }
                      let newCtx := ctx.addFunction strataFunc
                      (funcName, newCtx)
                    | some (.TS_IdExpression fid) =>
                      (fid.name, ctx)
                    | _ => panic! "forEach(callback) expects a function or identifier as the first argument"

                  let idxVar := s!"temp_foreach_idx_{member.start_loc}"
                  let lenVar := s!"temp_foreach_len_{member.start_loc}"
                  let initIdx : TSStrataStatement := .cmd (.init idxVar Heap.HMonoTy.int (Heap.HExpr.int 0))
                  let lengthExpr := Heap.HExpr.app (Heap.HExpr.app (Heap.HExpr.deferredOp "LengthAccess" none) objExpr) (Heap.HExpr.string "length")
                  let initLen : TSStrataStatement := .cmd (.init lenVar Heap.HMonoTy.int lengthExpr)
                  -- Build guard: idx < len
                  let idxRef := Heap.HExpr.lambda (.fvar idxVar none)
                  let lenRef := Heap.HExpr.lambda (.fvar lenVar none)
                  let guard := Heap.HExpr.app (Heap.HExpr.app (Heap.HExpr.deferredOp "Int.Lt" none) idxRef) lenRef
                  -- Loop body: value = obj[idx]; callback(value, idx, obj); idx = idx + 1
                  let valueExpr := Heap.HExpr.app (Heap.HExpr.app (Heap.HExpr.deferredOp "DynamicFieldAccess" none) objExpr) idxRef
                  let callCb : TSStrataStatement := .cmd (.directCall [] cbName [valueExpr, idxRef, objExpr])
                  let nextIdx := Heap.HExpr.app (Heap.HExpr.app (Heap.HExpr.deferredOp "Int.Add" none) idxRef) (Heap.HExpr.int 1)
                  let incIdx : TSStrataStatement := .cmd (.set idxVar nextIdx)
                  let loopBody : Imperative.Block TSStrataExpression TSStrataCommand := { ss := [callCb, incIdx] }

                  (ctxAfterCb, [initIdx, initLen, .loop guard none none loopBody])
                | "map" =>
                  -- arr.map(callback)
                  dbg_trace s!"[DEBUG] Translating arr.map(callback) method call"
                  let (cbName, ctxAfterCb) :=
                    match call.arguments[0]? with
                    | some (.TS_FunctionExpression fexpr) =>
                      let funcName := s!"__anon_map_func_{fexpr.start_loc}_{fexpr.end_loc}"
                      let funcBody := match fexpr.body with
                        | .TS_BlockStatement blockStmt =>
                          (blockStmt.body.toList.map (fun stmt => translate_statement_core stmt ctx ct |>.snd)).flatten
                        | _ => panic! s!"Expected block statement as function body, got: {repr fexpr.body}"
                      let strataFunc : CallHeapStrataFunction := {
                        name := funcName,
                        params := fexpr.params.toList.map (·.name),
                        body := funcBody,
                        returnType := none
                      }
                      let newCtx := ctx.addFunction strataFunc
                      (funcName, newCtx)
                    | some (.TS_ArrowFunctionExpression aexpr) =>
                      let funcName := s!"__anon_map_arrow_{aexpr.start_loc}_{aexpr.end_loc}"
                      let funcBody := match aexpr.body with
                        | .TS_BlockStatement blockStmt =>
                          (blockStmt.body.toList.map (fun stmt => translate_statement_core stmt ctx ct |>.snd)).flatten
                        | _ => panic! s!"Expected block statement as function body, got: {repr aexpr.body}"
                      let strataFunc : CallHeapStrataFunction := {
                        name := funcName,
                        params := aexpr.params.toList.map (·.name),
                        body := funcBody,
                        returnType := none
                      }
                      let newCtx := ctx.addFunction strataFunc
                      (funcName, newCtx)
                    | some (.TS_IdExpression fid) =>
                      (fid.name, ctx)
                    | _ => panic! "map(callback) expects a function or identifier as the first argument"

                  -- Prepare destination array to hold mapped values
                  let dstVar := s!"temp_map_arr_{member.start_loc}"
                  let initDst : TSStrataStatement :=
                    .cmd (.init dstVar Heap.HMonoTy.addr (Heap.HExpr.allocSimple []))
                  -- idx/len like forEach
                  let idxVar := s!"temp_map_idx_{member.start_loc}"
                  let lenVar := s!"temp_map_len_{member.start_loc}"
                  let initIdx : TSStrataStatement := .cmd (.init idxVar Heap.HMonoTy.int (Heap.HExpr.int 0))
                  let lengthExpr := Heap.HExpr.app (Heap.HExpr.app (Heap.HExpr.deferredOp "LengthAccess" none) objExpr) (Heap.HExpr.string "length")
                  let initLen : TSStrataStatement := .cmd (.init lenVar Heap.HMonoTy.int lengthExpr)
                  -- Build guard: idx < len
                  let idxRef := Heap.HExpr.lambda (.fvar idxVar none)
                  let lenRef := Heap.HExpr.lambda (.fvar lenVar none)
                  let guard := Heap.HExpr.app (Heap.HExpr.app (Heap.HExpr.deferredOp "Int.Lt" none) idxRef) lenRef
                  -- Loop body: value = obj[idx] ,ret = cb(value, idx, obj), dst[idx] = ret, idx = idx + 1
                  let valueExpr := Heap.HExpr.app (Heap.HExpr.app (Heap.HExpr.deferredOp "DynamicFieldAccess" none) objExpr) idxRef
                  let retVar := s!"temp_map_ret_{member.start_loc}"
                  let callCb : TSStrataStatement := .cmd (.directCall [retVar] cbName [valueExpr, idxRef, objExpr])

                  let dstRef := Heap.HExpr.lambda (.fvar dstVar none)
                  let assignExpr :=
                    Heap.HExpr.app
                      (Heap.HExpr.app
                        (Heap.HExpr.app (Heap.HExpr.deferredOp "DynamicFieldAssign" none) dstRef)
                        idxRef)
                      (Heap.HExpr.lambda (.fvar retVar none))
                  let writeStmt : TSStrataStatement := .cmd (.set "temp_map_assign_result" assignExpr)

                  let nextIdx := Heap.HExpr.app (Heap.HExpr.app (Heap.HExpr.deferredOp "Int.Add" none) idxRef) (Heap.HExpr.int 1)
                  let incIdx : TSStrataStatement := .cmd (.set idxVar nextIdx)

                  let loopBody : Imperative.Block TSStrataExpression TSStrataCommand :=
                    { ss := [callCb, writeStmt, incIdx] }

                  (ctxAfterCb, [initDst, initIdx, initLen, .loop guard none none loopBody])
                | methodName =>
                  dbg_trace s!"[DEBUG] Translating method call: {methodName}(...)"
                  (ctx, [])
              | _ => (ctx, [])
            | .TS_IdExpression id =>
              -- Handle standalone function call
              dbg_trace s!"[DEBUG] Translating TypeScript standalone function call: {id.name}(...)"
              let args := call.arguments.toList.map translate_expr
              dbg_trace s!"[DEBUG] Function call has {args.length} arguments"
              let lhs := []  -- No left-hand side for standalone calls
              (ctx, [.cmd (.directCall lhs id.name args)])
            | _ => (ctx, [])
>>>>>>> 50b870f9
        | .TS_AssignmentExpression assgn =>
          assert! assgn.operator == "="
          match assgn.left with
          | .TS_Identifier id =>
            -- Handle identifier assignment: x = value
            match assgn.right with
            | .TS_FunctionExpression funcExpr =>
              -- Capture parameters and body here (since translate_expr is kept pure)
              let funcName := id.name
              let funcBody := match funcExpr.body with
                | .TS_BlockStatement blockStmt =>
                  (blockStmt.body.toList.map (fun stmt => translate_statement_core stmt ctx ct |>.snd)).flatten
                | _ => panic! s!"Expected block statement as function body, got: {repr funcExpr.body}"
              let strataFunc : CallHeapStrataFunction := {
                name := funcName,
                params := funcExpr.params.toList.map (·.name),
                body := funcBody,
                returnType := none
              }
              let newCtx := ctx.addFunction strataFunc
              dbg_trace s!"[DEBUG] Added anonymous function '{funcName}' to context (assignment to identifier)"
              let funcRef := Heap.HExpr.lambda (.fvar funcName none)
              (newCtx, [.cmd (.set id.name funcRef)])
            | otherExpr =>
              let value := translate_expr otherExpr
              dbg_trace s!"[DEBUG] Assignment: {id.name} = {repr value}"
              (ctx, [.cmd (.set id.name value)])
          | .TS_MemberExpression member =>
            -- Handle field assignment: obj[field] = value
            let objExpr := translate_expr member.object

            -- If RHS is a function expression, capture params/body now and bind funcRef
            match assgn.right with
            | .TS_FunctionExpression funcExpr =>
              let funcName := s!"__anon_func_{funcExpr.start_loc}_{funcExpr.end_loc}"
              let funcBody := match funcExpr.body with
                | .TS_BlockStatement blockStmt =>
                  (blockStmt.body.toList.map (fun stmt => translate_statement_core stmt ctx ct |>.snd)).flatten
                | _ => panic! s!"Expected block statement as function body, got: {repr funcExpr.body}"
              let strataFunc : CallHeapStrataFunction := {
                name := funcName,
                params := funcExpr.params.toList.map (·.name),
                body := funcBody,
                returnType := none
              }
              let newCtx := ctx.addFunction strataFunc
              dbg_trace s!"[DEBUG] Added anonymous function '{funcName}' to context (assignment to member)"
              let funcRef := Heap.HExpr.lambda (.fvar funcName none)
              -- Handle both static and dynamic field assignment using funcRef
              match member.property with
              | .TS_NumericLiteral numLit =>
                let fieldIndex := Float.floor numLit.value |>.toUInt64.toNat
                let assignExpr := Heap.HExpr.assign objExpr fieldIndex funcRef
                (newCtx, [.cmd (.set "temp_assign_result" assignExpr)])
              | .TS_IdExpression id =>
                let fieldExpr := translate_expr (.TS_IdExpression id)
                let assignExpr := Heap.HExpr.app (Heap.HExpr.app (Heap.HExpr.app (Heap.HExpr.deferredOp "DynamicFieldAssign" none) objExpr) fieldExpr) funcRef
                (newCtx, [.cmd (.set "temp_assign_result" assignExpr)])
              | _ =>
                let fieldExpr := translate_expr member.property
                let assignExpr := Heap.HExpr.app (Heap.HExpr.app (Heap.HExpr.app (Heap.HExpr.deferredOp "DynamicFieldAssign" none) objExpr) fieldExpr) funcRef
                (newCtx, [.cmd (.set "temp_assign_result" assignExpr)])
            | otherExpr =>
              let valueExpr := translate_expr otherExpr
              -- Handle both static and dynamic field assignment with normal RHS
              match member.property with
              | .TS_NumericLiteral numLit =>
                -- Static field assignment: obj[5] = value
                let fieldIndex := Float.floor numLit.value |>.toUInt64.toNat
                let assignExpr := Heap.HExpr.assign objExpr fieldIndex valueExpr
                (ctx, [.cmd (.set "temp_assign_result" assignExpr)])
              | .TS_IdExpression id =>
                -- Dynamic field assignment: obj[variable] = value
                let fieldExpr := translate_expr (.TS_IdExpression id)
                let assignExpr := Heap.HExpr.app (Heap.HExpr.app (Heap.HExpr.app (Heap.HExpr.deferredOp "DynamicFieldAssign" none) objExpr) fieldExpr) valueExpr
                (ctx, [.cmd (.set "temp_assign_result" assignExpr)])
              | _ =>
                -- Other dynamic field assignment: obj[expr] = value
                let fieldExpr := translate_expr member.property
                let assignExpr := Heap.HExpr.app (Heap.HExpr.app (Heap.HExpr.app (Heap.HExpr.deferredOp "DynamicFieldAssign" none) objExpr) fieldExpr) valueExpr
                (ctx, [.cmd (.set "temp_assign_result" assignExpr)])
        | .TS_FunctionExpression funcExpr =>
          -- Handle standalone function expression (immediately invoked function expression - IIFE)
          let funcName := s!"__anon_func_{funcExpr.start_loc}_{funcExpr.end_loc}"
          let funcBody := match funcExpr.body with
            | .TS_BlockStatement blockStmt =>
              (blockStmt.body.toList.map (fun stmt => translate_statement_core stmt ctx ct |>.snd)).flatten
            | _ => panic! s!"Expected block statement as function body, got: {repr funcExpr.body}"
          let strataFunc : CallHeapStrataFunction := {
            name := funcName,
            params := funcExpr.params.toList.map (·.name),
            body := funcBody,
            returnType := none  -- We'll infer this later if needed
          }
          let newCtx := ctx.addFunction strataFunc
          dbg_trace s!"[DEBUG] Added anonymous function '{funcName}' to context"
          -- For now, we don't execute the function; just define it
          (newCtx, [])
        | _ =>
          -- Other expression statements - ignore for now
          (ctx, [])

      | .TS_BlockStatement block =>
        -- lower inside loops:  if (cond) { continue; }  ==>  if (cond) { } else { <rest> }
        -- lower inside loops:  if (cond) { break; }    ==>  if (cond) { } else { <rest> }
        let stmts := block.body.toList

        -- consequent is exactly a bare `continue`
        let isBareContinueStmt : TS_Statement → Bool
          | .TS_ContinueStatement _ => true
          | _ => false

        -- consequent is exactly a bare `break`
        let isBareBreakStmt : TS_Statement → Bool
          | .TS_BreakStatement _ => true
          | _ => false

        let isIfWithBareContinue : TS_Statement → Option TS_IfStatement
          | .TS_IfStatement ifs =>
            let conseqIsBare :=
              match ifs.consequent with
              | .TS_ContinueStatement _ => true
              | .TS_BlockStatement b =>
                  match b.body.toList with
                  | [one] => isBareContinueStmt one
                  | _     => false
              | _ => false
            if conseqIsBare && ifs.alternate.isNone then some ifs else none
          | _ => none

        let isIfWithBareBreak : TS_Statement → Option TS_IfStatement
          | .TS_IfStatement ifs =>
            let conseqIsBare :=
              match ifs.consequent with
              | .TS_BreakStatement _ => true
              | .TS_BlockStatement b =>
                  match b.body.toList with
                  | [one] => isBareBreakStmt one
                  | _     => false
              | _ => false
            if conseqIsBare && ifs.alternate.isNone then some ifs else none
          | _ => none

        -- when we hit the pattern (in a loop), guard the tail with `else`
        let rec go (accCtx : TranslationContext) (acc : List TSStrataStatement) (rest : List TS_Statement)
          : TranslationContext × List TSStrataStatement :=
          match rest with
          | [] => (accCtx, acc)
          | s :: tail =>
            let continueMatch := isIfWithBareContinue s
            let breakMatch := isIfWithBareBreak s
            dbg_trace s!"[DEBUG] Block statement processing: continueMatch={continueMatch.isSome}, breakMatch={breakMatch.isSome}, ct.continueLabel?={ct.continueLabel?}, ct.breakLabel?={ct.breakLabel?}"
            match ct.continueLabel?, ct.breakFlagVar?, continueMatch, breakMatch with
            | some _, _, some ifs, _ =>
              -- Continue case: Translate the tail (everything after the `if`) under the `else` branch
              let (tailCtx, tailStmts) :=
                tail.foldl
                  (fun (p, accS) stmt =>
                    let (p2, ss2) := translate_statement_core stmt p ct
                    (p2, accS ++ ss2))
                  (accCtx, [])
              let cond := translate_expr ifs.test
              let thenBlk : Imperative.Block TSStrataExpression TSStrataCommand := { ss := [] }
              let elseBlk : Imperative.Block TSStrataExpression TSStrataCommand := { ss := tailStmts }
              -- Emit one conditional and STOP
              (tailCtx, acc ++ [ .ite cond thenBlk elseBlk ])
            | _, some breakFlagVar, _, some ifs =>
              -- Break case: Set break flag in then branch, execute tail in else branch
              let (tailCtx, tailStmts) :=
                tail.foldl
                  (fun (p, accS) stmt =>
                    let (p2, ss2) := translate_statement_core stmt p ct
                    (p2, accS ++ ss2))
                  (accCtx, [])
              let cond := translate_expr ifs.test
              let setBreakFlag : TSStrataStatement := .cmd (.set breakFlagVar Heap.HExpr.true)
              let thenBlk : Imperative.Block TSStrataExpression TSStrataCommand := { ss := [setBreakFlag] }
              let elseBlk : Imperative.Block TSStrataExpression TSStrataCommand := { ss := tailStmts }
              -- Emit conditional: if condition then set break flag, else execute remaining statements
              (tailCtx, acc ++ [ .ite cond thenBlk elseBlk ])
            | _, _, _, _ =>
              let (newCtx, ss) := translate_statement_core s accCtx ct
              go newCtx (acc ++ ss) tail

        go ctx [] stmts

      | .TS_IfStatement ifStmt =>
        -- Handle if statement: if test then consequent else alternate
        let testExpr := translate_expr ifStmt.test
        let (thenCtx, thenStmts) := translate_statement_core ifStmt.consequent ctx ct
        let (elseCtx, elseStmts) := match ifStmt.alternate with
          | some altStmt => translate_statement_core altStmt ctx ct
          | none => (ctx, [])
        let thenBlock : Imperative.Block TSStrataExpression TSStrataCommand := { ss := thenStmts }
        let elseBlock : Imperative.Block TSStrataExpression TSStrataCommand := { ss := elseStmts }
        -- For now, we'll use the then context (could be more sophisticated)
        (thenCtx, [.ite testExpr thenBlock elseBlock])

      | .TS_WhileStatement whileStmt =>
        dbg_trace s!"[DEBUG] Translating while statement at loc {whileStmt.start_loc}-{whileStmt.end_loc}"
        dbg_trace s!"[DEBUG] While test: {repr whileStmt.test}"
        dbg_trace s!"[DEBUG] While body: {repr whileStmt.body}"

        let continueLabel := s!"while_continue_{whileStmt.start_loc}"
        let breakLabel := s!"while_break_{whileStmt.start_loc}"
        let breakFlagVar := s!"break_flag_{whileStmt.start_loc}"

        -- Initialize break flag to false
        let initBreakFlag : TSStrataStatement := .cmd (.init breakFlagVar Heap.HMonoTy.bool Heap.HExpr.false)

        let testExpr := translate_expr whileStmt.test
        let (bodyCtx, bodyStmts) :=
          translate_statement_core whileStmt.body ctx { ct with continueLabel? := some continueLabel, breakLabel? := some breakLabel, breakFlagVar? := some breakFlagVar }

        -- Modify loop condition to include break flag check: (original_condition && !break_flag)
        -- Use deferredIte instead of boolean operations
        let breakFlagExpr := Heap.HExpr.lambda (.fvar breakFlagVar none)
        let combinedCondition := Heap.HExpr.deferredIte breakFlagExpr Heap.HExpr.false testExpr

        let bodyBlock : Imperative.Block TSStrataExpression TSStrataCommand := { ss := bodyStmts }
        (bodyCtx, [ initBreakFlag, .loop combinedCondition none none bodyBlock ])

        | .TS_ForStatement forStmt =>
          dbg_trace s!"[DEBUG] Translating for statement at loc {forStmt.start_loc}-{forStmt.end_loc}"

          let continueLabel := s!"for_continue_{forStmt.start_loc}"
          let breakLabel := s!"for_break_{forStmt.start_loc}"
          let breakFlagVar := s!"for_break_flag_{forStmt.start_loc}"

          -- Initialize break flag to false
          let initBreakFlag : TSStrataStatement := .cmd (.init breakFlagVar Heap.HMonoTy.bool Heap.HExpr.false)

          -- init phase
          let (_, initStmts) := translate_statement_core (.TS_VariableDeclaration forStmt.init) ctx
          -- guard (test)
          let guard := translate_expr forStmt.test
          -- body (first translate loop body with break support)
          let (ctx1, bodyStmts) :=
              translate_statement_core forStmt.body ctx
                { continueLabel? := some continueLabel, breakLabel? := some breakLabel, breakFlagVar? := some breakFlagVar }
          -- update (translate expression into statements following ExpressionStatement style)
          let (_, updateStmts) :=
            translate_statement_core
              (.TS_ExpressionStatement {
                expression := .TS_AssignmentExpression forStmt.update,
                start_loc := forStmt.start_loc,
                end_loc := forStmt.end_loc,
                loc := forStmt.loc,
                type := "TS_AssignmentExpression"
              }) ctx1

          -- Modify loop condition to include break flag check: (original_condition && !break_flag)
          let breakFlagExpr := Heap.HExpr.lambda (.fvar breakFlagVar none)
          let combinedCondition := Heap.HExpr.deferredIte breakFlagExpr Heap.HExpr.false guard

          -- assemble loop body (body + update)
          let loopBody : Imperative.Block TSStrataExpression TSStrataCommand :=
            { ss := bodyStmts ++ updateStmts }

          -- output: init break flag, init statements, then a loop statement
          (ctx1, [initBreakFlag] ++ initStmts ++ [ .loop combinedCondition none none loopBody])

        | .TS_ContinueStatement cont =>
          let tgt :=
            match ct.continueLabel? with
            | some lab => lab
            | none     =>
                dbg_trace "[WARN] `continue` encountered outside of a loop; emitting goto to __unbound_continue";
                "__unbound_continue"
          (ctx, [ .goto tgt ])

        | .TS_BreakStatement brk =>
          -- Handle break statement if loop context fails to handle it
          dbg_trace "[WARN] `break` statement not handled by pattern matching";
          match ct.breakFlagVar? with
          | some flagVar =>
            -- Set break flag to true as fallback
            (ctx, [ .cmd (.set flagVar Heap.HExpr.true) ])
          | none =>
            dbg_trace "[WARN] `break` encountered outside of a loop; using fallback goto";
            let tgt :=
              match ct.breakLabel? with
              | some lab => lab
              | none     => "__unbound_break"
            (ctx, [ .goto tgt ])

        | .TS_SwitchStatement switchStmt =>
        -- Handle switch statement with fallthrough and break semantics
        dbg_trace s!"[DEBUG] Translating switch statement at loc {switchStmt.start_loc}-{switchStmt.end_loc}"

        -- Variables for storing control variables
        let loc := switchStmt.start_loc
        let discriminantVar := s!"switch_discriminant_{loc}" -- Stores the switch expression value
        let fallthroughVar := s!"switch_fallthrough_{loc}" -- Stores fallthrough state
        let breakFlagVar := s!"switch_break_{loc}" -- Stores break state

        -- Initialize control variables
        let initDiscriminant : TSStrataStatement := .cmd (.init discriminantVar (infer_type_from_expr switchStmt.discriminant) (translate_expr switchStmt.discriminant))
        let initFallthrough : TSStrataStatement := .cmd (.init fallthroughVar Heap.HMonoTy.bool Heap.HExpr.false)
        let initBreakFlag : TSStrataStatement := .cmd (.init breakFlagVar Heap.HMonoTy.bool Heap.HExpr.false)

        -- Helper: split statements at break
        let splitAtBreak (stmts : List TS_Statement) : List TS_Statement × Bool :=
          let rec loop acc rest :=
            match rest with
            | [] => (acc.reverse, false)
            | .TS_BreakStatement _ :: _ => (acc.reverse, true)
            | s :: tail => loop (s :: acc) tail
          loop [] stmts

        -- Helper: translate case body
        let translateCaseBody (stmts : List TS_Statement) (caseCtx : TranslationContext) : TranslationContext × List TSStrataStatement :=
          stmts.foldl (fun (c, acc) stmt =>
            let (c2, ss) := translate_statement_core stmt c ct
            (c2, acc ++ ss)) (caseCtx, [])

        -- Helper: build case statements with optional break and fallthrough
        let buildCaseStmts (caseStmts : List TSStrataStatement) (hasBreak : Bool) (isDefault : Bool) : List TSStrataStatement :=
          let setFallthrough := .cmd (.set fallthroughVar Heap.HExpr.true)
          let setBreak := .cmd (.set breakFlagVar Heap.HExpr.true)
          let stmts := if isDefault then caseStmts else setFallthrough :: caseStmts
          if hasBreak then stmts ++ [setBreak] else stmts

        -- Flag references
        let breakFlagRef := Heap.HExpr.lambda (.fvar breakFlagVar none)
        let discriminantRef := Heap.HExpr.lambda (.fvar discriminantVar none)
        let fallthroughRef := Heap.HExpr.lambda (.fvar fallthroughVar none)

        -- Helper: create condition (if break then false else baseCondition)
        let mkCondition (baseCondition : Heap.HExpr) : Heap.HExpr :=
          Heap.HExpr.deferredIte breakFlagRef Heap.HExpr.false baseCondition

        -- Helper: build case condition for regular case
        let mkCaseCondition (testExpr : TS_Expression) : Heap.HExpr :=
          let testVal := translate_expr testExpr
          let matchCond := Heap.HExpr.app (Heap.HExpr.app (Heap.HExpr.deferredOp "Int.Eq" none) discriminantRef) testVal
          let matchOrFallthrough := Heap.HExpr.app (Heap.HExpr.app (Heap.HExpr.deferredOp "Bool.Or" none) fallthroughRef) matchCond
          mkCondition matchOrFallthrough

        -- Recursive case builder
        let rec buildCases (remainingCases : List TS_SwitchCase) (accCtx : TranslationContext) : TranslationContext × TSStrataStatement :=
          let emptyBlock : Imperative.Block TSStrataExpression TSStrataCommand := { ss := [] }

          match remainingCases with
          | [] => (accCtx, .ite Heap.HExpr.false emptyBlock emptyBlock)

          | [singleCase] =>
            -- Last case: no rest to chain
            let (stmtsBeforeBreak, hasBreak) := splitAtBreak singleCase.consequent.toList
            let (caseCtx, caseStmts) := translateCaseBody stmtsBeforeBreak accCtx
            let isDefault := singleCase.test.isNone
            let finalStmts := buildCaseStmts caseStmts hasBreak isDefault

            let condition := match singleCase.test with
              | none => mkCondition Heap.HExpr.true  -- Default: if !break then true
              | some testExpr => mkCaseCondition testExpr

            (caseCtx, .ite condition { ss := finalStmts } emptyBlock)

          | currentCase :: restCases =>
            -- Non-last case: chain with rest
            let (stmtsBeforeBreak, hasBreak) := splitAtBreak currentCase.consequent.toList
            let (caseCtx, caseStmts) := translateCaseBody stmtsBeforeBreak accCtx
            let isDefault := currentCase.test.isNone
            let finalStmts := buildCaseStmts caseStmts hasBreak isDefault
            let (restCtx, restStmt) := buildCases restCases caseCtx

            let condition := match currentCase.test with
              | none => mkCondition Heap.HExpr.true  -- Default: if !break then true
              | some testExpr => mkCaseCondition testExpr

            (restCtx, .ite condition { ss := finalStmts ++ [restStmt] } { ss := [restStmt] })

        let (finalCtx, switchBody) := buildCases switchStmt.cases.toList ctx
        dbg_trace s!"[DEBUG] Switch statement translated with {switchStmt.cases.size} cases (with break support)"
        (finalCtx, [initDiscriminant, initFallthrough, initBreakFlag, switchBody])

      | _ => panic! s!"Unimplemented statement: {repr s}"

-- Translate TypeScript statements to TypeScript-Strata statements
partial def translate_statement (s: TS_Statement) (ctx : TranslationContext) : TranslationContext × List TSStrataStatement :=
  translate_statement_core s ctx {}


-- Translate list of TypeScript statements with context
def translate_program (statements: List TS_Statement) : TranslationContext × List TSStrataStatement :=
  statements.foldl (fun (accCtx, accStmts) stmt =>
    let (newCtx, stmts) := translate_statement stmt accCtx
    (newCtx, accStmts ++ stmts)) (TranslationContext.empty, [])

-- Translate a full Program structure
def translate_full_program (prog: TS_Program) : TranslationContext × List TSStrataStatement :=
  translate_program prog.body.toList

-- Translate a full TS_File structure
def translate_full_ts_program (file: TS_File) : TranslationContext × List TSStrataStatement :=
  translate_full_program file.program

-- Helper to describe a TSStrata statement
def describeTSStrataStatement (stmt: TSStrataStatement) : String :=
  match stmt with
  | .cmd (.imperativeCmd (.init name ty expr _)) =>
    s!"init {name} : {repr ty} = {repr expr}"
  | .cmd (.imperativeCmd (.set name expr _)) =>
    s!"set {name} = {repr expr}"
  | .cmd (.imperativeCmd (.havoc name _)) =>
    s!"havoc {name}"
  | .cmd (.imperativeCmd (.assume name expr _)) =>
    s!"assume {name} : {repr expr}"
  | .cmd (.imperativeCmd (.assert name expr _)) =>
    s!"assert {name} : {repr expr}"
  | .cmd (.directCall lhs funcName args) =>
    let lhsStr := if lhs.isEmpty then "" else s!"{String.intercalate ", " lhs} = "
    let argsStr := String.intercalate ", " (args.map (fun arg => s!"{repr arg}"))
    s!"{lhsStr}{funcName}({argsStr})"
  | .block label block _ =>
    s!"block {label} ( {block.ss.length} statements )"
  | .ite cond thenBlock elseBlock _ =>
    s!"if {repr cond} then ( {thenBlock.ss.length} statements ) else ( {elseBlock.ss.length} statements )"
  | .loop guard measure invariant body _ =>
    let measureStr := match measure with | some m => s!" measure {repr m}" | none => ""
    let invariantStr := match invariant with | some i => s!" invariant {repr i}" | none => ""
    s!"loop {repr guard}{measureStr}{invariantStr} ( {body.ss.length} statements )"
  | .goto label _ =>
    s!"goto {label}"

end TSStrata<|MERGE_RESOLUTION|>--- conflicted
+++ resolved
@@ -231,7 +231,6 @@
         match member.property with
         | .TS_IdExpression id =>
           match id.name with
-<<<<<<< HEAD
           | "slice" =>
             -- arr.slice(start?, end?) - return a new array (deferred op)
             let startArg := match call.arguments[0]? with
@@ -243,35 +242,30 @@
             Heap.HExpr.app (Heap.HExpr.app (Heap.HExpr.app (Heap.HExpr.deferredOp "ArraySlice" none) objExpr) startArg) endArg
           | "push" =>
             -- arr.push(value) - use DynamicFieldAssign with length as index
-            let valueExpr := translate_expr call.arguments[0]!
-            let lengthExpr := Heap.HExpr.app (Heap.HExpr.app (Heap.HExpr.deferredOp "LengthAccess" none) objExpr) (Heap.HExpr.string "length")
-            Heap.HExpr.app (Heap.HExpr.app (Heap.HExpr.app (Heap.HExpr.deferredOp "DynamicFieldAssign" none) objExpr) lengthExpr) valueExpr
-=======
-          | "push" =>
-            -- arr.push(value) - use DynamicFieldAssign with length as index
             match call.arguments[0]? with
             | some a =>
               let valueExpr := translate_expr a
               let lengthExpr := Heap.HExpr.app (Heap.HExpr.app (Heap.HExpr.deferredOp "LengthAccess" none) objExpr) (Heap.HExpr.string "length")
               Heap.HExpr.app (Heap.HExpr.app (Heap.HExpr.app (Heap.HExpr.deferredOp "DynamicFieldAssign" none) objExpr) lengthExpr) valueExpr
             | none => panic! "push expects one argument"
->>>>>>> 50b870f9
           | "pop" =>
             -- arr.pop() - read arr[arr.length - 1]
             let lengthExpr := Heap.HExpr.app (Heap.HExpr.app (Heap.HExpr.deferredOp "LengthAccess" none) objExpr) (Heap.HExpr.string "length")
             let lastIndexExpr := Heap.HExpr.app (Heap.HExpr.app (Heap.HExpr.deferredOp "Int.Sub" none) lengthExpr) (Heap.HExpr.int 1)
             Heap.HExpr.app (Heap.HExpr.app (Heap.HExpr.deferredOp "DynamicFieldAccess" none) objExpr) lastIndexExpr
-<<<<<<< HEAD
           | "shift" =>
             -- arr.shift() - deferred operation that removes first element and reindexes
             Heap.HExpr.app (Heap.HExpr.deferredOp "ArrayShift" none) objExpr
           | "unshift" =>
-            -- arr.unshift(value) - single value only in expression context
-            if call.arguments.size != 1 then
-              panic! s!"unshift with multiple arguments in expression context not supported"
-            else
-              let valueExpr := translate_expr call.arguments[0]!
-              Heap.HExpr.app (Heap.HExpr.app (Heap.HExpr.deferredOp "ArrayUnshift" none) objExpr) valueExpr
+            -- arr.unshift(value) - use ArrayUnshift, single value only
+            match call.arguments[0]? with
+            | some a =>
+                let valueExpr := translate_expr a
+                Heap.HExpr.app
+                  (Heap.HExpr.app (Heap.HExpr.deferredOp "ArrayUnshift" none) objExpr)
+                  valueExpr
+            | none =>
+                panic! "unshift expects one argument"
           | "concat" =>
             -- arr.concat(arr2, arr3, ...) - concatenate arrays, returns new array
             let argExprs := call.arguments.toList.map translate_expr
@@ -290,8 +284,6 @@
               | some sepExpr => translate_expr sepExpr
               | none => Heap.HExpr.string ","
             Heap.HExpr.app (Heap.HExpr.app (Heap.HExpr.deferredOp "ArrayJoin" none) objExpr) separator
-=======
->>>>>>> 50b870f9
           | methodName =>
             Heap.HExpr.lambda (.fvar s!"call_{methodName}" none)
         | _ =>
@@ -366,19 +358,9 @@
         match decl.declarations[0]? with
         | .none => panic! "VariableDeclarations should have at least one declaration"
         | .some d =>
-<<<<<<< HEAD
-          match d.init with
-          | .TS_CallExpression call =>
-=======
-          let defaultInit :=
-            let value := translate_expr d.init
-            let ty := get_var_type d.id.typeAnnotation d.init
-            (ctx, [.cmd (.init d.id.name ty value)])
           -- Check if this is a function call assignment
           match d.init with
           | .TS_CallExpression call =>
-            -- Handle function call assignment: let x = func(args)
->>>>>>> 50b870f9
             match call.callee with
             | .TS_IdExpression id =>
               dbg_trace s!"[DEBUG] Translating TypeScript function call assignment: {d.id.name} = {id.name}(...)"
@@ -386,35 +368,22 @@
               let lhs := [d.id.name]
               (ctx, [.cmd (.directCall lhs id.name args)])
             | .TS_MemberExpression member =>
-<<<<<<< HEAD
               let objExpr := translate_expr member.object
               match member.property with
               | .TS_IdExpression id =>
                 match id.name with
                 | "pop" =>
                   -- Handle Array.pop() method
-=======
-              match member.property with
-              | .TS_IdExpression methodId =>
-                if methodId.name == "pop" then
-                  -- Handle Array.pop() method
-                  let objExpr := translate_expr member.object
->>>>>>> 50b870f9
                   let lengthExpr := Heap.HExpr.app (Heap.HExpr.app (Heap.HExpr.deferredOp "LengthAccess" none) objExpr) (Heap.HExpr.string "length")
                   let lastIndexExpr := Heap.HExpr.app (Heap.HExpr.app (Heap.HExpr.deferredOp "Int.Sub" none) lengthExpr) (Heap.HExpr.int 1)
                   let tempIndexInit := .cmd (.init "temp_pop_index" Heap.HMonoTy.int lastIndexExpr)
                   let tempIndexVar := Heap.HExpr.lambda (.fvar "temp_pop_index" none)
                   let valueExpr := Heap.HExpr.app (Heap.HExpr.app (Heap.HExpr.deferredOp "DynamicFieldAccess" none) objExpr) tempIndexVar
-<<<<<<< HEAD
                   let ty := get_var_type d.id.typeAnnotation d.init
-=======
-                  let ty := infer_type_from_expr d.init
->>>>>>> 50b870f9
                   let initStmt := .cmd (.init d.id.name ty valueExpr)
                   let deleteExpr := Heap.HExpr.app (Heap.HExpr.app (Heap.HExpr.app (Heap.HExpr.deferredOp "FieldDelete" none) objExpr) tempIndexVar) Heap.HExpr.null
                   let deleteStmt := .cmd (.set "temp_delete_result" deleteExpr)
                   (ctx, [tempIndexInit, initStmt, deleteStmt])
-<<<<<<< HEAD
                 | "shift" =>
                   -- Handle Array.shift() method
                   let shiftExpr := Heap.HExpr.app (Heap.HExpr.deferredOp "ArrayShift" none) objExpr
@@ -439,6 +408,103 @@
                     let ty := Heap.HMonoTy.int
                     let initStmt := .cmd (.init d.id.name ty lastUnshiftExpr)
                     (ctx, tempStmts ++ [initStmt])
+                | "map" =>
+                  -- Handle Array.map(): dst = obj.map(cb)
+                  let (cbName, ctxAfterCb) :=
+                    match call.arguments[0]? with
+                    | some (.TS_FunctionExpression fexpr) =>
+                      let funcName := s!"__anon_map_func_{fexpr.start_loc}_{fexpr.end_loc}"
+                      let funcBody :=
+                        match fexpr.body with
+                        | .TS_BlockStatement blockStmt =>
+                          (blockStmt.body.toList.map (fun stmt =>
+                            translate_statement_core stmt ctx ct |>.snd
+                          )).flatten
+                        | _ =>
+                          panic! s!"Expected block statement as function body, got: {repr fexpr.body}"
+                      let strataFunc : CallHeapStrataFunction := {
+                        name := funcName,
+                        params := fexpr.params.toList.map (·.name),
+                        body := funcBody,
+                        returnType := none
+                      }
+                      let newCtx := ctx.addFunction strataFunc
+                      (funcName, newCtx)
+
+                    | some (.TS_ArrowFunctionExpression aexpr) =>
+                      let funcName := s!"__anon_map_arrow_{aexpr.start_loc}_{aexpr.end_loc}"
+                      let funcBody :=
+                        match aexpr.body with
+                        | .TS_BlockStatement blockStmt =>
+                          (blockStmt.body.toList.map (fun stmt =>
+                            translate_statement_core stmt ctx ct |>.snd
+                          )).flatten
+                        | _ =>
+                          panic! s!"Expected block statement as function body, got: {repr aexpr.body}"
+                      let strataFunc : CallHeapStrataFunction := {
+                        name := funcName,
+                        params := aexpr.params.toList.map (·.name),
+                        body := funcBody,
+                        returnType := none
+                      }
+                      let newCtx := ctx.addFunction strataFunc
+                      (funcName, newCtx)
+
+                    | some (.TS_IdExpression fid) =>
+                      (fid.name, ctx)
+
+                    | _ =>
+                      panic! "map(callback) expects a function or identifier as the first argument"
+
+                  let dstVar := d.id.name
+                  let initDst : TSStrataStatement :=
+                    .cmd (.init dstVar Heap.HMonoTy.addr (Heap.HExpr.allocSimple []))
+
+                  let idxVar := s!"temp_map_idx_{member.start_loc}"
+                  let lenVar := s!"temp_map_len_{member.start_loc}"
+                  let initIdx : TSStrataStatement :=
+                    .cmd (.init idxVar Heap.HMonoTy.int (Heap.HExpr.int 0))
+                  let lengthExpr :=
+                    Heap.HExpr.app
+                      (Heap.HExpr.app (Heap.HExpr.deferredOp "LengthAccess" none) objExpr)
+                      (Heap.HExpr.string "length")
+                  let initLen : TSStrataStatement :=
+                    .cmd (.init lenVar Heap.HMonoTy.int lengthExpr)
+
+                  let idxRef := Heap.HExpr.lambda (.fvar idxVar none)
+                  let lenRef := Heap.HExpr.lambda (.fvar lenVar none)
+                  let guard :=
+                    Heap.HExpr.app
+                      (Heap.HExpr.app (Heap.HExpr.deferredOp "Int.Lt" none) idxRef)
+                      lenRef
+
+                  let valueExpr :=
+                    Heap.HExpr.app
+                      (Heap.HExpr.app (Heap.HExpr.deferredOp "DynamicFieldAccess" none) objExpr)
+                      idxRef
+
+                  let retVar := s!"temp_map_ret_{member.start_loc}"
+                  let callCb : TSStrataStatement :=
+                    .cmd (.directCall [retVar] cbName [valueExpr, idxRef, objExpr])
+
+                  let dstRef := Heap.HExpr.lambda (.fvar dstVar none)
+                  let assignExpr :=
+                    Heap.HExpr.app
+                      (Heap.HExpr.app
+                        (Heap.HExpr.app (Heap.HExpr.deferredOp "DynamicFieldAssign" none) dstRef)
+                        idxRef)
+                      (Heap.HExpr.lambda (.fvar retVar none))
+                  let writeStmt : TSStrataStatement :=
+                    .cmd (.set "temp_map_assign_result" assignExpr)
+                  let nextIdx :=
+                    Heap.HExpr.app
+                      (Heap.HExpr.app (Heap.HExpr.deferredOp "Int.Add" none) idxRef)
+                      (Heap.HExpr.int 1)
+                  let incIdx : TSStrataStatement :=
+                    .cmd (.set idxVar nextIdx)
+                  let loopBody : Imperative.Block TSStrataExpression TSStrataCommand :=
+                    { ss := [callCb, writeStmt, incIdx] }
+                  (ctxAfterCb, [initDst, initIdx, initLen, .loop guard none none loopBody])
                 | methodName =>
                   dbg_trace s!"[DEBUG] Translating method call assignment: {d.id.name} = obj.{methodName}(...)"
                   let value := translate_expr d.init
@@ -453,85 +519,6 @@
               let ty := get_var_type d.id.typeAnnotation d.init
               (ctx, [.cmd (.init d.id.name ty value)])
 
-=======
-                else if methodId.name == "map" then
-                  -- Handle Array.map()
-                  let objExpr := translate_expr member.object
-                  let (cbName, ctxAfterCb) :=
-                    match call.arguments[0]? with
-                    | some (.TS_FunctionExpression fexpr) =>
-                      let funcName := s!"__anon_map_func_{fexpr.start_loc}_{fexpr.end_loc}"
-                      let funcBody := match fexpr.body with
-                        | .TS_BlockStatement blockStmt =>
-                          (blockStmt.body.toList.map (fun stmt => translate_statement_core stmt ctx ct |>.snd)).flatten
-                        | _ => panic! s!"Expected block statement as function body, got: {repr fexpr.body}"
-                      let strataFunc : CallHeapStrataFunction := {
-                        name := funcName,
-                        params := fexpr.params.toList.map (·.name),
-                        body := funcBody,
-                        returnType := none
-                      }
-                      let newCtx := ctx.addFunction strataFunc
-                      (funcName, newCtx)
-                    | some (.TS_ArrowFunctionExpression aexpr) =>
-                      let funcName := s!"__anon_map_arrow_{aexpr.start_loc}_{aexpr.end_loc}"
-                      let funcBody := match aexpr.body with
-                        | .TS_BlockStatement blockStmt =>
-                          (blockStmt.body.toList.map (fun stmt => translate_statement_core stmt ctx ct |>.snd)).flatten
-                        | _ => panic! s!"Expected block statement as function body, got: {repr aexpr.body}"
-                      let strataFunc : CallHeapStrataFunction := {
-                        name := funcName,
-                        params := aexpr.params.toList.map (·.name),
-                        body := funcBody,
-                        returnType := none
-                      }
-                      let newCtx := ctx.addFunction strataFunc
-                      (funcName, newCtx)
-                    | some (.TS_IdExpression fid) =>
-                      (fid.name, ctx)
-                    | _ => panic! "map(callback) expects a function or identifier as the first argument"
-
-                  -- Initialize destination array variable (bind to declared identifier)
-                  let dstVar := d.id.name
-                  let initDst : TSStrataStatement := .cmd (.init dstVar Heap.HMonoTy.addr (Heap.HExpr.allocSimple []))
-
-                  -- idx/len
-                  let idxVar := s!"temp_map_idx_{member.start_loc}"
-                  let lenVar := s!"temp_map_len_{member.start_loc}"
-                  let initIdx : TSStrataStatement := .cmd (.init idxVar Heap.HMonoTy.int (Heap.HExpr.int 0))
-                  let lengthExpr := Heap.HExpr.app (Heap.HExpr.app (Heap.HExpr.deferredOp "LengthAccess" none) objExpr) (Heap.HExpr.string "length")
-                  let initLen : TSStrataStatement := .cmd (.init lenVar Heap.HMonoTy.int lengthExpr)
-
-                  -- guard idx < len
-                  let idxRef := Heap.HExpr.lambda (.fvar idxVar none)
-                  let lenRef := Heap.HExpr.lambda (.fvar lenVar none)
-                  let guard := Heap.HExpr.app (Heap.HExpr.app (Heap.HExpr.deferredOp "Int.Lt" none) idxRef) lenRef
-
-                  -- value = obj[idx]; ret = cb(value, idx, obj); dst[idx] = ret; idx++
-                  let valueExpr := Heap.HExpr.app (Heap.HExpr.app (Heap.HExpr.deferredOp "DynamicFieldAccess" none) objExpr) idxRef
-                  let retVar := s!"temp_map_ret_{member.start_loc}"
-                  let callCb : TSStrataStatement := .cmd (.directCall [retVar] cbName [valueExpr, idxRef, objExpr])
-
-                  let dstRef := Heap.HExpr.lambda (.fvar dstVar none)
-                  let assignExpr :=
-                    Heap.HExpr.app
-                      (Heap.HExpr.app
-                        (Heap.HExpr.app (Heap.HExpr.deferredOp "DynamicFieldAssign" none) dstRef)
-                        idxRef)
-                      (Heap.HExpr.lambda (.fvar retVar none))
-                  let writeStmt : TSStrataStatement := .cmd (.set "temp_map_assign_result" assignExpr)
-
-                  let nextIdx := Heap.HExpr.app (Heap.HExpr.app (Heap.HExpr.deferredOp "Int.Add" none) idxRef) (Heap.HExpr.int 1)
-                  let incIdx : TSStrataStatement := .cmd (.set idxVar nextIdx)
-
-                  let loopBody : Imperative.Block TSStrataExpression TSStrataCommand := { ss := [callCb, writeStmt, incIdx] }
-
-                  (ctxAfterCb, [initDst, initIdx, initLen, .loop guard none none loopBody])
-                else
-                  defaultInit
-              | _ => defaultInit
-            | _ => defaultInit
->>>>>>> 50b870f9
           | .TS_FunctionExpression funcExpr =>
             -- Handle function expression assignment: let x = function(...) { ... }
             let funcName := d.id.name
@@ -582,7 +569,6 @@
         match expr.expression with
         | .TS_CallExpression call =>
           match call.callee with
-<<<<<<< HEAD
           | .TS_MemberExpression member =>
             -- Handle method calls like arr.push(x), arr.pop(), arr.shift(), arr.unshift(x)
             let objExpr := translate_expr member.object
@@ -591,10 +577,13 @@
               match id.name with
               | "push" =>
                 -- arr.push(value) - use DynamicFieldAssign
-                let valueExpr := translate_expr call.arguments[0]!
-                let lengthExpr := Heap.HExpr.app (Heap.HExpr.app (Heap.HExpr.deferredOp "LengthAccess" none) objExpr) (Heap.HExpr.string "length")
-                let pushExpr := Heap.HExpr.app (Heap.HExpr.app (Heap.HExpr.app (Heap.HExpr.deferredOp "DynamicFieldAssign" none) objExpr) lengthExpr) valueExpr
-                (ctx, [.cmd (.set "temp_push_result" pushExpr)])
+                match call.arguments[0]? with
+                | some a =>
+                    let valueExpr := translate_expr a
+                    let lengthExpr := Heap.HExpr.app (Heap.HExpr.app (Heap.HExpr.deferredOp "LengthAccess" none) objExpr) (Heap.HExpr.string "length")
+                    let pushExpr := Heap.HExpr.app (Heap.HExpr.app (Heap.HExpr.app (Heap.HExpr.deferredOp "DynamicFieldAssign" none) objExpr) lengthExpr) valueExpr
+                    (ctx, [.cmd (.set "temp_push_result" pushExpr)])
+                | none => panic! "push() expects 1 argument"
               | "pop" =>
                 -- arr.pop() standalone - read and delete
                 let lengthExpr := Heap.HExpr.app (Heap.HExpr.app (Heap.HExpr.deferredOp "LengthAccess" none) objExpr) (Heap.HExpr.string "length")
@@ -620,47 +609,7 @@
                   (.cmd (.set "temp_unshift_result" unshiftExpr) : TSStrataStatement)
                 )
                 (ctx, statements)
-              | methodName =>
-                dbg_trace s!"[DEBUG] Translating method call: {methodName}(...)"
-                (ctx, [])
-            | _ => (ctx, [])
-          | .TS_IdExpression id =>
-            -- Handle standalone function call
-            dbg_trace s!"[DEBUG] Translating TypeScript standalone function call: {id.name}(...)"
-            let args := call.arguments.toList.map translate_expr
-            dbg_trace s!"[DEBUG] Function call has {args.length} arguments"
-            let lhs := []  -- No left-hand side for standalone calls
-            (ctx, [.cmd (.directCall lhs id.name args)])
-          | _ => (ctx, [])
-=======
-            | .TS_MemberExpression member =>
-              -- Handle method calls like arr.push(x) or arr.pop()
-              let objExpr := translate_expr member.object
-              match member.property with
-              | .TS_IdExpression id =>
-                match id.name with
-                | "push" =>
-                  match call.arguments[0]? with
-                  | some a =>
-                      let valueExpr := translate_expr a
-                      let lengthExpr := Heap.HExpr.app (Heap.HExpr.app (Heap.HExpr.deferredOp "LengthAccess" none) objExpr) (Heap.HExpr.string "length")
-                      let pushExpr := Heap.HExpr.app (Heap.HExpr.app (Heap.HExpr.app (Heap.HExpr.deferredOp "DynamicFieldAssign" none) objExpr) lengthExpr) valueExpr
-                      (ctx, [.cmd (.set "temp_push_result" pushExpr)])
-                  | none => panic! "push() expects 1 argument"
-                | "pop" =>
-                  -- arr.pop() standalone - read and delete
-                  let lengthExpr := Heap.HExpr.app (Heap.HExpr.app (Heap.HExpr.deferredOp "LengthAccess" none) objExpr) (Heap.HExpr.string "length")
-                  let lastIndexExpr := Heap.HExpr.app (Heap.HExpr.app (Heap.HExpr.deferredOp "Int.Sub" none) lengthExpr) (Heap.HExpr.int 1)
-                  let tempIndexInit := .cmd (.init "temp_pop_index" Heap.HMonoTy.int lastIndexExpr)
-                  let tempIndexVar := Heap.HExpr.lambda (.fvar "temp_pop_index" none)
-                  -- Read the value
-                  let popExpr := Heap.HExpr.app (Heap.HExpr.app (Heap.HExpr.deferredOp "DynamicFieldAccess" none) objExpr) tempIndexVar
-                  let readStmt := .cmd (.set "temp_pop_result" popExpr)
-                  -- Delete the element (use FieldDelete so the index is removed instead of set to null)
-                  let deleteExpr := Heap.HExpr.app (Heap.HExpr.app (Heap.HExpr.deferredOp "FieldDelete" none) objExpr) tempIndexVar
-                  let deleteStmt := .cmd (.set "temp_delete_result" deleteExpr)
-                  (ctx, [tempIndexInit, readStmt, deleteStmt])
-                | "forEach" =>
+              | "forEach" =>
                   -- arr.forEach(callback)
                   let (cbName, ctxAfterCb) :=
                     match call.arguments[0]? with
@@ -713,91 +662,90 @@
                   let loopBody : Imperative.Block TSStrataExpression TSStrataCommand := { ss := [callCb, incIdx] }
 
                   (ctxAfterCb, [initIdx, initLen, .loop guard none none loopBody])
-                | "map" =>
-                  -- arr.map(callback)
-                  dbg_trace s!"[DEBUG] Translating arr.map(callback) method call"
-                  let (cbName, ctxAfterCb) :=
-                    match call.arguments[0]? with
-                    | some (.TS_FunctionExpression fexpr) =>
-                      let funcName := s!"__anon_map_func_{fexpr.start_loc}_{fexpr.end_loc}"
-                      let funcBody := match fexpr.body with
-                        | .TS_BlockStatement blockStmt =>
-                          (blockStmt.body.toList.map (fun stmt => translate_statement_core stmt ctx ct |>.snd)).flatten
-                        | _ => panic! s!"Expected block statement as function body, got: {repr fexpr.body}"
-                      let strataFunc : CallHeapStrataFunction := {
-                        name := funcName,
-                        params := fexpr.params.toList.map (·.name),
-                        body := funcBody,
-                        returnType := none
-                      }
-                      let newCtx := ctx.addFunction strataFunc
-                      (funcName, newCtx)
-                    | some (.TS_ArrowFunctionExpression aexpr) =>
-                      let funcName := s!"__anon_map_arrow_{aexpr.start_loc}_{aexpr.end_loc}"
-                      let funcBody := match aexpr.body with
-                        | .TS_BlockStatement blockStmt =>
-                          (blockStmt.body.toList.map (fun stmt => translate_statement_core stmt ctx ct |>.snd)).flatten
-                        | _ => panic! s!"Expected block statement as function body, got: {repr aexpr.body}"
-                      let strataFunc : CallHeapStrataFunction := {
-                        name := funcName,
-                        params := aexpr.params.toList.map (·.name),
-                        body := funcBody,
-                        returnType := none
-                      }
-                      let newCtx := ctx.addFunction strataFunc
-                      (funcName, newCtx)
-                    | some (.TS_IdExpression fid) =>
-                      (fid.name, ctx)
-                    | _ => panic! "map(callback) expects a function or identifier as the first argument"
-
-                  -- Prepare destination array to hold mapped values
-                  let dstVar := s!"temp_map_arr_{member.start_loc}"
-                  let initDst : TSStrataStatement :=
-                    .cmd (.init dstVar Heap.HMonoTy.addr (Heap.HExpr.allocSimple []))
-                  -- idx/len like forEach
-                  let idxVar := s!"temp_map_idx_{member.start_loc}"
-                  let lenVar := s!"temp_map_len_{member.start_loc}"
-                  let initIdx : TSStrataStatement := .cmd (.init idxVar Heap.HMonoTy.int (Heap.HExpr.int 0))
-                  let lengthExpr := Heap.HExpr.app (Heap.HExpr.app (Heap.HExpr.deferredOp "LengthAccess" none) objExpr) (Heap.HExpr.string "length")
-                  let initLen : TSStrataStatement := .cmd (.init lenVar Heap.HMonoTy.int lengthExpr)
-                  -- Build guard: idx < len
-                  let idxRef := Heap.HExpr.lambda (.fvar idxVar none)
-                  let lenRef := Heap.HExpr.lambda (.fvar lenVar none)
-                  let guard := Heap.HExpr.app (Heap.HExpr.app (Heap.HExpr.deferredOp "Int.Lt" none) idxRef) lenRef
-                  -- Loop body: value = obj[idx] ,ret = cb(value, idx, obj), dst[idx] = ret, idx = idx + 1
-                  let valueExpr := Heap.HExpr.app (Heap.HExpr.app (Heap.HExpr.deferredOp "DynamicFieldAccess" none) objExpr) idxRef
-                  let retVar := s!"temp_map_ret_{member.start_loc}"
-                  let callCb : TSStrataStatement := .cmd (.directCall [retVar] cbName [valueExpr, idxRef, objExpr])
-
-                  let dstRef := Heap.HExpr.lambda (.fvar dstVar none)
-                  let assignExpr :=
-                    Heap.HExpr.app
-                      (Heap.HExpr.app
-                        (Heap.HExpr.app (Heap.HExpr.deferredOp "DynamicFieldAssign" none) dstRef)
-                        idxRef)
-                      (Heap.HExpr.lambda (.fvar retVar none))
-                  let writeStmt : TSStrataStatement := .cmd (.set "temp_map_assign_result" assignExpr)
-
-                  let nextIdx := Heap.HExpr.app (Heap.HExpr.app (Heap.HExpr.deferredOp "Int.Add" none) idxRef) (Heap.HExpr.int 1)
-                  let incIdx : TSStrataStatement := .cmd (.set idxVar nextIdx)
-
-                  let loopBody : Imperative.Block TSStrataExpression TSStrataCommand :=
-                    { ss := [callCb, writeStmt, incIdx] }
-
-                  (ctxAfterCb, [initDst, initIdx, initLen, .loop guard none none loopBody])
-                | methodName =>
-                  dbg_trace s!"[DEBUG] Translating method call: {methodName}(...)"
-                  (ctx, [])
-              | _ => (ctx, [])
-            | .TS_IdExpression id =>
-              -- Handle standalone function call
-              dbg_trace s!"[DEBUG] Translating TypeScript standalone function call: {id.name}(...)"
-              let args := call.arguments.toList.map translate_expr
-              dbg_trace s!"[DEBUG] Function call has {args.length} arguments"
-              let lhs := []  -- No left-hand side for standalone calls
-              (ctx, [.cmd (.directCall lhs id.name args)])
+              | "map" =>
+                -- arr.map(callback)
+                dbg_trace s!"[DEBUG] Translating arr.map(callback) method call"
+                let (cbName, ctxAfterCb) :=
+                  match call.arguments[0]? with
+                  | some (.TS_FunctionExpression fexpr) =>
+                    let funcName := s!"__anon_map_func_{fexpr.start_loc}_{fexpr.end_loc}"
+                    let funcBody := match fexpr.body with
+                      | .TS_BlockStatement blockStmt =>
+                        (blockStmt.body.toList.map (fun stmt => translate_statement_core stmt ctx ct |>.snd)).flatten
+                      | _ => panic! s!"Expected block statement as function body, got: {repr fexpr.body}"
+                    let strataFunc : CallHeapStrataFunction := {
+                      name := funcName,
+                      params := fexpr.params.toList.map (·.name),
+                      body := funcBody,
+                      returnType := none
+                    }
+                    let newCtx := ctx.addFunction strataFunc
+                    (funcName, newCtx)
+                  | some (.TS_ArrowFunctionExpression aexpr) =>
+                    let funcName := s!"__anon_map_arrow_{aexpr.start_loc}_{aexpr.end_loc}"
+                    let funcBody := match aexpr.body with
+                      | .TS_BlockStatement blockStmt =>
+                        (blockStmt.body.toList.map (fun stmt => translate_statement_core stmt ctx ct |>.snd)).flatten
+                      | _ => panic! s!"Expected block statement as function body, got: {repr aexpr.body}"
+                    let strataFunc : CallHeapStrataFunction := {
+                      name := funcName,
+                      params := aexpr.params.toList.map (·.name),
+                      body := funcBody,
+                      returnType := none
+                    }
+                    let newCtx := ctx.addFunction strataFunc
+                    (funcName, newCtx)
+                  | some (.TS_IdExpression fid) =>
+                    (fid.name, ctx)
+                  | _ => panic! "map(callback) expects a function or identifier as the first argument"
+
+                -- Prepare destination array to hold mapped values
+                let dstVar := s!"temp_map_arr_{member.start_loc}"
+                let initDst : TSStrataStatement :=
+                  .cmd (.init dstVar Heap.HMonoTy.addr (Heap.HExpr.allocSimple []))
+                -- idx/len like forEach
+                let idxVar := s!"temp_map_idx_{member.start_loc}"
+                let lenVar := s!"temp_map_len_{member.start_loc}"
+                let initIdx : TSStrataStatement := .cmd (.init idxVar Heap.HMonoTy.int (Heap.HExpr.int 0))
+                let lengthExpr := Heap.HExpr.app (Heap.HExpr.app (Heap.HExpr.deferredOp "LengthAccess" none) objExpr) (Heap.HExpr.string "length")
+                let initLen : TSStrataStatement := .cmd (.init lenVar Heap.HMonoTy.int lengthExpr)
+                -- Build guard: idx < len
+                let idxRef := Heap.HExpr.lambda (.fvar idxVar none)
+                let lenRef := Heap.HExpr.lambda (.fvar lenVar none)
+                let guard := Heap.HExpr.app (Heap.HExpr.app (Heap.HExpr.deferredOp "Int.Lt" none) idxRef) lenRef
+                -- Loop body: value = obj[idx] ,ret = cb(value, idx, obj), dst[idx] = ret, idx = idx + 1
+                let valueExpr := Heap.HExpr.app (Heap.HExpr.app (Heap.HExpr.deferredOp "DynamicFieldAccess" none) objExpr) idxRef
+                let retVar := s!"temp_map_ret_{member.start_loc}"
+                let callCb : TSStrataStatement := .cmd (.directCall [retVar] cbName [valueExpr, idxRef, objExpr])
+
+                let dstRef := Heap.HExpr.lambda (.fvar dstVar none)
+                let assignExpr :=
+                  Heap.HExpr.app
+                    (Heap.HExpr.app
+                      (Heap.HExpr.app (Heap.HExpr.deferredOp "DynamicFieldAssign" none) dstRef)
+                      idxRef)
+                    (Heap.HExpr.lambda (.fvar retVar none))
+                let writeStmt : TSStrataStatement := .cmd (.set "temp_map_assign_result" assignExpr)
+
+                let nextIdx := Heap.HExpr.app (Heap.HExpr.app (Heap.HExpr.deferredOp "Int.Add" none) idxRef) (Heap.HExpr.int 1)
+                let incIdx : TSStrataStatement := .cmd (.set idxVar nextIdx)
+
+                let loopBody : Imperative.Block TSStrataExpression TSStrataCommand :=
+                  { ss := [callCb, writeStmt, incIdx] }
+
+                (ctxAfterCb, [initDst, initIdx, initLen, .loop guard none none loopBody])
+              | methodName =>
+                dbg_trace s!"[DEBUG] Translating method call: {methodName}(...)"
+                (ctx, [])
             | _ => (ctx, [])
->>>>>>> 50b870f9
+          | .TS_IdExpression id =>
+            -- Handle standalone function call
+            dbg_trace s!"[DEBUG] Translating TypeScript standalone function call: {id.name}(...)"
+            let args := call.arguments.toList.map translate_expr
+            dbg_trace s!"[DEBUG] Function call has {args.length} arguments"
+            let lhs := []  -- No left-hand side for standalone calls
+            (ctx, [.cmd (.directCall lhs id.name args)])
+          | _ => (ctx, [])
         | .TS_AssignmentExpression assgn =>
           assert! assgn.operator == "="
           match assgn.left with
