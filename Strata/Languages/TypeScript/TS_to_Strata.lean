--- conflicted
+++ resolved
@@ -213,12 +213,9 @@
     -- just return a heap lambda placeholder
     Heap.HExpr.lambda (.fvar funcName none)
 
-<<<<<<< HEAD
-=======
   | .TS_ArrowFunctionExpression e =>
     Heap.HExpr.lambda (.fvar s!"__arrow_func_{e.start_loc}_{e.end_loc}" none)
 
->>>>>>> eefb9d3e
   | _ => panic! s!"Unimplemented expression: {repr e}"
 
 partial def translate_statement_core
@@ -296,8 +293,6 @@
             let ty := get_var_type d.id.typeAnnotation d.init
             let funcRef := Heap.HExpr.lambda (.fvar funcName none)
             (newCtx, [.cmd (.init d.id.name ty funcRef)])
-<<<<<<< HEAD
-=======
           | .TS_ArrowFunctionExpression funcExpr =>
             -- Handle arrow function assignment: let x = (args) => { ... }
             let funcName := d.id.name
@@ -318,7 +313,6 @@
             let ty := get_var_type d.id.typeAnnotation d.init
             let funcRef := Heap.HExpr.lambda (.fvar funcName none)
             (newCtx, [.cmd (.init d.id.name ty funcRef)])
->>>>>>> eefb9d3e
           | _ =>
             -- Handle simple variable declaration: let x = value
             let value := translate_expr d.init
