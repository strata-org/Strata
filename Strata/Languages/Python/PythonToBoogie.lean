/-
  Copyright Strata Contributors

  SPDX-License-Identifier: Apache-2.0 OR MIT
-/

import Strata.DDM.Elab
import Strata.DDM.AST

import Strata.Languages.Boogie.DDMTransform.Parse

import Strata.Languages.Boogie.Boogie
import Strata.Languages.Python.PythonDialect
import Strata.Languages.Python.FunctionSignatures
import Strata.Languages.Python.Regex.ReToBoogie
import StrataTest.Internal.InternalFunctionSignatures

namespace Strata
open Lambda.LTy.Syntax
-- Some hard-coded things we'll need to fix later:

def clientType : Boogie.Expression.Ty := .forAll [] (.tcons "Client" [])
def dummyClient : Boogie.Expression.Expr := .fvar () "DUMMY_CLIENT" none

def dictStrAnyType : Boogie.Expression.Ty := .forAll [] (.tcons "DictStrAny" [])
def dummyDictStrAny : Boogie.Expression.Expr := .fvar () "DUMMY_DICT_STR_ANY" none

def strType : Boogie.Expression.Ty := .forAll [] (.tcons "string" [])
def dummyStr : Boogie.Expression.Expr := .fvar () "DUMMY_STR" none


-- This information should come from our prelude. For now, we use the fact that
-- these functions are exactly the ones
-- represented as `Call(Attribute(Name(...)))` in the AST (instead of `Call(Name(...))`).
def callCanThrow (stmt: Python.stmt SourceRange) : Bool :=
  match stmt with
  | .Expr _ (.Call _ (.Attribute _ _ _ _) _ _) => true
  | .Assign _ _ (.Call _ (.Attribute _ _ _ _) _ _) _ => true
  | _ => false

-------------------------------------------------------------------------------


def toPyCommands (a : Array Operation) : Array (Python.Command SourceRange) :=
  a.map (λ op => match Python.Command.ofAst op with
    | .error e => panic! s!"Failed to translate to Python.Command: {e}"
    | .ok cmd => cmd)

def unwrapModule (c : Python.Command SourceRange) : Array (Python.stmt SourceRange) :=
  match c with
  | Python.Command.Module _ body _ => body.val
  | _ => panic! "Expected module"

def strToBoogieExpr (s: String) : Boogie.Expression.Expr :=
  .strConst () s

def intToBoogieExpr (i: Int) : Boogie.Expression.Expr :=
  .intConst () i

def PyIntToInt (i : Python.int SourceRange) : Int :=
  match i with
  | .IntPos _ n => n.val
  | .IntNeg _ n => -n.val

def PyConstToBoogie (c: Python.constant SourceRange) : Boogie.Expression.Expr :=
  match c with
<<<<<<< HEAD
  | .ConString _ s => .strConst () s.val
  | .ConPos _ i => .intConst () i.val
  | .ConNeg _ i => .intConst () (-i.val)
=======
  | .ConString _ s => .const (.strConst s.val)
  | .ConPos _ i => .const (.intConst i.val)
  | .ConNeg _ i => .const (.intConst (-i.val))
  | .ConBytes _ _b => .const (.strConst "") -- TODO: fix
>>>>>>> e86fa038
  | _ => panic! s!"Unhandled Constant: {repr c}"

def PyAliasToBoogieExpr (a : Python.alias SourceRange) : Boogie.Expression.Expr :=
  match a with
  | .mk_alias _ n as_n =>
  assert! as_n.val.isNone
  .strConst () n.val

def handleAdd (lhs rhs: Boogie.Expression.Expr) : Boogie.Expression.Expr :=
  let lty : Lambda.LMonoTy := mty[string]
  let rty : Lambda.LMonoTy := mty[string]
  match lty, rty with
  | (.tcons "string" []), (.tcons "string" []) => .app (.app (.op "Str.Concat" mty[string → (string → string)]) lhs) rhs
  | _, _ => panic! s!"Unimplemented add op for {lhs} + {rhs}"

partial def PyExprToBoogie (e : Python.expr SourceRange) : Boogie.Expression.Expr :=
  match e with
  | .Call _ _ _ _ => panic! s!"Call should be handled at stmt level: {repr e}"
  | .Constant _ c _ => PyConstToBoogie c
  | .Name _ n _ =>
    match n.val with
    | "AssertionError" | "Exception" => .strConst () n.val
    | _ => .fvar () n.val none
  | .JoinedStr _ ss => PyExprToBoogie ss.val[0]! -- TODO: need to actually join strings
  | .BinOp _ lhs op rhs => match op with
    | .Add _ => handleAdd (PyExprToBoogie lhs) (PyExprToBoogie rhs)
    | _ => panic! s!"Unhandled BinOp: {repr e}"
  | _ => panic! s!"Unhandled Expr: {repr e}"

partial def PyExprToString (e : Python.expr SourceRange) : String :=
  match e with
  | .Name _ n _ => n.val
  | .Attribute _ v attr _ => s!"{PyExprToString v}_{attr.val}"
  | .Subscript _ v slice _ =>
    let v_name := PyExprToString v
    match v_name with
    | "Dict" =>
      match slice with
      | .Tuple _ elts _ =>
        assert! elts.val.size == 2
        s!"Dict[{PyExprToString elts.val[0]!} {PyExprToString elts.val[1]!}]"
      | _ => panic! s!"Unsupported slice: {repr slice}"
    | _ => panic! s!"Unsupported subscript to string: {repr e}"
  | _ => panic! s!"Unhandled Expr: {repr e}"

partial def PyKWordsToBoogie (kw : Python.keyword SourceRange) : (String × Boogie.Expression.Expr) :=
  match kw with
  | .mk_keyword _ name expr =>
    match name.val with
    | some n => (n.val, PyExprToBoogie expr)
    | none => panic! "Keyword arg should have a name"

-- TODO: we should be checking that args are right
open Strata.Python.Internal in
def argsAndKWordsToCanonicalList (fname: String) (args : Array (Python.expr SourceRange)) (kwords: Array (Python.keyword SourceRange)) : List Boogie.Expression.Expr :=
  -- TODO: we need a more general solution for other functions
  if fname == "print" then
    args.toList.map PyExprToBoogie
  else
    let required_order := getFuncSigOrder fname
    assert! args.size <= required_order.length
    let remaining := required_order.drop args.size
    let kws_and_exprs := kwords.toList.map PyKWordsToBoogie
    let ordered_remaining_args := remaining.map (λ n => match kws_and_exprs.find? (λ p => p.fst == n) with
      | .some p =>
        let type_str := getFuncSigType fname n
        if type_str.endsWith "OrNone" then
          -- Optional param. Need to wrap e.g., string into StrOrNone
          match type_str with
          | "StrOrNone" => .app () (.op () "StrOrNone_mk_str" none) p.snd
          | "BytesOrStrOrNone" => .app () (.op () "BytesOrStrOrNone_mk_str" none) p.snd
          | _ => panic! "Unsupported type_str: "++ type_str
        else
          p.snd
      | .none => Strata.Python.TypeStrToBoogieExpr (getFuncSigType fname n))
    args.toList.map PyExprToBoogie ++ ordered_remaining_args

def handleCallThrow (jmp_target : String) : Boogie.Statement :=
  let cond := .eq () (.app () (.op () "ExceptOrNone_tag" none) (.fvar () "maybe_except" none)) (.op () "EN_STR_TAG" none)
  .ite cond {ss := [.goto jmp_target]} {ss := []}

-- TODO: handle rest of names
def PyListStrToBoogie (names : Array (Python.alias SourceRange)) : Boogie.Expression.Expr :=
  -- ListStr_cons names[0]! (ListStr_nil)
  .app () (.app () (.op () "ListStr_cons" mty[string → (ListStr → ListStr)]) (PyAliasToBoogieExpr names[0]!))
       (.op () "ListStr_nil" mty[ListStr])

def deduplicateTypeAnnotations (l : List (String × Option String)) : List (String × String) := Id.run do
  let mut m : Map String String := []
  for p in l do
    let name := p.fst
    let oty := p.snd
    match oty with
    | .some ty =>
      match m.find? name with
      | .some other_ty =>
        if ty != other_ty then
          panic! s!"Type annotation mismatch: {other_ty} vs {ty}"
      | .none => m := (name, ty) :: m
    | .none => ()
  let names := l.map (λ p => p.fst)
  let unique_names := names.dedup
  unique_names.map (λ n =>
    match m.find? n with
    | .some ty => (n, ty)
    | .none => panic s!"Missing type annotations for {n}")

def collectVarDecls (stmts: Array (Python.stmt SourceRange)) : List Boogie.Statement :=
  let go (s : Python.stmt SourceRange) : List (String × Option String) :=
    match s with
    | .Assign _ lhs _ _ =>
      let names := lhs.val.toList.map PyExprToString
      names.map (λ n => (n, none))
    | .AnnAssign _ lhs ty _ _ =>
      [(PyExprToString lhs, PyExprToString ty)]
    | _ => []
  let dup := stmts.toList.flatMap go
  let dedup := deduplicateTypeAnnotations dup
  let toBoogie (p: String × String) : List Boogie.Statement :=
    let name := p.fst
    let ty_name := p.snd
    match ty_name with
    | "bool" => [(.init name t[bool] (.boolConst false)), (.havoc name)]
    | "str" => [(.init name t[string] (.strConst "")), (.havoc name)]
    | "int" => [(.init name t[int] (.intConst 0)), (.havoc name)]
    | "bytes" => [(.init name t[string] (.strConst "")), (.havoc name)]
    | "S3Client" => [(.init name clientType dummyClient), (.havoc name)]
    | "Dict[str Any]" => [(.init name dictStrAnyType dummyDictStrAny), (.havoc name)]
    | _ => panic! s!"Unsupported type annotation: `{ty_name}`"
  let foo := dedup.map toBoogie
  foo.flatten

mutual

partial def exceptHandlersToBoogie (jmp_targets: List String) (h : Python.excepthandler SourceRange) : List Boogie.Statement :=
  assert! jmp_targets.length >= 2
  match h with
  | .ExceptHandler _ ex_ty _ body =>
    let set_ex_ty_matches := match ex_ty.val with
    | .some ex_ty =>
      let inherits_from : Boogie.BoogieIdent := "inheritsFrom"
      let get_ex_tag : Boogie.BoogieIdent := "ExceptOrNone_code_val"
      let exception_ty : Boogie.Expression.Expr := .app () (.op () get_ex_tag none) (.fvar () "maybe_except" none)
      let rhs_curried : Boogie.Expression.Expr := .app () (.op () inherits_from none) exception_ty
      let rhs : Boogie.Expression.Expr := .app () rhs_curried ((PyExprToBoogie ex_ty))
      let call := .set "exception_ty_matches" rhs
      [call]
    | .none =>
      [.set "exception_ty_matches" (.boolConst () false)]
    let cond := .fvar () "exception_ty_matches" none
    let body_if_matches := body.val.toList.flatMap (PyStmtToBoogie jmp_targets) ++ [.goto jmp_targets[1]!]
    set_ex_ty_matches ++ [.ite cond {ss := body_if_matches} {ss := []}]


partial def PyStmtToBoogie (jmp_targets: List String) (s : Python.stmt SourceRange) : List Boogie.Statement :=
  assert! jmp_targets.length > 0
  let non_throw := match s with
    | .Import _ names =>
      [.call [] "import" [PyListStrToBoogie names.val]]
    | .ImportFrom _ s names i =>
      let n := match s.val with
      | some s => [strToBoogieExpr s.val]
      | none => []
      let i := match i.val with
      | some i => [intToBoogieExpr (PyIntToInt i)]
      | none => []
      [.call [] "importFrom" (n ++ [PyListStrToBoogie names.val] ++ i)]
    | .Expr _ (.Call _ func args kwords) =>
      let fname := PyExprToString func
      if callCanThrow s then
        [.call ["maybe_except"] fname (argsAndKWordsToCanonicalList fname args.val kwords.val)]
      else
        [.call [] fname (argsAndKWordsToCanonicalList fname args.val kwords.val)]
    | .Expr _ _ =>
      dbg_trace "Can't handle Expr statements that aren't calls"
      assert! false
      [.assert "expr" (.boolConst () true)]
    | .Assign _ lhs (.Call _ func args kwords) _ =>
      assert! lhs.val.size == 1
      let fname := PyExprToString func
      [.call [PyExprToString lhs.val[0]!, "maybe_except"] fname (argsAndKWordsToCanonicalList fname args.val kwords.val)]
    | .Assign _ lhs rhs _ =>
      assert! lhs.val.size == 1
      [.set (PyExprToString lhs.val[0]!) (PyExprToBoogie rhs)]
    | .AnnAssign _ lhs _ { ann := _ , val := (.some (.Call _ func args kwords))} _ =>
      let fname := PyExprToString func
      [.call [PyExprToString lhs, "maybe_except"] fname (argsAndKWordsToCanonicalList fname args.val kwords.val)]
    | .AnnAssign _ lhs _ {ann := _, val := (.some e)} _ =>
      [.set (PyExprToString lhs) (PyExprToBoogie e)]
    | .Try _ body handlers _orelse _finalbody =>
        let new_target := s!"excepthandlers_{jmp_targets[0]!}"
        let entry_except_handlers := [.block new_target {ss := []}]
        let new_jmp_stack := new_target :: jmp_targets
        let except_handlers := handlers.val.toList.flatMap (exceptHandlersToBoogie new_jmp_stack)
        let var_decls := collectVarDecls body.val
        [.block "try_block" {ss := var_decls ++ body.val.toList.flatMap (PyStmtToBoogie new_jmp_stack) ++ entry_except_handlers ++ except_handlers}]
    | _ =>
      panic! s!"Unsupported {repr s}"
  if callCanThrow s then
    non_throw ++ [handleCallThrow jmp_targets[0]!]
  else
    non_throw

end --mutual

def ArrPyStmtToBoogie (a : Array (Python.stmt SourceRange)) : List Boogie.Statement :=
  a.toList.flatMap (PyStmtToBoogie ["end"])

def pythonFuncToBoogie (name : String) (body: Array (Python.stmt SourceRange)) (spec : Boogie.Procedure.Spec) : Boogie.Procedure :=
  let varDecls := collectVarDecls body ++ [(.init "exception_ty_matches" t[bool] (.boolConst false)), (.havoc "exception_ty_matches")]
  let stmts := ArrPyStmtToBoogie body
  let body := varDecls ++ stmts ++ [.block "end" {ss := []}]
  {
    header := {name,
               typeArgs := [],
               inputs := [],
               outputs := [("maybe_except", (.tcons "ExceptOrNone" []))]},
    spec,
    body
  }

def pythonToBoogie (pgm: Strata.Program): Boogie.Program :=
  let pyCmds := toPyCommands pgm.commands
  assert! pyCmds.size == 1
  let insideMod := unwrapModule pyCmds[0]!
  {decls := [.proc (pythonFuncToBoogie "__main__" insideMod default)]}

end Strata<|MERGE_RESOLUTION|>--- conflicted
+++ resolved
@@ -64,16 +64,10 @@
 
 def PyConstToBoogie (c: Python.constant SourceRange) : Boogie.Expression.Expr :=
   match c with
-<<<<<<< HEAD
   | .ConString _ s => .strConst () s.val
   | .ConPos _ i => .intConst () i.val
   | .ConNeg _ i => .intConst () (-i.val)
-=======
-  | .ConString _ s => .const (.strConst s.val)
-  | .ConPos _ i => .const (.intConst i.val)
-  | .ConNeg _ i => .const (.intConst (-i.val))
-  | .ConBytes _ _b => .const (.strConst "") -- TODO: fix
->>>>>>> e86fa038
+  | .ConBytes _ _b => .const () (.strConst "") -- TODO: fix
   | _ => panic! s!"Unhandled Constant: {repr c}"
 
 def PyAliasToBoogieExpr (a : Python.alias SourceRange) : Boogie.Expression.Expr :=
@@ -86,7 +80,7 @@
   let lty : Lambda.LMonoTy := mty[string]
   let rty : Lambda.LMonoTy := mty[string]
   match lty, rty with
-  | (.tcons "string" []), (.tcons "string" []) => .app (.app (.op "Str.Concat" mty[string → (string → string)]) lhs) rhs
+  | (.tcons "string" []), (.tcons "string" []) => .app () (.app () (.op () "Str.Concat" mty[string → (string → string)]) lhs) rhs
   | _, _ => panic! s!"Unimplemented add op for {lhs} + {rhs}"
 
 partial def PyExprToBoogie (e : Python.expr SourceRange) : Boogie.Expression.Expr :=
@@ -196,10 +190,10 @@
     let name := p.fst
     let ty_name := p.snd
     match ty_name with
-    | "bool" => [(.init name t[bool] (.boolConst false)), (.havoc name)]
-    | "str" => [(.init name t[string] (.strConst "")), (.havoc name)]
-    | "int" => [(.init name t[int] (.intConst 0)), (.havoc name)]
-    | "bytes" => [(.init name t[string] (.strConst "")), (.havoc name)]
+    | "bool" => [(.init name t[bool] (.boolConst () false)), (.havoc name)]
+    | "str" => [(.init name t[string] (.strConst () "")), (.havoc name)]
+    | "int" => [(.init name t[int] (.intConst () 0)), (.havoc name)]
+    | "bytes" => [(.init name t[string] (.strConst () "")), (.havoc name)]
     | "S3Client" => [(.init name clientType dummyClient), (.havoc name)]
     | "Dict[str Any]" => [(.init name dictStrAnyType dummyDictStrAny), (.havoc name)]
     | _ => panic! s!"Unsupported type annotation: `{ty_name}`"
@@ -283,7 +277,7 @@
   a.toList.flatMap (PyStmtToBoogie ["end"])
 
 def pythonFuncToBoogie (name : String) (body: Array (Python.stmt SourceRange)) (spec : Boogie.Procedure.Spec) : Boogie.Procedure :=
-  let varDecls := collectVarDecls body ++ [(.init "exception_ty_matches" t[bool] (.boolConst false)), (.havoc "exception_ty_matches")]
+  let varDecls := collectVarDecls body ++ [(.init "exception_ty_matches" t[bool] (.boolConst () false)), (.havoc "exception_ty_matches")]
   let stmts := ArrPyStmtToBoogie body
   let body := varDecls ++ stmts ++ [.block "end" {ss := []}]
   {
