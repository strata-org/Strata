/-
  Copyright Strata Contributors

  SPDX-License-Identifier: Apache-2.0 OR MIT
-/

import Strata.DDM.Elab
import Strata.DDM.AST

import Strata.Languages.Boogie.DDMTransform.Parse

import Strata.Languages.Boogie.Boogie
import Strata.Languages.Python.PythonDialect
import Strata.Languages.Python.FunctionSignatures
import Strata.Languages.Python.Regex.ReToBoogie
import Strata.Languages.Python.PyFactory
import StrataTest.Internal.InternalFunctionSignatures

namespace Strata
open Lambda.LTy.Syntax
-- Some hard-coded things we'll need to fix later:

def clientType : Boogie.Expression.Ty := .forAll [] (.tcons "Client" [])
def dummyClient : Boogie.Expression.Expr := .fvar () "DUMMY_CLIENT" none

def dictStrAnyType : Boogie.Expression.Ty := .forAll [] (.tcons "DictStrAny" [])
def dummyDictStrAny : Boogie.Expression.Expr := .fvar () "DUMMY_DICT_STR_ANY" none

def strType : Boogie.Expression.Ty := .forAll [] (.tcons "string" [])
def dummyStr : Boogie.Expression.Expr := .fvar () "DUMMY_STR" none

def listStrType : Boogie.Expression.Ty := .forAll [] (.tcons "ListStr" [])
def dummyListStr : Boogie.Expression.Expr := .fvar () "DUMMY_LIST_STR" none

def datetimeType : Boogie.Expression.Ty := .forAll [] (.tcons "Datetime" [])
def dummyDatetime : Boogie.Expression.Expr := .fvar () "DUMMY_DATETIME" none

def dateType : Boogie.Expression.Ty := .forAll [] (.tcons "Date" [])
def dummyDate : Boogie.Expression.Expr := .fvar () "DUMMY_DATE" none

def timedeltaType : Boogie.Expression.Ty := .forAll [] (.tcons "int" [])
def dummyTimedelta : Boogie.Expression.Expr := .fvar () "DUMMY_Timedelta" none


-------------------------------------------------------------------------------


def toPyCommands (a : Array Operation) : Array (Python.Command SourceRange) :=
  a.map (λ op => match Python.Command.ofAst op with
    | .error e => panic! s!"Failed to translate to Python.Command: {e}"
    | .ok cmd => cmd)

def unwrapModule (c : Python.Command SourceRange) : Array (Python.stmt SourceRange) :=
  match c with
  | Python.Command.Module _ body _ => body.val
  | _ => panic! "Expected module"

def strToBoogieExpr (s: String) : Boogie.Expression.Expr :=
  .strConst () s

def intToBoogieExpr (i: Int) : Boogie.Expression.Expr :=
  .intConst () i

def PyIntToInt (i : Python.int SourceRange) : Int :=
  match i with
  | .IntPos _ n => n.val
  | .IntNeg _ n => -n.val

def PyConstToBoogie (c: Python.constant SourceRange) : Boogie.Expression.Expr :=
  match c with
  | .ConString _ s => .strConst () s.val
  | .ConPos _ i => .intConst () i.val
  | .ConNeg _ i => .intConst () (-i.val)
  | .ConBytes _ _b => .const () (.strConst "") -- TODO: fix
  | .ConFloat _ f => .strConst () (f.val)
  | _ => panic! s!"Unhandled Constant: {repr c}"

def PyAliasToBoogieExpr (a : Python.alias SourceRange) : Boogie.Expression.Expr :=
  match a with
  | .mk_alias _ n as_n =>
  assert! as_n.val.isNone
  .strConst () n.val

def handleAdd (lhs rhs: Boogie.Expression.Expr) : Boogie.Expression.Expr :=
  let lty : Lambda.LMonoTy := mty[string]
  let rty : Lambda.LMonoTy := mty[string]
  match lty, rty with
  | (.tcons "string" []), (.tcons "string" []) => .app () (.app () (.op () "Str.Concat" mty[string → (string → string)]) lhs) rhs
  | _, _ => panic! s!"Unimplemented add op for {lhs} + {rhs}"

def handleSub (lhs rhs: Boogie.Expression.Expr) : Boogie.Expression.Expr :=
  let lty : Lambda.LMonoTy := (.tcons "Datetime" [])
  let rty : Lambda.LMonoTy := (.tcons "int" [])
  match lty, rty with
  | (.tcons "Datetime" []), (.tcons "int" []) => .app () (.app () (.op () "Datetime_sub" none) lhs) rhs
  | _, _ => panic! s!"Unimplemented add op for {lhs} + {rhs}"

def handleMult (lhs rhs: Boogie.Expression.Expr) : Boogie.Expression.Expr :=
  let lty : Lambda.LMonoTy := mty[string]
  let rty : Lambda.LMonoTy := mty[int]
  match lty, rty with
  | (.tcons "string" []), (.tcons "int" []) =>
    match lhs, rhs with
    | .strConst () s, .intConst () i => .strConst () (String.join (List.replicate i.toNat s))
    | _, _ => panic! s!"We only handle str * int for constant strings and ints. Got: {lhs} and {rhs}"
  | _, _ => panic! s!"Unimplemented add op for {lhs} + {rhs}"

def handleNot (arg: Boogie.Expression.Expr) : Boogie.Expression.Expr :=
  let ty : Lambda.LMonoTy := (.tcons "ListStr" [])
  match ty with
  | (.tcons "ListStr" []) => .eq () arg (.op () "ListStr_nil" none)
  | _ => panic! s!"Unimplemented not op for {arg}"

def handleLtE (lhs rhs: Boogie.Expression.Expr) : Boogie.Expression.Expr :=
  let eq := (.eq () lhs rhs)
  let lt := (.app () (.app () (.op () "Datetime_lt" none) lhs) rhs)
  (.app () (.app () (.op () "Bool.Or" none) eq) lt)

<<<<<<< HEAD
def handleGt (lhs rhs: Boogie.Expression.Expr) : Boogie.Expression.Expr :=
  (.app () (.app () (.op () "Float_gt" none) lhs) rhs)
=======
def handleDict (keys: Array (Python.opt_expr SourceRange)) (values: Array (Python.expr SourceRange)) : Boogie.Expression.Expr :=
  .app () (.op () "DictStrAny_mk" none) (.strConst () "DefaultDict")
>>>>>>> 3160a8c7

structure SubstitutionRecord where
  pyExpr : Python.expr SourceRange
  boogieExpr : Boogie.Expression.Expr

instance : Repr (List SubstitutionRecord) where
  reprPrec xs _ :=
    let py_exprs := xs.map (λ r => r.pyExpr)
    s!"{repr py_exprs}"

def PyExprIdent (e1 e2: Python.expr SourceRange) : Bool :=
  match e1, e2 with
  | .Call sr1 _ _ _, .Call sr2 _ _ _ => sr1 == sr2
  | _ , _ => false

-- TODO: handle rest of names
def PyListStrToBoogie (names : Array (Python.alias SourceRange)) : Boogie.Expression.Expr :=
  .app () (.app () (.op () "ListStr_cons" mty[string → (ListStr → ListStr)]) (PyAliasToBoogieExpr names[0]!))
       (.op () "ListStr_nil" mty[ListStr])

-- Translating a Python expression can require Boogie statements, e.g., a function call
-- We translate these by first defining temporary variables to store the results of the stmts
-- and then using those variables in the expression.
structure PyExprTranslated where
  stmts : List Boogie.Statement
  expr: Boogie.Expression.Expr
  post_stmts : List Boogie.Statement := []
deriving Inhabited

<<<<<<< HEAD
=======

partial def PyExprToBoogie (e : Python.expr SourceRange) (substitution_records : Option (List SubstitutionRecord) := none) : PyExprTranslated :=
  if h : substitution_records.isSome && (substitution_records.get!.find? (λ r => PyExprIdent r.pyExpr e)).isSome then
    have hr : (List.find? (fun r => PyExprIdent r.pyExpr e) substitution_records.get!).isSome = true := by rw [Bool.and_eq_true] at h; exact h.2
    let record := (substitution_records.get!.find? (λ r => PyExprIdent r.pyExpr e)).get hr
    {stmts := [], expr := record.boogieExpr}
  else
    match e with
    | .Call _ f _ _ => panic! s!"Call should be handled at stmt level: \n(func: {repr f}) \n(Records: {repr substitution_records}) \n(AST: {repr e.toAst})"
    | .Constant _ c _ => {stmts := [], expr :=  PyConstToBoogie c}
    | .Name _ n _ =>
      match n.val with
      | "AssertionError" | "Exception" => {stmts := [], expr := .strConst () n.val}
      | _ => {stmts := [], expr := .fvar () n.val none}
    | .JoinedStr _ ss => PyExprToBoogie ss.val[0]! -- TODO: need to actually join strings
    | .BinOp _ lhs op rhs =>
      let lhs := (PyExprToBoogie lhs)
      let rhs := (PyExprToBoogie rhs)
      match op with
      | .Add _ =>
        {stmts := lhs.stmts ++ rhs.stmts, expr := handleAdd lhs.expr rhs.expr}
      | .Sub _ =>
        {stmts := lhs.stmts ++ rhs.stmts, expr := handleSub lhs.expr rhs.expr}
      | .Mult _ =>
        {stmts := lhs.stmts ++ rhs.stmts, expr := handleMult lhs.expr rhs.expr}
      | _ => panic! s!"Unhandled BinOp: {repr e}"
    | .Compare _ lhs op rhs =>
      let lhs := PyExprToBoogie lhs
      assert! rhs.val.size == 1
      let rhs := PyExprToBoogie rhs.val[0]!
      match op.val with
      | #[v] => match v with
        | Strata.Python.cmpop.Eq _ =>
          {stmts := lhs.stmts ++ rhs.stmts, expr := (.eq () lhs.expr rhs.expr)}
        | Strata.Python.cmpop.In _ =>
          {stmts := lhs.stmts ++ rhs.stmts, expr := .app () (.app () (.op () "str_in_dict_str_any" none) lhs.expr) rhs.expr}
        | Strata.Python.cmpop.LtE _ =>
          {stmts := lhs.stmts ++ rhs.stmts, expr := handleLtE lhs.expr rhs.expr}
        | _ => panic! s!"Unhandled comparison op: {repr op.val}"
      | _ => panic! s!"Unhandled comparison op: {repr op.val}"
    | .Dict _ keys values => {stmts := [], expr := handleDict keys.val values.val}
    | .ListComp _ keys values => panic! "ListComp must be handled at stmt level"
    | .UnaryOp _ op arg => match op with
      | .Not _ => {stmts := [], expr := handleNot (PyExprToBoogie arg).expr}
      | _ => panic! "Unsupported UnaryOp: {repr e}"
    | .Subscript _ v slice _ =>
      let l := PyExprToBoogie v
      let k := PyExprToBoogie slice
      let access_check : Boogie.Statement := .assert "subscript_bounds_check" (.app () (.app () (.op () "str_in_dict_str_any" none) k.expr) l.expr)
      {stmts := l.stmts ++ k.stmts ++ [access_check], expr := .app () (.app () (.op () "dict_str_any_get" none) l.expr) k.expr}
    | _ => panic! s!"Unhandled Expr: {repr e}"
>>>>>>> 3160a8c7

structure PythonFunctionDecl where
  name : String
  args : List (String × String) -- Elements are (arg_name, arg_ty) where `arg_ty` is the string representation of the type in Python
  ret : String
deriving Repr, BEq, Inhabited

structure PythonClassDecl where
  name : String
deriving Repr, BEq, Inhabited

structure TranslationContext where
  expectedType : Option (Lambda.LMonoTy)
  variableTypes : List (String × Lambda.LMonoTy)
  func_infos : List PythonFunctionDecl
  class_infos : List PythonClassDecl
deriving Inhabited

def handleList (_elmts: Array (Python.expr SourceRange)) (expected_type : Lambda.LMonoTy): PyExprTranslated :=
  match expected_type with
  | (.tcons "ListStr" _) => {stmts := [], expr := (.op () "ListStr_nil" expected_type)}
  | (.tcons "ListDictStrAny" _) => {stmts := [], expr := (.op () "ListDictStrAny_nil" expected_type)}
  | _ => panic! s!"Unexpected type : {expected_type}"

def PyOptExprToString (e : Python.opt_expr SourceRange) : String :=
  match e with
  | .some_expr _ (.Constant _ (.ConString _ s) _) => s.val
  | _ => panic! "Expected some constant string: {e}"

partial def PyExprToString (e : Python.expr SourceRange) : String :=
  match e with
  | .Name _ n _ => n.val
  | .Attribute _ v attr _ => s!"{PyExprToString v}_{attr.val}"
  | .Subscript _ v slice _ =>
    let v_name := PyExprToString v
    match v_name with
    | "Dict" =>
      match slice with
      | .Tuple _ elts _ =>
        assert! elts.val.size == 2
        s!"Dict[{PyExprToString elts.val[0]!} {PyExprToString elts.val[1]!}]"
      | _ => panic! s!"Unsupported slice: {repr slice}"
    | "List" =>
      match slice with
      | .Name _ id _ => s!"List[{id.val}]"
      | _ => panic! s!"Unsupported slice: {repr slice}"
    | _ => panic! s!"Unsupported subscript to string: {repr e}"
  | _ => panic! s!"Unhandled Expr: {repr e}"

def PyExprToMonoTy (e : Python.expr SourceRange) : Lambda.LMonoTy :=
  match e with
  | .Name _ n _ =>
    match n.val with
    | "bool" => .tcons "bool" []
    | "int" => .tcons "int" []
    | "str" => .tcons "string" []
    | "float" => .tcons "string" []
    | "Dict[str Any]" => .tcons "DictStrAny" []
    | "List[str]" => .tcons "ListStr" []
    | "datetime" => .tcons "Datetime" []
    | "date" => .tcons "Date" []
    | "timedelta" => .tcons "Timedelta" []
    | "Client" => .tcons "Client" []
    | "LatencyAnalyzer" => .tcons "LatencyAnalyzer" []
    | _ => panic! s!"Unhandled name: {repr e}"
  | .Subscript _ val _slice _ =>
    match val with
    | .Name _ n _ =>
      match n.val with
      | "Dict" => .tcons "DictStrAny" []
      | "List" => .tcons "ListStr" []
      | _ => panic! s!"Unsupported name: {repr n}"
    | _ => panic! s!"Expected name: {repr e}"
  | _ => panic! s!"Unhandled Expr: {repr e}"


-- This information should come from our prelude. For now, we use the fact that
-- these functions are exactly the ones
-- represented as `Call(Attribute(Name(...)))` in the AST (instead of `Call(Name(...))`).
def callCanThrow (func_infos : List PythonFunctionDecl) (stmt: Python.stmt SourceRange) : Bool :=
  match stmt with
  | .Expr _ (.Call _ (.Attribute _ _ _ _) _ _) | .Assign _ _ (.Call _ (.Attribute _ _ _ _) _ _) _ => true
  | .Expr _ (.Call _ f _ _) | .Assign _ _ (.Call _ f _ _) _ => match f with
    | .Name _ f _ => func_infos.any (λ fi => fi.name == f.val)
    | _ => false
  | _ => false

open Strata.Python.Internal in
def noneOrExpr (fname n : String) (e: Boogie.Expression.Expr) : Boogie.Expression.Expr :=
  let type_str := getFuncSigType fname n
  if type_str.endsWith "OrNone" then
    -- Optional param. Need to wrap e.g., string into StrOrNone
    match type_str with
    | "IntOrNone" => .app () (.op () "IntOrNone_mk_int" none) e
    | "StrOrNone" => .app () (.op () "StrOrNone_mk_str" none) e
    | "BytesOrStrOrNone" => .app () (.op () "BytesOrStrOrNone_mk_str" none) e
    | _ => panic! "Unsupported type_str: "++ type_str
  else
    e

def handleCallThrow (jmp_target : String) : Boogie.Statement :=
  let cond := .eq () (.app () (.op () "ExceptOrNone_tag" none) (.fvar () "maybe_except" none)) (.op () "EN_STR_TAG" none)
  .ite cond [.goto jmp_target] []

def deduplicateTypeAnnotations (l : List (String × Option String)) : List (String × String) := Id.run do
  let mut m : Map String String := []
  for p in l do
    let name := p.fst
    let oty := p.snd
    match oty with
    | .some ty =>
      match m.find? name with
      | .some other_ty =>
        if ty != other_ty then
          panic! s!"Type annotation mismatch: {other_ty} vs {ty}"
      | .none => m := (name, ty) :: m
    | .none => ()
  let names := l.map (λ p => p.fst)
  let unique_names := names.dedup
  unique_names.map (λ n =>
    match m.find? n with
    | .some ty => (n, ty)
    | .none => panic s!"Missing type annotations for {n}")

partial def collectVarDecls (translation_ctx : TranslationContext) (stmts: Array (Python.stmt SourceRange)) : List Boogie.Statement :=
  let rec go (s : Python.stmt SourceRange) : List (String × Option String) :=
    match s with
    | .Assign _ lhs _ _ =>
      let names := lhs.val.toList.map PyExprToString
      names.map (λ n => (n, none))
    | .AnnAssign _ lhs ty _ _ =>
      [(PyExprToString lhs, PyExprToString ty)]
    | .If _ _ body _ => body.val.toList.flatMap go
    | .For _ _ _ body _ _ => body.val.toList.flatMap go
    | _ => []
  let dup := stmts.toList.flatMap go
  let dedup := deduplicateTypeAnnotations dup
  let toBoogie (p: String × String) : List Boogie.Statement :=
    let name := p.fst
    let ty_name := p.snd
    match ty_name with
    | "bool" => [(.init name t[bool] (.boolConst () false)), (.havoc name)]
    | "str" => [(.init name t[string] (.strConst () "")), (.havoc name)]
    | "int" => [(.init name t[int] (.intConst () 0)), (.havoc name)]
    | "float" => [(.init name t[string] (.strConst () "0.0")), (.havoc name)] -- Floats as strs for now
    | "bytes" => [(.init name t[string] (.strConst () "")), (.havoc name)]
    | "Client" => [(.init name clientType dummyClient), (.havoc name)]
    | "Dict[str Any]" => [(.init name dictStrAnyType dummyDictStrAny), (.havoc name)]
    | "List[str]" => [(.init name listStrType dummyListStr), (.havoc name)]
    | "datetime" => [(.init name datetimeType dummyDatetime), (.havoc name)]
    | "date" => [(.init name dateType dummyDate), (.havoc name)]
    | "timedelta" => [(.init name timedeltaType dummyTimedelta), (.havoc name)]
<<<<<<< HEAD
    | _ =>
      let user_defined_class := translation_ctx.class_infos.find? (λ i => i.name == ty_name)
      match user_defined_class with
      | .some i =>
        let user_defined_class_ty := .forAll [] (.tcons i.name [])
        let user_defined_class_dummy := .fvar () ("DUMMY_" ++ i.name) none
        [(.init name user_defined_class_ty user_defined_class_dummy), (.havoc name)]
      | .none => panic! s!"Unsupported type annotation: `{ty_name}`"
=======
    | _ => panic! s!"Unsupported type annotation: `{ty_name}`"
>>>>>>> 3160a8c7
  let foo := dedup.map toBoogie
  foo.flatten

def isCall (e: Python.expr SourceRange) : Bool :=
  match e with
  | .Call _ _ _ _ => true
  | _ => false

def remapFname (translation_ctx: TranslationContext) (fname: String) : String :=
  match translation_ctx.class_infos.find? (λ i => i.name == fname) with
  | .some i =>
    i.name ++ "___init__"
  | _ =>
    match fname with
    | "float" => "str_to_float"
    | _ => fname

mutual

partial def PyExprToBoogieWithSubst (translation_ctx : TranslationContext)  (substitution_records : Option (List SubstitutionRecord)) (e : Python.expr SourceRange) : PyExprTranslated :=
  PyExprToBoogie translation_ctx e substitution_records

partial def PyKWordsToBoogie (substitution_records : Option (List SubstitutionRecord)) (kw : Python.keyword SourceRange) : (String × PyExprTranslated) :=
  match kw with
  | .mk_keyword _ name expr =>
    match name.val with
    | some n => (n.val, PyExprToBoogieWithSubst default substitution_records expr)
    | none => panic! "Keyword arg should have a name"

-- TODO: we should be checking that args are right
partial def argsAndKWordsToCanonicalList (translation_ctx : TranslationContext)
                                 (fname: String)
                                 (args : Array (Python.expr SourceRange))
                                 (kwords: Array (Python.keyword SourceRange))
                                 (substitution_records : Option (List SubstitutionRecord) := none) : List Boogie.Expression.Expr × List Boogie.Statement :=
  if translation_ctx.func_infos.any (λ e => e.name == fname) || translation_ctx.class_infos.any (λ e => e.name++"___init__" == fname) then
    if translation_ctx.func_infos.any (λ e => e.name == fname) then
      (args.toList.map (λ a => (PyExprToBoogieWithSubst default substitution_records a).expr), [])
    else
      (args.toList.map (λ a => (PyExprToBoogieWithSubst default substitution_records a).expr), [])
  else
    let required_order := Strata.Python.Internal.getFuncSigOrder fname
    assert! args.size <= required_order.length
    let remaining := required_order.drop args.size
    let kws_and_exprs := kwords.toList.map (PyKWordsToBoogie substitution_records)
    let ordered_remaining_args := remaining.map (λ n => match kws_and_exprs.find? (λ p => p.fst == n) with
      | .some p =>
        noneOrExpr fname n p.snd.expr
      | .none => Strata.Python.TypeStrToBoogieExpr (Strata.Python.Internal.getFuncSigType fname n))
    let args := args.map (PyExprToBoogieWithSubst default substitution_records)
    let args := (List.range required_order.length).filterMap (λ n =>
        if n < args.size then
          let arg_name := required_order[n]! -- Guaranteed by range. Using finRange causes breaking coercions to Nat.
          some (noneOrExpr fname arg_name args[n]!.expr)
        else
          none)
    (args ++ ordered_remaining_args, kws_and_exprs.flatMap (λ p => p.snd.stmts))

partial def handleDict (keys: Array (Python.opt_expr SourceRange)) (values: Array (Python.expr SourceRange)) : PyExprTranslated :=
  let dict := .app () (.op () "DictStrAny_mk" none) (.strConst () "DefaultDict") -- TODO: need to generate unique dict arg
  assert! keys.size == values.size
  let zipped := Array.zip keys values

  let res := zipped.toList.flatMap (λ (k, v) =>
    let n := PyOptExprToString k
    let in_dict := (.assume s!"assume_{n}_in_dict" (.app () (.app () (.op () "str_in_dict_str_any" none) (.strConst () n)) dict))
    match v with
    | .Call _ f args _ =>
      match f with
      | .Name _ {ann := _ , val := "str"} _ =>
        assert! args.val.size == 1
        let dt := (.app () (.op () "datetime_to_str" none) ((PyExprToBoogie default args.val[0]!).expr))
        let dict_of_v_is_k := (.assume s!"assume_{n}_key" (.eq () (.app () (.app () (.op () "dict_str_any_get_str" none) dict) (.strConst () n)) dt))
        [in_dict, dict_of_v_is_k]
      | _ => panic! "Unsupported function when constructing map"
    | _ =>
      let dict_of_v_is_k := (.assume s!"assume_{n}_key" (.eq () (.app () (.app () (.op () "dict_str_any_get_str" none) dict) (.strConst () n)) (.strConst () "DummyVal")))
      [in_dict, dict_of_v_is_k])

  {stmts := res , expr := dict, post_stmts := []}

partial def PyExprToBoogie (translation_ctx : TranslationContext) (e : Python.expr SourceRange) (substitution_records : Option (List SubstitutionRecord) := none) : PyExprTranslated :=
  if h : substitution_records.isSome && (substitution_records.get!.find? (λ r => PyExprIdent r.pyExpr e)).isSome then
    have hr : (List.find? (fun r => PyExprIdent r.pyExpr e) substitution_records.get!).isSome = true := by rw [Bool.and_eq_true] at h; exact h.2
    let record := (substitution_records.get!.find? (λ r => PyExprIdent r.pyExpr e)).get hr
    {stmts := [], expr := record.boogieExpr}
  else
    match e with
    | .Call _ f args kwords =>
      panic! s!"Call should be handled at stmt level: \n(func: {repr f}) \n(Records: {repr substitution_records}) \n(AST: {repr e.toAst})"
    | .Constant _ c _ => {stmts := [], expr :=  PyConstToBoogie c}
    | .Name _ n _ =>
      match n.val with
      | "AssertionError" | "Exception" => {stmts := [], expr := .strConst () n.val}
      | s =>
        match translation_ctx.variableTypes.find? (λ p => p.fst == s) with
        | .some p =>
          if translation_ctx.expectedType == some (.tcons "bool" []) && p.snd == (.tcons "DictStrAny" []) then
            let a := .fvar () n.val none
            let e := .app () (.op () "Bool.Not" none) (.eq () (.app () (.op () "dict_str_any_length" none) a) (.intConst () 0))
            {stmts := [], expr := e}
          else
            {stmts := [], expr := .fvar () n.val none}
        | .none => {stmts := [], expr := .fvar () n.val none}
    | .JoinedStr _ ss => PyExprToBoogie translation_ctx ss.val[0]! -- TODO: need to actually join strings
    | .BinOp _ lhs op rhs =>
      let lhs := (PyExprToBoogie translation_ctx lhs)
      let rhs := (PyExprToBoogie translation_ctx rhs)
      match op with
      | .Add _ =>
        {stmts := lhs.stmts ++ rhs.stmts, expr := handleAdd lhs.expr rhs.expr}
      | .Sub _ =>
        {stmts := lhs.stmts ++ rhs.stmts, expr := handleSub lhs.expr rhs.expr}
      | .Mult _ =>
        {stmts := lhs.stmts ++ rhs.stmts, expr := handleMult lhs.expr rhs.expr}
      | _ => panic! s!"Unhandled BinOp: {repr e}"
    | .Compare _ lhs op rhs =>
      let lhs := PyExprToBoogie translation_ctx lhs
      assert! rhs.val.size == 1
      let rhs := PyExprToBoogie translation_ctx rhs.val[0]!
      match op.val with
      | #[v] => match v with
        | Strata.Python.cmpop.Eq _ =>
          {stmts := lhs.stmts ++ rhs.stmts, expr := (.eq () lhs.expr rhs.expr)}
        | Strata.Python.cmpop.In _ =>
          {stmts := lhs.stmts ++ rhs.stmts, expr := .app () (.app () (.op () "str_in_dict_str_any" none) lhs.expr) rhs.expr}
        | Strata.Python.cmpop.LtE _ =>
          {stmts := lhs.stmts ++ rhs.stmts, expr := handleLtE lhs.expr rhs.expr}
        | Strata.Python.cmpop.Gt _ =>
          {stmts := lhs.stmts ++ rhs.stmts, expr := handleGt lhs.expr rhs.expr}
        | _ => panic! s!"Unhandled comparison op: {repr op.val}"
      | _ => panic! s!"Unhandled comparison op: {repr op.val}"
    | .Dict _ keys values =>
      let res := handleDict keys.val values.val
      res
    | .ListComp _ keys values => panic! "ListComp must be handled at stmt level"
    | .UnaryOp _ op arg => match op with
      | .Not _ => {stmts := [], expr := handleNot (PyExprToBoogie translation_ctx arg).expr}
      | _ => panic! "Unsupported UnaryOp: {repr e}"
    | .Subscript _ v slice _ =>
      let l := PyExprToBoogie translation_ctx v
      let k := PyExprToBoogie translation_ctx slice
      -- TODO: we need to plumb the type of `v` here
      match s!"{repr l.expr}" with
      | "LExpr.fvar () { name := \"keys\", metadata := Boogie.Visibility.unres } none" =>
          -- let access_check : Boogie.Statement := .assert "subscript_bounds_check" (.app () (.app () (.op () "str_in_dict_str_any" none) k.expr) l.expr)
          {stmts := l.stmts ++ k.stmts, expr := .app () (.app () (.op () "list_str_get" none) l.expr) k.expr}
      | "LExpr.fvar () { name := \"blended_cost\", metadata := Boogie.Visibility.unres } none" =>
          -- let access_check : Boogie.Statement := .assert "subscript_bounds_check" (.app () (.app () (.op () "str_in_dict_str_any" none) k.expr) l.expr)
          {stmts := l.stmts ++ k.stmts, expr := .app () (.app () (.op () "dict_str_any_get_str" none) l.expr) k.expr}
      | _ =>
        match translation_ctx.expectedType with
        | .some (.tcons "ListStr" []) =>
          let access_check : Boogie.Statement := .assert "subscript_bounds_check" (.app () (.app () (.op () "str_in_dict_str_any" none) k.expr) l.expr)
          {stmts := l.stmts ++ k.stmts ++ [access_check], expr := .app () (.app () (.op () "dict_str_any_get_list_str" none) l.expr) k.expr}
        | _ =>
          let access_check : Boogie.Statement := .assert "subscript_bounds_check" (.app () (.app () (.op () "str_in_dict_str_any" none) k.expr) l.expr)
          {stmts := l.stmts ++ k.stmts ++ [access_check], expr := .app () (.app () (.op () "dict_str_any_get" none) l.expr) k.expr}
    | .List _ elmts _ =>
      match elmts.val[0]! with
      | .Constant _ expr _ => match expr with
        | .ConString _ s => handleList elmts.val (.tcons "ListStr" [])
        | _ => panic! s!"Expr: {repr expr}"
      | .Dict _ _ _ => handleList elmts.val (.tcons "ListDictStrAny" [])
      | _ => panic! s!"Unexpected element: {repr elmts.val[0]!}"
    | _ => panic! s!"Unhandled Expr: {repr e}"

partial def initTmpParam (p: Python.expr SourceRange × String) : List Boogie.Statement :=
  match p.fst with
  | .Call _ f args _ =>
    match f with
    | .Name _ n _ =>
      match n.val with
      | "json_dumps" => [(.init p.snd t[string] (.strConst () "")), .call [p.snd, "maybe_except"] "json_dumps" [(.app () (.op () "DictStrAny_mk" none) (.strConst () "DefaultDict")), (Strata.Python.TypeStrToBoogieExpr "IntOrNone")]]
      | "str" =>
        assert! args.val.size == 1
        [(.init p.snd t[string] (.strConst () "")), .set p.snd (.app () (.op () "datetime_to_str" none) ((PyExprToBoogie default args.val[0]!).expr))]
      | "int" => [(.init p.snd t[int] (.intConst () 0)), .set p.snd (.op () "datetime_to_int" none)]
      | _ => panic! s!"Unsupported name {n.val}"
    | _ => panic! s!"Unsupported tmp param init call: {repr f}"
  | _ => panic! "Expected Call"

partial def exceptHandlersToBoogie (jmp_targets: List String) (translation_ctx: TranslationContext) (h : Python.excepthandler SourceRange) : List Boogie.Statement :=
  assert! jmp_targets.length >= 2
  match h with
  | .ExceptHandler _ ex_ty _ body =>
    let set_ex_ty_matches := match ex_ty.val with
    | .some ex_ty =>
      let inherits_from : Boogie.BoogieIdent := "inheritsFrom"
      let get_ex_tag : Boogie.BoogieIdent := "ExceptOrNone_code_val"
      let exception_ty : Boogie.Expression.Expr := .app () (.op () get_ex_tag none) (.fvar () "maybe_except" none)
      let rhs_curried : Boogie.Expression.Expr := .app () (.op () inherits_from none) exception_ty
      let res := PyExprToBoogie translation_ctx ex_ty
      let rhs : Boogie.Expression.Expr := .app () rhs_curried (res.expr)
      let call := .set "exception_ty_matches" rhs
      res.stmts ++ [call]
    | .none =>
      [.set "exception_ty_matches" (.boolConst () false)]
    let cond := .fvar () "exception_ty_matches" none
<<<<<<< HEAD
    let body_if_matches := body.val.toList.flatMap (λ s => (PyStmtToBoogie jmp_targets translation_ctx s).fst) ++ [.goto jmp_targets[1]!]
    set_ex_ty_matches ++ [.ite cond {ss := body_if_matches} {ss := []}]
=======
    let body_if_matches := body.val.toList.flatMap (PyStmtToBoogie jmp_targets func_infos) ++ [.goto jmp_targets[1]!]
    set_ex_ty_matches ++ [.ite cond  body_if_matches []]
>>>>>>> 3160a8c7

partial def handleFunctionCall (lhs: List Boogie.Expression.Ident)
                               (fname: String)
                               (args: Ann (Array (Python.expr SourceRange)) SourceRange)
                               (kwords: Ann (Array (Python.keyword SourceRange)) SourceRange)
                               (_jmp_targets: List String)
                               (translation_ctx: TranslationContext)
                               (_s : Python.stmt SourceRange) : List Boogie.Statement :=

  let fname := remapFname translation_ctx fname

  -- Boogie doesn't allow nested function calls, so we need to introduce temporary variables for each nested call
  let nested_args_calls := args.val.filterMap (λ a => if isCall a then some a else none)
  let args_calls_to_tmps := nested_args_calls.map (λ a => (a, s!"call_arg_tmp_{a.toAst.ann.start}"))
  let nested_kwords_calls := kwords.val.filterMap (λ a =>
    let arg := match a with
      | .mk_keyword _ _ f => f
    if isCall arg then some arg else none)
  let kwords_calls_to_tmps := nested_kwords_calls.map (λ a => (a, s!"call_kword_tmp_{a.toAst.ann.start}"))

  let substitution_records : List SubstitutionRecord := args_calls_to_tmps.toList.map (λ p => {pyExpr := p.fst, boogieExpr := .fvar () p.snd none}) ++
                                                        kwords_calls_to_tmps.toList.map (λ p => {pyExpr := p.fst, boogieExpr := .fvar () p.snd none})
  let res := argsAndKWordsToCanonicalList translation_ctx fname args.val kwords.val substitution_records
  args_calls_to_tmps.toList.flatMap initTmpParam ++
    kwords_calls_to_tmps.toList.flatMap initTmpParam ++
    res.snd ++ [.call lhs fname res.fst]

partial def handleComprehension (lhs: Python.expr SourceRange) (gen: Array (Python.comprehension SourceRange)) : List Boogie.Statement :=
  assert! gen.size == 1
  match gen[0]! with
  | .mk_comprehension _ _ itr _ _ =>
    let res := PyExprToBoogie default itr
    let guard := .app () (.op () "Bool.Not" none) (.eq () (.app () (.op () "dict_str_any_length" none) res.expr) (.intConst () 0))
    let then_ss: List Boogie.Statement := [.havoc (PyExprToString lhs)]
    let else_ss: List Boogie.Statement := [.set (PyExprToString lhs) (.op () "ListStr_nil" none)]
    res.stmts ++ [.ite guard then_ss else_ss]

partial def PyStmtToBoogie (jmp_targets: List String) (translation_ctx : TranslationContext) (s : Python.stmt SourceRange) : List Boogie.Statement × TranslationContext :=
  assert! jmp_targets.length > 0
  let non_throw : List Boogie.Statement × Option (String × Lambda.LMonoTy) := match s with
    | .Import _ names =>
      ([.call [] "import" [PyListStrToBoogie names.val]], none)
    | .ImportFrom _ s names i =>
      let n := match s.val with
      | some s => [strToBoogieExpr s.val]
      | none => []
      let i := match i.val with
      | some i => [intToBoogieExpr (PyIntToInt i)]
      | none => []
      ([.call [] "importFrom" (n ++ [PyListStrToBoogie names.val] ++ i)], none)
    | .Expr _ (.Call _ func args kwords) =>
      let fname := PyExprToString func
      if callCanThrow translation_ctx.func_infos s then
        (handleFunctionCall ["maybe_except"] fname args kwords jmp_targets translation_ctx s, none)
      else
        (handleFunctionCall [] fname args kwords jmp_targets translation_ctx s, none)
    | .Expr _ (.Constant _ (.ConString _ _) _) =>
      -- TODO: Check that it's a doc string
      ([], none) -- Doc string
    | .Expr _ _ =>
      panic! s!"Can't handle Expr statements that aren't calls: {repr s}"
    | .Assign _ lhs (.Call _ func args kwords) _ =>
      assert! lhs.val.size == 1
      let fname := PyExprToString func
      (handleFunctionCall [PyExprToString lhs.val[0]!, "maybe_except"] fname args kwords jmp_targets translation_ctx s, none)
    | .Assign _ lhs rhs _ =>
      assert! lhs.val.size == 1
      let res := PyExprToBoogie translation_ctx rhs
      (res.stmts ++ [.set (PyExprToString lhs.val[0]!) res.expr], none)
    | .AnnAssign _ lhs ty { ann := _ , val := (.some (.Call _ func args kwords))} _ =>
      let fname := PyExprToString func
      (handleFunctionCall [PyExprToString lhs, "maybe_except"] fname args kwords jmp_targets translation_ctx s, some (PyExprToString lhs, PyExprToMonoTy ty))
    | .AnnAssign _ lhs ty { ann := _ , val := (.some (.ListComp _ _ gen))} _ =>
      (handleComprehension lhs gen.val, some (PyExprToString lhs, PyExprToMonoTy ty))
    | .AnnAssign _ lhs ty {ann := _, val := (.some e)} _ =>
      let res := (PyExprToBoogie {translation_ctx with expectedType := PyExprToMonoTy ty} e)
      (res.stmts ++ [.set (PyExprToString lhs) res.expr], some (PyExprToString lhs, PyExprToMonoTy ty))
    | .Try _ body handlers _orelse _finalbody =>
        let new_target := s!"excepthandlers_{jmp_targets[0]!}"
        let entry_except_handlers := [.block new_target []]
        let new_jmp_stack := new_target :: jmp_targets
<<<<<<< HEAD
        let except_handlers := handlers.val.toList.flatMap (exceptHandlersToBoogie new_jmp_stack translation_ctx)
        let var_decls := collectVarDecls translation_ctx body.val
        ([.block "try_block" {ss := var_decls ++ body.val.toList.flatMap (λ s => (PyStmtToBoogie new_jmp_stack translation_ctx s).fst) ++ entry_except_handlers ++ except_handlers}], none)
    | .FunctionDef _ _ _ _ _ _ _ _ => panic! "Can't translate FunctionDef to Boogie statement"
    | .If _ test then_b else_b =>
      let guard_ctx := {translation_ctx with expectedType := some (.tcons "bool" [])}
      ([.ite (PyExprToBoogie guard_ctx test).expr {ss := (ArrPyStmtToBoogie translation_ctx then_b.val).fst} {ss := (ArrPyStmtToBoogie translation_ctx else_b.val).fst}], none)
=======
        let except_handlers := handlers.val.toList.flatMap (exceptHandlersToBoogie new_jmp_stack func_infos)
        let var_decls := collectVarDecls body.val
        [.block "try_block" (var_decls ++ body.val.toList.flatMap (PyStmtToBoogie new_jmp_stack func_infos) ++ entry_except_handlers ++ except_handlers)]
    | .FunctionDef _ _ _ _ _ _ _ _ => panic! "Can't translate FunctionDef to Boogie statement"
    | .If _ test then_b else_b =>
      [.ite (PyExprToBoogie test).expr (ArrPyStmtToBoogie func_infos then_b.val) (ArrPyStmtToBoogie func_infos else_b.val)] -- TODO: fix this
>>>>>>> 3160a8c7
    | .Return _ v =>
      match v.val with
      | .some v => ([.set "ret" (PyExprToBoogie translation_ctx v).expr, .goto jmp_targets[0]!], none) -- TODO: need to thread return value name here. For now, assume "ret"
      | .none => ([.goto jmp_targets[0]!], none)
    | .For _ tgt itr body _ _ =>
      -- Do one unrolling:
<<<<<<< HEAD
      let guard := .app () (.op () "Bool.Not" none) (.eq () (.app () (.op () "dict_str_any_length" none) (PyExprToBoogie default itr).expr) (.intConst () 0))
      match tgt with
      | .Name _ n _ =>
        let assign_tgt := [(.init n.val dictStrAnyType dummyDictStrAny)]
        ([.ite guard {ss := assign_tgt ++ (ArrPyStmtToBoogie translation_ctx body.val).fst} {ss := []}], none)
      | _ => panic! s!"tgt must be single name: {repr tgt}"
      -- TODO: missing havoc
    | .Assert _ a _ =>
      let res := PyExprToBoogie translation_ctx a
      ([(.assert "py_assertion" res.expr)], none)
    | .AugAssign _ lhs op rhs =>
      match op with
      | .Add _ =>
        match lhs with
        | .Name _ n _ =>
          let rhs := PyExprToBoogie translation_ctx rhs
          let new_lhs := (.strConst () "DUMMY_FLOAT")
          (rhs.stmts ++ [.set n.val new_lhs], none)
        | _ => panic! s!"Expected lhs to be name: {repr lhs}"
      | _ => panic! s!"Unsupported AugAssign op: {repr op}"
=======
      let guard := .app () (.op () "Bool.Not" none) (.eq () (.app () (.op () "dict_str_any_length" none) (PyExprToBoogie itr).expr) (.intConst () 0))
      [.ite guard (ArrPyStmtToBoogie func_infos body.val) []]
      -- TODO: missing havoc
    | .Assert _ a _ =>
      let res := PyExprToBoogie a
      [(.assert "py_assertion" res.expr)]
>>>>>>> 3160a8c7
    | _ =>
      panic! s!"Unsupported {repr s}"
  let new_translation_ctx := match non_throw.snd with
  | .some s => {translation_ctx with variableTypes := s :: translation_ctx.variableTypes}
  | .none => translation_ctx
  if callCanThrow translation_ctx.func_infos s then
    (non_throw.fst ++ [handleCallThrow jmp_targets[0]!], new_translation_ctx)
  else
    (non_throw.fst, new_translation_ctx)

partial def ArrPyStmtToBoogie (translation_ctx: TranslationContext) (a : Array (Python.stmt SourceRange)) : (List Boogie.Statement × TranslationContext) :=
  a.foldl (fun (stmts, ctx) stmt =>
    let (newStmts, newCtx) := PyStmtToBoogie ["end"] ctx stmt
    (stmts ++ newStmts, newCtx)
  ) ([], translation_ctx)

end --mutual


def translateFunctions (a : Array (Python.stmt SourceRange)) (translation_ctx: TranslationContext) : List Boogie.Decl :=
  a.toList.filterMap (λ s => match s with
    | .FunctionDef _ name _args body _ _ret _ _ =>

      let varDecls : List Boogie.Statement := []
      let proc : Boogie.Procedure := {
        header := {
               name := name.val,
               typeArgs := [],
               inputs := [],
               outputs := [("maybe_except", (.tcons "ExceptOrNone" []))]},
        spec := default,
<<<<<<< HEAD
        body := varDecls ++ (ArrPyStmtToBoogie translation_ctx body.val).fst ++ [.block "end" {ss := []}]
=======
        body := varDecls ++ ArrPyStmtToBoogie func_infos body.val ++ [.block "end" []]
>>>>>>> 3160a8c7
      }
      some (.proc proc)
    | _ => none)

def pyTyStrToLMonoTy (ty_str: String) : Lambda.LMonoTy :=
  match ty_str with
  | "str" => mty[string]
<<<<<<< HEAD
  | "int" => mty[int]
=======
>>>>>>> 3160a8c7
  | "datetime" => (.tcons "Datetime" [])
  | _ => panic! s!"Unsupported type: {ty_str}"

def pythonFuncToBoogie (name : String) (args: List (String × String)) (body: Array (Python.stmt SourceRange)) (ret : Option (Python.expr SourceRange)) (spec : Boogie.Procedure.Spec) (translation_ctx : TranslationContext) : Boogie.Procedure :=
  let inputs : List (Lambda.Identifier Boogie.Visibility × Lambda.LMonoTy) := args.map (λ p => (p.fst, pyTyStrToLMonoTy p.snd))
<<<<<<< HEAD
  let varDecls := collectVarDecls translation_ctx body ++ [(.init "exception_ty_matches" t[bool] (.boolConst () false)), (.havoc "exception_ty_matches")]
  let stmts := (ArrPyStmtToBoogie translation_ctx body).fst
  let body := varDecls ++ stmts ++ [.block "end" {ss := []}]
  let constructor := name.endsWith "___init__"
  let outputs : Lambda.LMonoTySignature := if not constructor then
    match ret with
    | .some _v => [("ret", (.tcons "DictStrAny" [])), ("maybe_except", (.tcons "ExceptOrNone" []))]
    | .none => [("maybe_except", (.tcons "ExceptOrNone" []))]
  else
    let class_ty_name := name.dropRight ("___init__".length)
    [("ret", (.tcons s!"{class_ty_name}" [])), ("maybe_except", (.tcons "ExceptOrNone" []))]
=======
  let varDecls := collectVarDecls body ++ [(.init "exception_ty_matches" t[bool] (.boolConst () false)), (.havoc "exception_ty_matches")]
  let stmts := ArrPyStmtToBoogie func_infos body
  let body := varDecls ++ stmts ++ [.block "end" []]
  let outputs : Lambda.LMonoTySignature := match ret with
  | .some v => [("ret", (.tcons "DictStrAny" [])), ("maybe_except", (.tcons "ExceptOrNone" []))]
  | .none => [("maybe_except", (.tcons "ExceptOrNone" []))]
>>>>>>> 3160a8c7
  {
    header := {name,
               typeArgs := [],
               inputs,
               outputs},
    spec,
    body
  }

def unpackPyArguments (args: Python.arguments SourceRange) : List (String × String) :=
-- Python AST:
-- arguments = (arg* posonlyargs, arg* args, arg? vararg, arg* kwonlyargs,
--                  expr* kw_defaults, arg? kwarg, expr* defaults)
  match args with -- TODO: Error if any other types of args
  | .mk_arguments _ _ args _ _ _ _ _ =>
    let combined := args.val
    combined.toList.filterMap (λ a =>
    match a with
    | .mk_arg _ name oty _ =>
      if name.val == "self" then
        none
      else
        match oty.val with
        | .some ty => some (name.val, PyExprToString ty)
        | _ => panic! s!"Missing type annotation on arg: {repr a} ({repr args})")

def PyFuncDefToBoogie (s: Python.stmt SourceRange) (translation_ctx: TranslationContext) : List Boogie.Decl × PythonFunctionDecl :=
  match s with
  | .FunctionDef _ name args body _ ret _ _ =>
    let args := unpackPyArguments args
    ([.proc (pythonFuncToBoogie name.val args body.val ret.val default translation_ctx)], {name := name.val, args, ret := s!"{repr ret}"})
  | _ => panic! s!"Expected function def: {repr s}"

def PyClassDefToBoogie (s: Python.stmt SourceRange) (translation_ctx: TranslationContext) : List Boogie.Decl × PythonClassDecl :=
  match s with
  | .ClassDef _ c_name _ _ body _ _ =>
    let member_fn_defs := body.val.toList.filterMap (λ s => match s with
      | .FunctionDef _ name args body _ ret _ _ => some (name, args, body, ret)
      | _ => none)
    (member_fn_defs.map (λ f =>
      let name := f.fst.val
      let args := unpackPyArguments f.snd.fst
      let body := f.snd.snd.fst.val
      let ret := f.snd.snd.snd.val
      .proc (pythonFuncToBoogie (c_name.val++"_"++name) args body ret default translation_ctx)), {name := c_name.val})
  | _ => panic! s!"Expected function def: {repr s}"

def pythonToBoogie (pgm: Strata.Program): Boogie.Program :=
  let pyCmds := toPyCommands pgm.commands
  assert! pyCmds.size == 1
  let insideMod := unwrapModule pyCmds[0]!
  let func_defs := insideMod.filter (λ s => match s with
  | .FunctionDef _ _ _ _ _ _ _ _ => true
  | _ => false)

  let class_defs := insideMod.filter (λ s => match s with
  | .ClassDef _ _ _ _ _ _ _ => true
  | _ => false)

  let non_func_blocks := insideMod.filter (λ s => match s with
  | .FunctionDef _ _ _ _ _ _ _ _ => false
  | .ClassDef _ _ _ _ _ _ _ => false
  | _ => true)

  let globals := [(.var "__name__" (.forAll [] mty[string]) (.strConst () "__main__"))]

  let rec helper {α : Type} (f : Python.stmt SourceRange → TranslationContext → List Boogie.Decl × α)
               (update : TranslationContext → α → TranslationContext)
               (acc : TranslationContext) :
               List (Python.stmt SourceRange) → List Boogie.Decl × TranslationContext
  | [] => ([], acc)
  | x :: xs =>
    let (y, info) := f x acc
    let new_acc := update acc info
    let (ys, acc'') := helper f update new_acc xs
    (y ++ ys, acc'')

  let func_defs_and_infos := helper PyFuncDefToBoogie (fun acc info => {acc with func_infos := info :: acc.func_infos}) default func_defs.toList
  let func_defs := func_defs_and_infos.fst
  let func_infos := func_defs_and_infos.snd

  let class_defs_and_infos := helper PyClassDefToBoogie (fun acc info => {acc with class_infos := info :: acc.class_infos}) func_infos class_defs.toList
  let class_defs := class_defs_and_infos.fst
  let class_infos := class_defs_and_infos.snd
  let class_ty_decls := [(.type (.con {name := "LatencyAnalyzer", numargs := 0})) ]

  {decls := globals ++ class_ty_decls ++ func_defs ++ class_defs ++ [.proc (pythonFuncToBoogie "__main__" [] non_func_blocks none default class_infos)]}

end Strata<|MERGE_RESOLUTION|>--- conflicted
+++ resolved
@@ -116,13 +116,8 @@
   let lt := (.app () (.app () (.op () "Datetime_lt" none) lhs) rhs)
   (.app () (.app () (.op () "Bool.Or" none) eq) lt)
 
-<<<<<<< HEAD
 def handleGt (lhs rhs: Boogie.Expression.Expr) : Boogie.Expression.Expr :=
   (.app () (.app () (.op () "Float_gt" none) lhs) rhs)
-=======
-def handleDict (keys: Array (Python.opt_expr SourceRange)) (values: Array (Python.expr SourceRange)) : Boogie.Expression.Expr :=
-  .app () (.op () "DictStrAny_mk" none) (.strConst () "DefaultDict")
->>>>>>> 3160a8c7
 
 structure SubstitutionRecord where
   pyExpr : Python.expr SourceRange
@@ -152,60 +147,6 @@
   post_stmts : List Boogie.Statement := []
 deriving Inhabited
 
-<<<<<<< HEAD
-=======
-
-partial def PyExprToBoogie (e : Python.expr SourceRange) (substitution_records : Option (List SubstitutionRecord) := none) : PyExprTranslated :=
-  if h : substitution_records.isSome && (substitution_records.get!.find? (λ r => PyExprIdent r.pyExpr e)).isSome then
-    have hr : (List.find? (fun r => PyExprIdent r.pyExpr e) substitution_records.get!).isSome = true := by rw [Bool.and_eq_true] at h; exact h.2
-    let record := (substitution_records.get!.find? (λ r => PyExprIdent r.pyExpr e)).get hr
-    {stmts := [], expr := record.boogieExpr}
-  else
-    match e with
-    | .Call _ f _ _ => panic! s!"Call should be handled at stmt level: \n(func: {repr f}) \n(Records: {repr substitution_records}) \n(AST: {repr e.toAst})"
-    | .Constant _ c _ => {stmts := [], expr :=  PyConstToBoogie c}
-    | .Name _ n _ =>
-      match n.val with
-      | "AssertionError" | "Exception" => {stmts := [], expr := .strConst () n.val}
-      | _ => {stmts := [], expr := .fvar () n.val none}
-    | .JoinedStr _ ss => PyExprToBoogie ss.val[0]! -- TODO: need to actually join strings
-    | .BinOp _ lhs op rhs =>
-      let lhs := (PyExprToBoogie lhs)
-      let rhs := (PyExprToBoogie rhs)
-      match op with
-      | .Add _ =>
-        {stmts := lhs.stmts ++ rhs.stmts, expr := handleAdd lhs.expr rhs.expr}
-      | .Sub _ =>
-        {stmts := lhs.stmts ++ rhs.stmts, expr := handleSub lhs.expr rhs.expr}
-      | .Mult _ =>
-        {stmts := lhs.stmts ++ rhs.stmts, expr := handleMult lhs.expr rhs.expr}
-      | _ => panic! s!"Unhandled BinOp: {repr e}"
-    | .Compare _ lhs op rhs =>
-      let lhs := PyExprToBoogie lhs
-      assert! rhs.val.size == 1
-      let rhs := PyExprToBoogie rhs.val[0]!
-      match op.val with
-      | #[v] => match v with
-        | Strata.Python.cmpop.Eq _ =>
-          {stmts := lhs.stmts ++ rhs.stmts, expr := (.eq () lhs.expr rhs.expr)}
-        | Strata.Python.cmpop.In _ =>
-          {stmts := lhs.stmts ++ rhs.stmts, expr := .app () (.app () (.op () "str_in_dict_str_any" none) lhs.expr) rhs.expr}
-        | Strata.Python.cmpop.LtE _ =>
-          {stmts := lhs.stmts ++ rhs.stmts, expr := handleLtE lhs.expr rhs.expr}
-        | _ => panic! s!"Unhandled comparison op: {repr op.val}"
-      | _ => panic! s!"Unhandled comparison op: {repr op.val}"
-    | .Dict _ keys values => {stmts := [], expr := handleDict keys.val values.val}
-    | .ListComp _ keys values => panic! "ListComp must be handled at stmt level"
-    | .UnaryOp _ op arg => match op with
-      | .Not _ => {stmts := [], expr := handleNot (PyExprToBoogie arg).expr}
-      | _ => panic! "Unsupported UnaryOp: {repr e}"
-    | .Subscript _ v slice _ =>
-      let l := PyExprToBoogie v
-      let k := PyExprToBoogie slice
-      let access_check : Boogie.Statement := .assert "subscript_bounds_check" (.app () (.app () (.op () "str_in_dict_str_any" none) k.expr) l.expr)
-      {stmts := l.stmts ++ k.stmts ++ [access_check], expr := .app () (.app () (.op () "dict_str_any_get" none) l.expr) k.expr}
-    | _ => panic! s!"Unhandled Expr: {repr e}"
->>>>>>> 3160a8c7
 
 structure PythonFunctionDecl where
   name : String
@@ -358,7 +299,6 @@
     | "datetime" => [(.init name datetimeType dummyDatetime), (.havoc name)]
     | "date" => [(.init name dateType dummyDate), (.havoc name)]
     | "timedelta" => [(.init name timedeltaType dummyTimedelta), (.havoc name)]
-<<<<<<< HEAD
     | _ =>
       let user_defined_class := translation_ctx.class_infos.find? (λ i => i.name == ty_name)
       match user_defined_class with
@@ -367,9 +307,6 @@
         let user_defined_class_dummy := .fvar () ("DUMMY_" ++ i.name) none
         [(.init name user_defined_class_ty user_defined_class_dummy), (.havoc name)]
       | .none => panic! s!"Unsupported type annotation: `{ty_name}`"
-=======
-    | _ => panic! s!"Unsupported type annotation: `{ty_name}`"
->>>>>>> 3160a8c7
   let foo := dedup.map toBoogie
   foo.flatten
 
@@ -569,13 +506,8 @@
     | .none =>
       [.set "exception_ty_matches" (.boolConst () false)]
     let cond := .fvar () "exception_ty_matches" none
-<<<<<<< HEAD
     let body_if_matches := body.val.toList.flatMap (λ s => (PyStmtToBoogie jmp_targets translation_ctx s).fst) ++ [.goto jmp_targets[1]!]
     set_ex_ty_matches ++ [.ite cond {ss := body_if_matches} {ss := []}]
-=======
-    let body_if_matches := body.val.toList.flatMap (PyStmtToBoogie jmp_targets func_infos) ++ [.goto jmp_targets[1]!]
-    set_ex_ty_matches ++ [.ite cond  body_if_matches []]
->>>>>>> 3160a8c7
 
 partial def handleFunctionCall (lhs: List Boogie.Expression.Ident)
                                (fname: String)
@@ -657,7 +589,6 @@
         let new_target := s!"excepthandlers_{jmp_targets[0]!}"
         let entry_except_handlers := [.block new_target []]
         let new_jmp_stack := new_target :: jmp_targets
-<<<<<<< HEAD
         let except_handlers := handlers.val.toList.flatMap (exceptHandlersToBoogie new_jmp_stack translation_ctx)
         let var_decls := collectVarDecls translation_ctx body.val
         ([.block "try_block" {ss := var_decls ++ body.val.toList.flatMap (λ s => (PyStmtToBoogie new_jmp_stack translation_ctx s).fst) ++ entry_except_handlers ++ except_handlers}], none)
@@ -665,21 +596,12 @@
     | .If _ test then_b else_b =>
       let guard_ctx := {translation_ctx with expectedType := some (.tcons "bool" [])}
       ([.ite (PyExprToBoogie guard_ctx test).expr {ss := (ArrPyStmtToBoogie translation_ctx then_b.val).fst} {ss := (ArrPyStmtToBoogie translation_ctx else_b.val).fst}], none)
-=======
-        let except_handlers := handlers.val.toList.flatMap (exceptHandlersToBoogie new_jmp_stack func_infos)
-        let var_decls := collectVarDecls body.val
-        [.block "try_block" (var_decls ++ body.val.toList.flatMap (PyStmtToBoogie new_jmp_stack func_infos) ++ entry_except_handlers ++ except_handlers)]
-    | .FunctionDef _ _ _ _ _ _ _ _ => panic! "Can't translate FunctionDef to Boogie statement"
-    | .If _ test then_b else_b =>
-      [.ite (PyExprToBoogie test).expr (ArrPyStmtToBoogie func_infos then_b.val) (ArrPyStmtToBoogie func_infos else_b.val)] -- TODO: fix this
->>>>>>> 3160a8c7
     | .Return _ v =>
       match v.val with
       | .some v => ([.set "ret" (PyExprToBoogie translation_ctx v).expr, .goto jmp_targets[0]!], none) -- TODO: need to thread return value name here. For now, assume "ret"
       | .none => ([.goto jmp_targets[0]!], none)
     | .For _ tgt itr body _ _ =>
       -- Do one unrolling:
-<<<<<<< HEAD
       let guard := .app () (.op () "Bool.Not" none) (.eq () (.app () (.op () "dict_str_any_length" none) (PyExprToBoogie default itr).expr) (.intConst () 0))
       match tgt with
       | .Name _ n _ =>
@@ -700,14 +622,6 @@
           (rhs.stmts ++ [.set n.val new_lhs], none)
         | _ => panic! s!"Expected lhs to be name: {repr lhs}"
       | _ => panic! s!"Unsupported AugAssign op: {repr op}"
-=======
-      let guard := .app () (.op () "Bool.Not" none) (.eq () (.app () (.op () "dict_str_any_length" none) (PyExprToBoogie itr).expr) (.intConst () 0))
-      [.ite guard (ArrPyStmtToBoogie func_infos body.val) []]
-      -- TODO: missing havoc
-    | .Assert _ a _ =>
-      let res := PyExprToBoogie a
-      [(.assert "py_assertion" res.expr)]
->>>>>>> 3160a8c7
     | _ =>
       panic! s!"Unsupported {repr s}"
   let new_translation_ctx := match non_throw.snd with
@@ -739,11 +653,7 @@
                inputs := [],
                outputs := [("maybe_except", (.tcons "ExceptOrNone" []))]},
         spec := default,
-<<<<<<< HEAD
         body := varDecls ++ (ArrPyStmtToBoogie translation_ctx body.val).fst ++ [.block "end" {ss := []}]
-=======
-        body := varDecls ++ ArrPyStmtToBoogie func_infos body.val ++ [.block "end" []]
->>>>>>> 3160a8c7
       }
       some (.proc proc)
     | _ => none)
@@ -751,16 +661,12 @@
 def pyTyStrToLMonoTy (ty_str: String) : Lambda.LMonoTy :=
   match ty_str with
   | "str" => mty[string]
-<<<<<<< HEAD
   | "int" => mty[int]
-=======
->>>>>>> 3160a8c7
   | "datetime" => (.tcons "Datetime" [])
   | _ => panic! s!"Unsupported type: {ty_str}"
 
 def pythonFuncToBoogie (name : String) (args: List (String × String)) (body: Array (Python.stmt SourceRange)) (ret : Option (Python.expr SourceRange)) (spec : Boogie.Procedure.Spec) (translation_ctx : TranslationContext) : Boogie.Procedure :=
   let inputs : List (Lambda.Identifier Boogie.Visibility × Lambda.LMonoTy) := args.map (λ p => (p.fst, pyTyStrToLMonoTy p.snd))
-<<<<<<< HEAD
   let varDecls := collectVarDecls translation_ctx body ++ [(.init "exception_ty_matches" t[bool] (.boolConst () false)), (.havoc "exception_ty_matches")]
   let stmts := (ArrPyStmtToBoogie translation_ctx body).fst
   let body := varDecls ++ stmts ++ [.block "end" {ss := []}]
@@ -772,14 +678,6 @@
   else
     let class_ty_name := name.dropRight ("___init__".length)
     [("ret", (.tcons s!"{class_ty_name}" [])), ("maybe_except", (.tcons "ExceptOrNone" []))]
-=======
-  let varDecls := collectVarDecls body ++ [(.init "exception_ty_matches" t[bool] (.boolConst () false)), (.havoc "exception_ty_matches")]
-  let stmts := ArrPyStmtToBoogie func_infos body
-  let body := varDecls ++ stmts ++ [.block "end" []]
-  let outputs : Lambda.LMonoTySignature := match ret with
-  | .some v => [("ret", (.tcons "DictStrAny" [])), ("maybe_except", (.tcons "ExceptOrNone" []))]
-  | .none => [("maybe_except", (.tcons "ExceptOrNone" []))]
->>>>>>> 3160a8c7
   {
     header := {name,
                typeArgs := [],
