/-
  Copyright Strata Contributors

  SPDX-License-Identifier: Apache-2.0 OR MIT
-/

import Strata.Languages.Python.Regex.ReParser
import Strata.Languages.Boogie.Factory

namespace Strata
namespace Python

-------------------------------------------------------------------------------

open Lambda.LExpr
open Boogie

/--
<<<<<<< HEAD
=======
Map `RegexAST` nodes to Boogie expressions. Note that anchor nodes are not
handled here. See `pythonRegexToBoogie` for a preprocessing pass.
-/
def RegexAST.toBoogie (ast : RegexAST) : Except ParseError Boogie.Expression.Expr := do
  match ast with
  | .char c =>
    return (mkApp () (.op () strToRegexFunc.name none) [strConst () (toString c)])
  | .range c1 c2 =>
    return mkApp () (.op () reRangeFunc.name none) [strConst () (toString c1), strConst () (toString c2)]
  | .union r1 r2 =>
    let r1b ← toBoogie r1
    let r2b ← toBoogie r2
    return mkApp () (.op () reUnionFunc.name none) [r1b, r2b]
  | .concat r1 r2 =>
    let r1b ← toBoogie r1
    let r2b ← toBoogie r2
    return mkApp () (.op () reConcatFunc.name none) [r1b, r2b]
  | .star r =>
    let rb ← toBoogie r
    return mkApp () (.op () reStarFunc.name none) [rb]
  | .plus r =>
    let rb ← toBoogie r
    return mkApp () (.op () rePlusFunc.name none) [rb]
  | .optional r =>
    let rb ← toBoogie r
    return mkApp () (.op () reLoopFunc.name none) [rb, intConst () 0, intConst () 1]
  | .loop r min max =>
    let rb ← toBoogie r
    return mkApp () (.op () reLoopFunc.name none) [rb, intConst () min, intConst () max]
  | .anychar =>
    return mkApp () (.op () reAllCharFunc.name none) []
  | .group r => toBoogie r
  | .empty => return mkApp () (.op () strToRegexFunc.name none) [strConst () ""]
  | .complement r =>
    let rb ← toBoogie r
    return mkApp () (.op () reCompFunc.name none) [rb]
  | .anchor_start => throw (.patternError "Anchor should not appear in AST conversion" "" 0)
  | .anchor_end => throw (.patternError "Anchor should not appear in AST conversion" "" 0)

/--
>>>>>>> fbab27c8
Python regexes can be interpreted differently based on the matching mode.

Consider the regex pattern that does not contain any anchors: `x`.
For search, this is equivalent to `.*x.*`.
For match, this is equivalent to `x.*`.
For fullmatch, this is exactly `x`.

Consider the regex pattern: `^x`.
For search, this is equivalent to `x.*`.
For match, this is equivalent to `x.*`.
Again for fullmatch, this is exactly `x`.

Consider the regex pattern: `x$`.
For search, this is equivalent to `.*x`.
For match, this is equivalent to `x`.
Again for fullmatch, this is exactly `x`.

Consider the regex pattern: `^x$`.
For search, match, and fullmatch, this is equivalent to `x`.
-/
inductive MatchMode where
  | search     -- `re.search()`    - match anywhere in string
  | match      -- `re.match()`     - match at start of string
  | fullmatch  -- `re.fullmatch()` - match entire string
  deriving Repr, BEq

/--
When `r` is definitely consuming, this function returns `false`.
Returns `true` otherwise (i.e., when it _may_ not be consuming).
-/
def RegexAST.mayNotConsume (r : RegexAST) : Bool :=
  match r with
  | .char _ => false
  | .range _ _ => false
  | .union r1 r2 => mayNotConsume r1 || mayNotConsume r2
  | .concat r1 r2 => mayNotConsume r1 && mayNotConsume r2
  | .anychar => false
  | .star _ => true
  | .plus r1 => mayNotConsume r1
  | .optional _ => true
  | .loop r1 n _ => mayNotConsume r1 || n == 0
  | .anchor_start => true
  | .anchor_end => true
  | .group r1 => mayNotConsume r1
  | .empty => true
  | .complement _ => false

/--
Empty regex pattern; matches an empty string.
-/
def Boogie.emptyRegex : Boogie.Expression.Expr :=
  mkApp (.op strToRegexFunc.name none) [strConst ""]

/--
Unmatchable regex pattern.
-/
def Boogie.unmatchableRegex : Boogie.Expression.Expr :=
  mkApp (.op reNoneFunc.name none) []

partial def RegexAST.toBoogie (r : RegexAST) (atStart atEnd : Bool) :
    Boogie.Expression.Expr :=
  match r with
  | .char c =>
    (mkApp (.op strToRegexFunc.name none) [strConst (toString c)])
  | .range c1 c2 =>
    mkApp (.op reRangeFunc.name none) [strConst (toString c1), strConst (toString c2)]
  | .anychar =>
    mkApp (.op reAllCharFunc.name none) []
  | .empty => Boogie.emptyRegex
  | .complement r =>
    let rb := toBoogie r atStart atEnd
    mkApp (.op reCompFunc.name none) [rb]
  | .anchor_start =>
    if atStart then Boogie.emptyRegex else Boogie.unmatchableRegex
  | .anchor_end =>
    if atEnd then Boogie.emptyRegex else Boogie.unmatchableRegex
  | .plus r1 =>
    let r1b := toBoogie r1 atStart atEnd
    let r2b :=
      match (mayNotConsume r1) with
      | false =>
        let r1b := toBoogie r1 atStart false -- r1 at the beginning
        let r2b := toBoogie r1 false false   -- r1s in the middle
        let r3b := toBoogie r1 false atEnd   -- r1 at the end
        let r2b := mkApp (.op reStarFunc.name none) [r2b]
        mkApp (.op reConcatFunc.name none) [mkApp (.op reConcatFunc.name none) [r1b, r2b], r3b]
      | true =>
        mkApp (.op reStarFunc.name none) [r1b]
    mkApp (.op reUnionFunc.name none) [r1b, r2b]
  | .star r1 =>
    let r1b := toBoogie r1 atStart atEnd
    let r2b :=
      match (mayNotConsume r1) with
      | false =>
        let r1b := toBoogie r1 atStart false -- r1 at the beginning
        let r2b := toBoogie r1 false false   -- r1s in the middle
        let r3b := toBoogie r1 false atEnd   -- r1 at the end
        let r2b := mkApp (.op reStarFunc.name none) [r2b]
        mkApp (.op reConcatFunc.name none) [mkApp (.op reConcatFunc.name none) [r1b, r2b], r3b]
      | true =>
        mkApp (.op reStarFunc.name none) [r1b]
    mkApp (.op reUnionFunc.name none)
      [mkApp (.op reUnionFunc.name none) [Boogie.emptyRegex, r1b], r2b]
  | .optional r1 =>
    toBoogie (.union .empty r1) atStart atEnd
  | .loop r1 n m =>
    match n, m with
    | 0, 0 => Boogie.emptyRegex
    | 0, 1 => toBoogie (.union .empty r1) atStart atEnd
    | 0, m => -- Note: m >= 2
      let r1b := toBoogie r1 atStart atEnd
      let r2b := match (mayNotConsume r1) with
                | false =>
                  let r1b := toBoogie r1 atStart false -- r1 at the beginning
                  let r2b := toBoogie r1 false false   -- r1s in the middle
                  let r3b := toBoogie r1 false atEnd   -- r1 at the end
                  let r2b := mkApp (.op reLoopFunc.name none) [r2b, intConst 0, intConst (m-2)]
                  mkApp (.op reConcatFunc.name none) [mkApp (.op reConcatFunc.name none) [r1b, r2b], r3b]
                | true =>
                  mkApp (.op reLoopFunc.name none) [r1b, intConst 0, intConst m]
      mkApp (.op reUnionFunc.name none)
            [mkApp (.op reUnionFunc.name none) [Boogie.emptyRegex, r1b],
            r2b]
    | _, _ =>
      toBoogie (.union r1 (.loop r1 (n - 1) (m - 1))) atStart atEnd
  | .group r1 => toBoogie r1 atStart atEnd
  | .concat r1 r2 =>
    match (mayNotConsume r1), (mayNotConsume r2) with
    | false, false =>
      let r1b := toBoogie r1 atStart false
      let r2b := toBoogie r2 false atEnd
      mkApp (.op reConcatFunc.name none) [r1b, r2b]
    | false, true =>
      let r1b := toBoogie r1 atStart atEnd
      let r2b := toBoogie r2 false atEnd
      mkApp (.op reConcatFunc.name none) [r1b, r2b]
    | true, false =>
      let r1b := toBoogie r1 atStart false
      let r2b := toBoogie r2 true atEnd
      mkApp (.op reConcatFunc.name none) [r1b, r2b]
    | true, true =>
      let r1b := toBoogie r1 atStart atEnd
      let r2b := toBoogie r2 atStart atEnd
      mkApp (.op reConcatFunc.name none) [r1b, r2b]
  | .union r1 r2 =>
      let r1b := toBoogie r1 atStart atEnd
      let r2b := toBoogie r2 atStart atEnd
      mkApp (.op reUnionFunc.name none) [r1b, r2b]

def pythonRegexToBoogie (pyRegex : String) (mode : MatchMode := .fullmatch) :
    Boogie.Expression.Expr × Option ParseError :=
<<<<<<< HEAD
  match parseTop pyRegex with
  | .error err => (mkApp (.op reAllFunc.name none) [], some err)
  | .ok ast =>
    let dotStar := (RegexAST.star (.anychar))
    -- Wrap with `.*` based on mode.
    let ast := match mode with
    | .fullmatch => ast
    | .match => .concat ast dotStar
    | .search => .concat dotStar (.concat ast dotStar)
    let result := RegexAST.toBoogie ast true true
    (result, none)
=======
  let reAll  := mkApp () (.op () reAllFunc.name none) []
  match parseAll pyRegex 0 [] with
  | .error err => (reAll, some err)
  | .ok asts =>

  -- Detect start and end anchors, if any.
  let hasStartAnchor := match asts.head? with | some .anchor_start => true | _ => false
  let hasEndAnchor := match asts.getLast? with | some .anchor_end => true | _ => false

  -- Check for anchors in middle positions.
  let middle := if hasStartAnchor then asts.tail else asts
  let middle := if hasEndAnchor && !middle.isEmpty then middle.dropLast else middle
  let hasMiddleAnchor := middle.any (fun ast => match ast with | .anchor_start | .anchor_end => true | _ => false)

    -- If anchors in middle, return `re.none` (unmatchable pattern).
    -- NOTE: this is a heavy-ish semantic transform.
    if hasMiddleAnchor then
      let reNone := mkApp () (.op () reNoneFunc.name none) []
      (reNone, none)
    else

      -- `filtered` does not have any anchors.
      let filtered := middle

      -- Handle empty pattern.
      if filtered.isEmpty then
        (mkApp () (.op () strToRegexFunc.name none) [strConst () ""], none)
      else
        -- Concatenate filtered ASTs.
        let core := match filtered with
          | [single] => single
          | head :: tail => tail.foldl RegexAST.concat head
          | [] => unreachable!

        -- Convert core pattern.
        match RegexAST.toBoogie core with
        | .error err => (reAll, some err)
        | .ok coreExpr =>
          -- Wrap with `Re.All` based on mode and anchors
          let result := match mode, hasStartAnchor, hasEndAnchor with
            -- Explicit anchors always override match mode.
            | _, true, true =>
               -- ^pattern$ - exact match.
              coreExpr
            | _, true, false =>
              -- ^pattern - starts with.
              mkApp () (.op () reConcatFunc.name none) [coreExpr, reAll]
            | _, false, true =>
              -- pattern$ - ends with.
              mkApp () (.op () reConcatFunc.name none) [reAll, coreExpr]
            -- No anchors - apply match mode.
            | .fullmatch, false, false =>
              -- exact match
              coreExpr
            | .match, false, false =>
              -- match at start
              mkApp () (.op () reConcatFunc.name none) [coreExpr, reAll]
            | .search, false, false =>
              -- match anywhere
              mkApp () (.op () reConcatFunc.name none) [reAll, mkApp () (.op () reConcatFunc.name none) [coreExpr, reAll]]
          (result, none)
>>>>>>> fbab27c8

/--
info: (((~Re.Concat ((~Re.Concat (~Str.ToRegEx #a)) (~Str.ToRegEx #b))) ((~Re.Union ((~Re.Union (~Str.ToRegEx #)) ~Re.AllChar)) ((~Re.Concat ((~Re.Concat ~Re.AllChar) (~Re.Star ~Re.AllChar))) ~Re.AllChar))),
 none)
-/
#guard_msgs in
#eval Std.format$ pythonRegexToBoogie "ab.*" -- Encoded as `ab(|.|..*.)`

/--
info: (((~Re.Concat ((~Re.Concat (~Str.ToRegEx #a)) (~Str.ToRegEx #b))) ((~Re.Union ((~Re.Union (~Str.ToRegEx #)) ((~Re.Concat (~Str.ToRegEx #c)) (~Str.ToRegEx #)))) ((~Re.Concat ((~Re.Concat ((~Re.Concat (~Str.ToRegEx #c)) ~Re.None)) (~Re.Star ((~Re.Concat (~Str.ToRegEx #c)) ~Re.None)))) ((~Re.Concat (~Str.ToRegEx #c)) (~Str.ToRegEx #))))),
 none)
-/
#guard_msgs in
#eval Std.format$ pythonRegexToBoogie "ab(c$)*"

/--
info: (((~Re.Concat ((~Re.Concat (~Str.ToRegEx #a)) (~Str.ToRegEx #b))) ((~Re.Union ((~Re.Union (~Str.ToRegEx #)) ((~Re.Concat ((~Re.Concat ~Re.None) (~Str.ToRegEx #c))) (~Str.ToRegEx #)))) ((~Re.Concat ((~Re.Concat ((~Re.Concat ((~Re.Concat ~Re.None) (~Str.ToRegEx #c))) ~Re.None)) (~Re.Star ((~Re.Concat ((~Re.Concat ~Re.None) (~Str.ToRegEx #c))) ~Re.None)))) ((~Re.Concat ((~Re.Concat ~Re.None) (~Str.ToRegEx #c))) (~Str.ToRegEx #))))),
 none)
-/
#guard_msgs in
#eval Std.format$ pythonRegexToBoogie "ab(^c$)*"

/-- info: (((~Re.Concat (~Str.ToRegEx #a)) (~Str.ToRegEx #b)), none) -/
#guard_msgs in
#eval Std.format$ pythonRegexToBoogie "ab"

/-- info: (((~Re.Union (~Str.ToRegEx #a)) (~Str.ToRegEx #b)), none) -/
#guard_msgs in
#eval Std.format$ pythonRegexToBoogie "a|b"

/--
info: (((~Re.Concat ((~Re.Concat (~Str.ToRegEx #)) (~Str.ToRegEx #a))) (~Str.ToRegEx #b)), none)
-/
#guard_msgs in
#eval Std.format$ pythonRegexToBoogie "^ab"

/--
info: (((~Re.Concat ((~Re.Concat ((~Re.Concat (~Str.ToRegEx #)) (~Str.ToRegEx #a))) (~Str.ToRegEx #b))) (~Str.ToRegEx #)),
 none)
-/
#guard_msgs in
#eval Std.format$ pythonRegexToBoogie "^ab$"

/-- info: (((~Re.Concat ((~Re.Concat (~Str.ToRegEx #a)) ~Re.None)) (~Str.ToRegEx #b)), none) -/
#guard_msgs in
#eval Std.format$ pythonRegexToBoogie "(a$)b"

/--
info: (((~Re.Concat ((~Re.Concat ((~Re.Concat ((~Re.Concat ((~Re.Concat (~Str.ToRegEx #)) (~Str.ToRegEx #))) (~Str.ToRegEx #))) (~Str.ToRegEx #a))) (~Str.ToRegEx #))) (~Str.ToRegEx #)),
 none)
-/
#guard_msgs in
#eval Std.format $ pythonRegexToBoogie "^^^a$$"

/--
info: (((~Re.Concat (~Str.ToRegEx #)) ((~Re.Concat ((~Re.Concat ((~Re.Concat ((~Re.Concat (~Str.ToRegEx #)) (~Str.ToRegEx #))) (~Str.ToRegEx #a))) (~Str.ToRegEx #))) (~Str.ToRegEx #))),
 none)
-/
#guard_msgs in
#eval Std.format $ pythonRegexToBoogie "^(^^a$$)"

/--
info: (((~Re.Union ((~Re.Concat ((~Re.Concat (~Str.ToRegEx #)) (~Str.ToRegEx #a))) (~Str.ToRegEx #))) ((~Re.Concat ((~Re.Concat (~Str.ToRegEx #)) (~Str.ToRegEx #b))) (~Str.ToRegEx #))),
 none)
-/
#guard_msgs in
#eval Std.format $ pythonRegexToBoogie "(^a$)|(^b$)"

/--
info: (((~Re.Concat (~Str.ToRegEx #c)) ((~Re.Union ((~Re.Concat ~Re.None) (~Str.ToRegEx #a))) ((~Re.Concat ~Re.None) (~Str.ToRegEx #b)))),
 none)
-/
#guard_msgs in
#eval Std.format $ pythonRegexToBoogie "c((^a)|(^b))"

/--
info: (((~Re.Concat ((~Re.Union ((~Re.Concat (~Str.ToRegEx #a)) ~Re.None)) ((~Re.Concat (~Str.ToRegEx #b)) ~Re.None))) (~Str.ToRegEx #c)),
 none)
-/
#guard_msgs in
#eval Std.format $ pythonRegexToBoogie "((a$)|(b$))c"

/--
info: (((~Re.Concat ((~Re.Union ((~Re.Concat (~Str.ToRegEx #a)) ~Re.None)) (~Str.ToRegEx #b))) (~Str.ToRegEx #c)), none)
-/
#guard_msgs in
#eval Std.format $ pythonRegexToBoogie "((a$)|(b))c"

/--
info: (((~Re.Concat (~Str.ToRegEx #c)) ((~Re.Union ((~Re.Concat (~Str.ToRegEx #a)) (~Str.ToRegEx #))) ((~Re.Concat ((~Re.Concat ~Re.None) (~Str.ToRegEx #b))) (~Str.ToRegEx #)))),
 none)
-/
#guard_msgs in
#eval Std.format $ pythonRegexToBoogie "c((a$)|(^b$))"

/--
info: (((~Re.Concat ((~Re.Union ((~Re.Concat (~Str.ToRegEx #a)) ~Re.None)) (~Str.ToRegEx #b))) (~Str.ToRegEx #c)), none)
-/
#guard_msgs in
#eval Std.format $ pythonRegexToBoogie "((a$)|(b))c"

/-- info: (((~Re.Concat ((~Re.Concat (~Str.ToRegEx #)) ~Re.None)) (~Str.ToRegEx #b)), none) -/
#guard_msgs in
#eval Std.format $ pythonRegexToBoogie "^$b"

/--
info: (((~Re.Union ((~Re.Concat ((~Re.Concat (~Str.ToRegEx #)) (~Str.ToRegEx #a))) (~Str.ToRegEx #))) ((~Re.Concat ((~Re.Concat (~Str.ToRegEx #)) ~Re.None)) (~Str.ToRegEx #b))),
 none)
-/
#guard_msgs in
#eval Std.format $ pythonRegexToBoogie "^a$|^$b"

/--
info: (((~Re.Concat ((~Re.Concat (~Str.ToRegEx #c)) ((~Re.Union ((~Re.Concat ~Re.None) (~Str.ToRegEx #a))) ((~Re.Concat (~Str.ToRegEx #b)) ~Re.None)))) (~Str.ToRegEx #d)),
 none)
-/
#guard_msgs in
#eval Std.format $ pythonRegexToBoogie "c(^a|b$)d"

/--
info: (((~Re.Concat ((~Re.Concat (~Str.ToRegEx #c)) ((~Re.Union ((~Re.Concat ~Re.None) (~Str.ToRegEx #a))) ((~Re.Concat (~Str.ToRegEx #b)) ~Re.None)))) (~Str.ToRegEx #d)),
 none)
-/
#guard_msgs in
#eval Std.format $ pythonRegexToBoogie "(c(^a|b$))d"

/--
info: (((~Re.Concat ((~Re.Union ((~Re.Concat (~Str.ToRegEx #)) (~Str.ToRegEx #a))) ((~Re.Concat (~Str.ToRegEx #b)) ~Re.None))) ((~Re.Union ((~Re.Concat ~Re.None) (~Str.ToRegEx #c))) ((~Re.Concat (~Str.ToRegEx #d)) (~Str.ToRegEx #)))),
 none)
-/
#guard_msgs in
#eval Std.format $ pythonRegexToBoogie "(^a|b$)(^c|d$)"

/--
info: (((~Re.Concat ((~Re.Concat ((~Re.Union ((~Re.Concat (~Str.ToRegEx #)) (~Str.ToRegEx #a))) ((~Re.Concat (~Str.ToRegEx #b)) ~Re.None))) ~Re.None)) (~Str.ToRegEx #c)),
 none)
-/
#guard_msgs in
#eval Std.format $ pythonRegexToBoogie "((^a|b$)^)c"

/-- info: (((~Re.Concat ((~Re.Union (~Str.ToRegEx #)) ~Re.None)) (~Str.ToRegEx #c)), none) -/
#guard_msgs in
#eval Std.format $ pythonRegexToBoogie "(^|$)c"

/-- info: (((~Re.Concat (~Str.ToRegEx #)) (~Str.ToRegEx #)), none) -/
#guard_msgs in
#eval Std.format $ pythonRegexToBoogie "^^"

/--
info: (((~Re.Concat ((~Re.Concat ((~Re.Concat (~Str.ToRegEx #)) (~Str.ToRegEx #))) (~Str.ToRegEx #))) (~Str.ToRegEx #)), none)
-/
#guard_msgs in
#eval Std.format $ pythonRegexToBoogie "^$$^"

/-- info: (((~Re.Concat ((~Re.Union (~Str.ToRegEx #)) (~Str.ToRegEx #))) (~Str.ToRegEx #)), none) -/
#guard_msgs in
#eval Std.format $ pythonRegexToBoogie "(^|$)^"

/--
info: (((~Re.Concat ((~Re.Concat (~Str.ToRegEx #)) (~Str.ToRegEx #a))) (~Str.ToRegEx #)), none)
-/
#guard_msgs in
#eval Std.format $ pythonRegexToBoogie "^a$" .fullmatch

/--
info: (~Re.All,
 some Pattern error at position 1: Invalid repeat bounds {100,2}: maximum 2 is less than minimum 100 in pattern 'x{100,2}')
-/
#guard_msgs in
#eval Std.format $ pythonRegexToBoogie "x{100,2}" .fullmatch

-- (unmatchable)
/-- info: (((~Re.Concat ((~Re.Concat (~Str.ToRegEx #a)) ~Re.None)) (~Str.ToRegEx #b)), none) -/
#guard_msgs in
#eval Std.format $ pythonRegexToBoogie "a^b" .fullmatch

/--
info: (((~Re.Concat ((~Re.Concat ((~Re.Concat (~Str.ToRegEx #)) (~Str.ToRegEx #a))) ~Re.None)) (~Str.ToRegEx #b)), none)
-/
#guard_msgs in
#eval Std.format $ pythonRegexToBoogie "^a^b" .fullmatch

/-- info: (((~Re.Concat ((~Re.Concat (~Str.ToRegEx #a)) ~Re.None)) (~Str.ToRegEx #b)), none) -/
#guard_msgs in
#eval Std.format $ pythonRegexToBoogie "a$b" .fullmatch

/-- info: ((~Re.Comp (~Str.ToRegEx #b)), none) -/
#guard_msgs in
#eval Std.format $ pythonRegexToBoogie "[^b]" .fullmatch

/-- info: ((~Re.Comp ((~Re.Range #A) #Z)), none) -/
#guard_msgs in
#eval Std.format $ pythonRegexToBoogie "[^A-Z]" .fullmatch

/-- info: ((~Re.Comp (~Str.ToRegEx #^)), none) -/
#guard_msgs in
#eval Std.format $ pythonRegexToBoogie "[^^]" .fullmatch

/-- info: ((~Str.ToRegEx #a), none) -/
#guard_msgs in
#eval Std.format $ pythonRegexToBoogie "a" .fullmatch

/--
info: (((~Re.Concat (~Str.ToRegEx #a)) ((~Re.Union ((~Re.Union (~Str.ToRegEx #)) ~Re.AllChar)) ((~Re.Concat ((~Re.Concat ~Re.AllChar) (~Re.Star ~Re.AllChar))) ~Re.AllChar))),
 none)
-/
#guard_msgs in
#eval Std.format $ pythonRegexToBoogie "a" .match

-- search mode tests
/--
info: (((~Re.Concat ((~Re.Union ((~Re.Union (~Str.ToRegEx #)) ~Re.AllChar)) ((~Re.Concat ((~Re.Concat ~Re.AllChar) (~Re.Star ~Re.AllChar))) ~Re.AllChar))) ((~Re.Concat (~Str.ToRegEx #a)) ((~Re.Union ((~Re.Union (~Str.ToRegEx #)) ~Re.AllChar)) ((~Re.Concat ((~Re.Concat ~Re.AllChar) (~Re.Star ~Re.AllChar))) ~Re.AllChar)))),
 none)
-/
#guard_msgs in
#eval Std.format $ pythonRegexToBoogie "a" .search

/--
info: (((~Re.Concat ((~Re.Union ((~Re.Union (~Str.ToRegEx #)) ~Re.AllChar)) ((~Re.Concat ((~Re.Concat ~Re.AllChar) (~Re.Star ~Re.AllChar))) ~Re.AllChar))) ((~Re.Concat ((~Re.Concat ((~Re.Concat (~Str.ToRegEx #)) (~Str.ToRegEx #a))) (~Str.ToRegEx #))) ((~Re.Union ((~Re.Union (~Str.ToRegEx #)) ~Re.AllChar)) ((~Re.Concat ((~Re.Concat ~Re.AllChar) (~Re.Star ~Re.AllChar))) ~Re.AllChar)))),
 none)
-/
#guard_msgs in
#eval Std.format $ pythonRegexToBoogie "^a$" .search

/-- info: (((~Re.Concat (~Str.ToRegEx #)) (~Str.ToRegEx #a)), none) -/
#guard_msgs in
#eval Std.format $ pythonRegexToBoogie "^a" .fullmatch

-- -- BAD
-- #eval Std.format $ pythonRegexToBoogie "a$.*" .fullmatch
--
-- -- BAD
-- #eval Std.format $ pythonRegexToBoogie "a$" .match


-------------------------------------------------------------------------------<|MERGE_RESOLUTION|>--- conflicted
+++ resolved
@@ -16,49 +16,6 @@
 open Boogie
 
 /--
-<<<<<<< HEAD
-=======
-Map `RegexAST` nodes to Boogie expressions. Note that anchor nodes are not
-handled here. See `pythonRegexToBoogie` for a preprocessing pass.
--/
-def RegexAST.toBoogie (ast : RegexAST) : Except ParseError Boogie.Expression.Expr := do
-  match ast with
-  | .char c =>
-    return (mkApp () (.op () strToRegexFunc.name none) [strConst () (toString c)])
-  | .range c1 c2 =>
-    return mkApp () (.op () reRangeFunc.name none) [strConst () (toString c1), strConst () (toString c2)]
-  | .union r1 r2 =>
-    let r1b ← toBoogie r1
-    let r2b ← toBoogie r2
-    return mkApp () (.op () reUnionFunc.name none) [r1b, r2b]
-  | .concat r1 r2 =>
-    let r1b ← toBoogie r1
-    let r2b ← toBoogie r2
-    return mkApp () (.op () reConcatFunc.name none) [r1b, r2b]
-  | .star r =>
-    let rb ← toBoogie r
-    return mkApp () (.op () reStarFunc.name none) [rb]
-  | .plus r =>
-    let rb ← toBoogie r
-    return mkApp () (.op () rePlusFunc.name none) [rb]
-  | .optional r =>
-    let rb ← toBoogie r
-    return mkApp () (.op () reLoopFunc.name none) [rb, intConst () 0, intConst () 1]
-  | .loop r min max =>
-    let rb ← toBoogie r
-    return mkApp () (.op () reLoopFunc.name none) [rb, intConst () min, intConst () max]
-  | .anychar =>
-    return mkApp () (.op () reAllCharFunc.name none) []
-  | .group r => toBoogie r
-  | .empty => return mkApp () (.op () strToRegexFunc.name none) [strConst () ""]
-  | .complement r =>
-    let rb ← toBoogie r
-    return mkApp () (.op () reCompFunc.name none) [rb]
-  | .anchor_start => throw (.patternError "Anchor should not appear in AST conversion" "" 0)
-  | .anchor_end => throw (.patternError "Anchor should not appear in AST conversion" "" 0)
-
-/--
->>>>>>> fbab27c8
 Python regexes can be interpreted differently based on the matching mode.
 
 Consider the regex pattern that does not contain any anchors: `x`.
@@ -110,27 +67,27 @@
 Empty regex pattern; matches an empty string.
 -/
 def Boogie.emptyRegex : Boogie.Expression.Expr :=
-  mkApp (.op strToRegexFunc.name none) [strConst ""]
+  mkApp () (.op () strToRegexFunc.name none) [strConst () ""]
 
 /--
 Unmatchable regex pattern.
 -/
 def Boogie.unmatchableRegex : Boogie.Expression.Expr :=
-  mkApp (.op reNoneFunc.name none) []
+  mkApp () (.op () reNoneFunc.name none) []
 
 partial def RegexAST.toBoogie (r : RegexAST) (atStart atEnd : Bool) :
     Boogie.Expression.Expr :=
   match r with
   | .char c =>
-    (mkApp (.op strToRegexFunc.name none) [strConst (toString c)])
+    (mkApp () (.op () strToRegexFunc.name none) [strConst () (toString c)])
   | .range c1 c2 =>
-    mkApp (.op reRangeFunc.name none) [strConst (toString c1), strConst (toString c2)]
+    mkApp () (.op () reRangeFunc.name none) [strConst () (toString c1), strConst () (toString c2)]
   | .anychar =>
-    mkApp (.op reAllCharFunc.name none) []
+    mkApp () (.op () reAllCharFunc.name none) []
   | .empty => Boogie.emptyRegex
   | .complement r =>
     let rb := toBoogie r atStart atEnd
-    mkApp (.op reCompFunc.name none) [rb]
+    mkApp () (.op () reCompFunc.name none) [rb]
   | .anchor_start =>
     if atStart then Boogie.emptyRegex else Boogie.unmatchableRegex
   | .anchor_end =>
@@ -143,11 +100,11 @@
         let r1b := toBoogie r1 atStart false -- r1 at the beginning
         let r2b := toBoogie r1 false false   -- r1s in the middle
         let r3b := toBoogie r1 false atEnd   -- r1 at the end
-        let r2b := mkApp (.op reStarFunc.name none) [r2b]
-        mkApp (.op reConcatFunc.name none) [mkApp (.op reConcatFunc.name none) [r1b, r2b], r3b]
+        let r2b := mkApp () (.op () reStarFunc.name none) [r2b]
+        mkApp () (.op () reConcatFunc.name none) [mkApp () (.op () reConcatFunc.name none) [r1b, r2b], r3b]
       | true =>
-        mkApp (.op reStarFunc.name none) [r1b]
-    mkApp (.op reUnionFunc.name none) [r1b, r2b]
+        mkApp () (.op () reStarFunc.name none) [r1b]
+    mkApp () (.op () reUnionFunc.name none) [r1b, r2b]
   | .star r1 =>
     let r1b := toBoogie r1 atStart atEnd
     let r2b :=
@@ -156,12 +113,13 @@
         let r1b := toBoogie r1 atStart false -- r1 at the beginning
         let r2b := toBoogie r1 false false   -- r1s in the middle
         let r3b := toBoogie r1 false atEnd   -- r1 at the end
-        let r2b := mkApp (.op reStarFunc.name none) [r2b]
-        mkApp (.op reConcatFunc.name none) [mkApp (.op reConcatFunc.name none) [r1b, r2b], r3b]
+        let r2b := mkApp () (.op () reStarFunc.name none) [r2b]
+        mkApp () (.op () reConcatFunc.name none)
+          [mkApp () (.op () reConcatFunc.name none) [r1b, r2b], r3b]
       | true =>
-        mkApp (.op reStarFunc.name none) [r1b]
-    mkApp (.op reUnionFunc.name none)
-      [mkApp (.op reUnionFunc.name none) [Boogie.emptyRegex, r1b], r2b]
+        mkApp () (.op () reStarFunc.name none) [r1b]
+    mkApp () (.op () reUnionFunc.name none)
+      [mkApp () (.op () reUnionFunc.name none) [Boogie.emptyRegex, r1b], r2b]
   | .optional r1 =>
     toBoogie (.union .empty r1) atStart atEnd
   | .loop r1 n m =>
@@ -175,12 +133,12 @@
                   let r1b := toBoogie r1 atStart false -- r1 at the beginning
                   let r2b := toBoogie r1 false false   -- r1s in the middle
                   let r3b := toBoogie r1 false atEnd   -- r1 at the end
-                  let r2b := mkApp (.op reLoopFunc.name none) [r2b, intConst 0, intConst (m-2)]
-                  mkApp (.op reConcatFunc.name none) [mkApp (.op reConcatFunc.name none) [r1b, r2b], r3b]
+                  let r2b := mkApp () (.op () reLoopFunc.name none) [r2b, intConst () 0, intConst () (m-2)]
+                  mkApp () (.op () reConcatFunc.name none) [mkApp () (.op () reConcatFunc.name none) [r1b, r2b], r3b]
                 | true =>
-                  mkApp (.op reLoopFunc.name none) [r1b, intConst 0, intConst m]
-      mkApp (.op reUnionFunc.name none)
-            [mkApp (.op reUnionFunc.name none) [Boogie.emptyRegex, r1b],
+                  mkApp () (.op () reLoopFunc.name none) [r1b, intConst () 0, intConst () m]
+      mkApp () (.op () reUnionFunc.name none)
+            [mkApp () (.op () reUnionFunc.name none) [Boogie.emptyRegex, r1b],
             r2b]
     | _, _ =>
       toBoogie (.union r1 (.loop r1 (n - 1) (m - 1))) atStart atEnd
@@ -190,29 +148,28 @@
     | false, false =>
       let r1b := toBoogie r1 atStart false
       let r2b := toBoogie r2 false atEnd
-      mkApp (.op reConcatFunc.name none) [r1b, r2b]
+      mkApp () (.op () reConcatFunc.name none) [r1b, r2b]
     | false, true =>
       let r1b := toBoogie r1 atStart atEnd
       let r2b := toBoogie r2 false atEnd
-      mkApp (.op reConcatFunc.name none) [r1b, r2b]
+      mkApp () (.op () reConcatFunc.name none) [r1b, r2b]
     | true, false =>
       let r1b := toBoogie r1 atStart false
       let r2b := toBoogie r2 true atEnd
-      mkApp (.op reConcatFunc.name none) [r1b, r2b]
+      mkApp () (.op () reConcatFunc.name none) [r1b, r2b]
     | true, true =>
       let r1b := toBoogie r1 atStart atEnd
       let r2b := toBoogie r2 atStart atEnd
-      mkApp (.op reConcatFunc.name none) [r1b, r2b]
+      mkApp () (.op () reConcatFunc.name none) [r1b, r2b]
   | .union r1 r2 =>
       let r1b := toBoogie r1 atStart atEnd
       let r2b := toBoogie r2 atStart atEnd
-      mkApp (.op reUnionFunc.name none) [r1b, r2b]
+      mkApp () (.op () reUnionFunc.name none) [r1b, r2b]
 
 def pythonRegexToBoogie (pyRegex : String) (mode : MatchMode := .fullmatch) :
     Boogie.Expression.Expr × Option ParseError :=
-<<<<<<< HEAD
   match parseTop pyRegex with
-  | .error err => (mkApp (.op reAllFunc.name none) [], some err)
+  | .error err => (mkApp () (.op () reAllFunc.name none) [], some err)
   | .ok ast =>
     let dotStar := (RegexAST.star (.anychar))
     -- Wrap with `.*` based on mode.
@@ -222,69 +179,6 @@
     | .search => .concat dotStar (.concat ast dotStar)
     let result := RegexAST.toBoogie ast true true
     (result, none)
-=======
-  let reAll  := mkApp () (.op () reAllFunc.name none) []
-  match parseAll pyRegex 0 [] with
-  | .error err => (reAll, some err)
-  | .ok asts =>
-
-  -- Detect start and end anchors, if any.
-  let hasStartAnchor := match asts.head? with | some .anchor_start => true | _ => false
-  let hasEndAnchor := match asts.getLast? with | some .anchor_end => true | _ => false
-
-  -- Check for anchors in middle positions.
-  let middle := if hasStartAnchor then asts.tail else asts
-  let middle := if hasEndAnchor && !middle.isEmpty then middle.dropLast else middle
-  let hasMiddleAnchor := middle.any (fun ast => match ast with | .anchor_start | .anchor_end => true | _ => false)
-
-    -- If anchors in middle, return `re.none` (unmatchable pattern).
-    -- NOTE: this is a heavy-ish semantic transform.
-    if hasMiddleAnchor then
-      let reNone := mkApp () (.op () reNoneFunc.name none) []
-      (reNone, none)
-    else
-
-      -- `filtered` does not have any anchors.
-      let filtered := middle
-
-      -- Handle empty pattern.
-      if filtered.isEmpty then
-        (mkApp () (.op () strToRegexFunc.name none) [strConst () ""], none)
-      else
-        -- Concatenate filtered ASTs.
-        let core := match filtered with
-          | [single] => single
-          | head :: tail => tail.foldl RegexAST.concat head
-          | [] => unreachable!
-
-        -- Convert core pattern.
-        match RegexAST.toBoogie core with
-        | .error err => (reAll, some err)
-        | .ok coreExpr =>
-          -- Wrap with `Re.All` based on mode and anchors
-          let result := match mode, hasStartAnchor, hasEndAnchor with
-            -- Explicit anchors always override match mode.
-            | _, true, true =>
-               -- ^pattern$ - exact match.
-              coreExpr
-            | _, true, false =>
-              -- ^pattern - starts with.
-              mkApp () (.op () reConcatFunc.name none) [coreExpr, reAll]
-            | _, false, true =>
-              -- pattern$ - ends with.
-              mkApp () (.op () reConcatFunc.name none) [reAll, coreExpr]
-            -- No anchors - apply match mode.
-            | .fullmatch, false, false =>
-              -- exact match
-              coreExpr
-            | .match, false, false =>
-              -- match at start
-              mkApp () (.op () reConcatFunc.name none) [coreExpr, reAll]
-            | .search, false, false =>
-              -- match anywhere
-              mkApp () (.op () reConcatFunc.name none) [reAll, mkApp () (.op () reConcatFunc.name none) [coreExpr, reAll]]
-          (result, none)
->>>>>>> fbab27c8
 
 /--
 info: (((~Re.Concat ((~Re.Concat (~Str.ToRegEx #a)) (~Str.ToRegEx #b))) ((~Re.Union ((~Re.Union (~Str.ToRegEx #)) ~Re.AllChar)) ((~Re.Concat ((~Re.Concat ~Re.AllChar) (~Re.Star ~Re.AllChar))) ~Re.AllChar))),
