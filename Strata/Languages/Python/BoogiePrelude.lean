/-
  Copyright Strata Contributors

  SPDX-License-Identifier: Apache-2.0 OR MIT
-/

import Strata.DDM.Elab
import Strata.DDM.AST
import Strata.Languages.Boogie.DDMTransform.Parse
import Strata.Languages.Boogie.Verifier

namespace Strata

def boogiePrelude :=
#strata
program Boogie;

type None;
const None_none : None;

type Object;
function Object_len(x : Object) : int;
axiom [Object_len_ge_zero]: (forall x : Object :: Object_len(x) >= 0);

function inheritsFrom(child : string, parent : string) : (bool);
axiom [inheritsFrom_refl]: (forall s: string :: {inheritsFrom(s, s)} inheritsFrom(s, s));

// /////////////////////////////////////////////////////////////////////////////////////

// Exceptions
// TODO: Formalize the exception hierarchy here:
// https://docs.python.org/3/library/exceptions.html#exception-hierarchy
// We use the name "Error" to stand for Python's Exceptions +
// our own special indicator, Unimplemented which is an artifact of
// Strata that indicates that our models is partial.
type Error;

// Constructors
function Error_TypeError (msg : string) : Error;
function Error_AttributeError (msg : string) : Error;
function Error_RePatternError (msg : string) : Error;
function Error_Unimplemented (msg : string) : Error;

// Testers
function Error_isTypeError (e : Error) : bool;
function Error_isAttributeError (e : Error) : bool;
function Error_isRePatternError (e : Error) : bool;
function Error_isUnimplemented (e : Error) : bool;

// Destructors
function Error_getTypeError (e : Error) : string;
function Error_getAttributeError (e : Error) : string;
function Error_getRePatternError (e : Error) : string;
function Error_getUnimplemented (e : Error) : string;

// Axioms
// Testers of Constructors
axiom [Error_isTypeError_TypeError]:
    (forall msg : string :: {(Error_TypeError(msg))}
        Error_isTypeError(Error_TypeError(msg)));
axiom [Error_isAttributeError_AttributeError]:
    (forall msg : string :: {(Error_AttributeError(msg))}
        Error_isAttributeError(Error_AttributeError(msg)));
axiom [Error_isRePatternError_RePatternError]:
    (forall msg : string ::
        Error_isRePatternError(Error_RePatternError(msg)));
axiom [Error_isUnimplemented_Unimplemented]:
   (forall msg : string ::
        Error_isUnimplemented(Error_Unimplemented(msg)));
// Destructors of Constructors
axiom [Error_getTypeError_TypeError]:
    (forall msg : string ::
        Error_getTypeError(Error_TypeError(msg)) == msg);
axiom [Error_getAttributeError_AttributeError]:
    (forall msg : string ::
        Error_getAttributeError(Error_AttributeError(msg)) == msg);
axiom [Error_getUnimplemented_Unimplemented]:
    (forall msg : string ::
        Error_getUnimplemented(Error_Unimplemented(msg)) == msg);

// /////////////////////////////////////////////////////////////////////////////////////
// /////////////////////////////////////////////////////////////////////////////////////
// Regular Expressions

type Except (err : Type, ok : Type);

// FIXME:
// Once DDM support polymorphic functions (and not just type declarations),
// we will be able to define the following generic functions and axioms. For now,
// we manually define appropriate instantiations.
// Also: when ADT support is lifted up to Boogie, all these
// constructors, testers, destructors, and axioms will be auto-generated.
// How will the DDM keep track of them?

// // Constructors
// function Except_mkOK(err : Type, ok : Type, val : ok) : Except err ok;
// function Except_mkErr(err : Type, ok : Type, val : err) : Except err ok;
// // Testers
// function Except_isOK(err : Type, ok : Type, x : Except err ok) : bool;
// function Except_isErr(err : Type, ok : Type, x : Except err ok) : bool;
// // Destructors
// function Except_getOK(err : Type, ok : Type, x : Except err ok) : ok;
// function Except_getErr(err : Type, ok : Type, x : Except err ok) : err;
// // Axioms
// // Testers of Constructors
// axiom [Except_isOK_mkOK]: (forall x : ok :: Except_isOK(Except_mkOK x));
// axiom [Except_isErr_mkErr]: (forall x : err :: Except_isErr(Except_mkErr x));
// // Destructors of Constructors
// axiom [Except_getOK_mkOK]: (forall x : ok :: Except_getOK(Except_mkOK x) == x);
// axiom [Except_getErr_mkErr]: (forall x : err :: Except_isErr(Except_mkErr x));

type ExceptErrorRegex := Except Error regex;

// Constructors
function ExceptErrorRegex_mkOK(x : regex) : ExceptErrorRegex;
function ExceptErrorRegex_mkErr(x : Error) : ExceptErrorRegex;
// Testers
function ExceptErrorRegex_isOK(x : ExceptErrorRegex) : bool;
function ExceptErrorRegex_isErr(x : ExceptErrorRegex) : bool;
// Destructors
function ExceptErrorRegex_getOK(x : ExceptErrorRegex) : regex;
function ExceptErrorRegex_getErr(x : ExceptErrorRegex) : Error;
// Axioms
// Testers of Constructors
axiom [ExceptErrorRegex_isOK_mkOK]:
    (forall x : regex :: {(ExceptErrorRegex_mkOK(x))}
        ExceptErrorRegex_isOK(ExceptErrorRegex_mkOK(x)));
axiom [ExceptErrorRegex_isError_mkErr]:
    (forall e : Error :: {(ExceptErrorRegex_mkErr(e))}
        ExceptErrorRegex_isErr(ExceptErrorRegex_mkErr(e)));
// Destructors of Constructors
axiom [ExceptErrorRegex_getOK_mkOK]:
    (forall x : regex :: {(ExceptErrorRegex_mkOK(x))}
        ExceptErrorRegex_getOK(ExceptErrorRegex_mkOK(x)) == x);
axiom [ExceptErrorRegex_getError_mkError]:
    (forall e : Error :: {(ExceptErrorRegex_mkErr(e))}
        ExceptErrorRegex_getErr(ExceptErrorRegex_mkErr(e)) == e);

// NOTE: `re.match` returns a `Re.Match` object, but for now, we are interested
// only in match/nomatch, which is why we return `bool` here.
function PyReMatchRegex(pattern : regex, str : string, flags : int) : bool;
// We only support Re.Match when flags == 0.
axiom [PyReMatchRegex_def_noFlg]:
  (forall pattern : regex, str : string :: {PyReMatchRegex(pattern, str, 0)}
    PyReMatchRegex(pattern, str, 0) == str.in.re(str, pattern));

// Unsupported/uninterpreted: eventually, this would first call PyReCompile and if there's
// no exception, call PyReMatchRegex.
function PyReMatchStr(pattern : string, str : string, flags : int) : Except Error bool;

// /////////////////////////////////////////////////////////////////////////////////////

// List of strings
type ListStr;
function ListStr_nil() : (ListStr);
function ListStr_cons(x0 : string, x1 : ListStr) : (ListStr);

// /////////////////////////////////////////////////////////////////////////////////////

// Temporary Types

type ExceptOrNone;
type ExceptCode := string;
type ExceptNone;
const Except_none : ExceptNone;
type ExceptOrNoneTag;
const EN_STR_TAG : ExceptOrNoneTag;
const EN_NONE_TAG : ExceptOrNoneTag;
function ExceptOrNone_tag(v : ExceptOrNone) : ExceptOrNoneTag;
function ExceptOrNone_code_val(v : ExceptOrNone) : ExceptCode;
function ExceptOrNone_none_val(v : ExceptOrNone) : ExceptNone;
function ExceptOrNone_mk_code(s : ExceptCode) : ExceptOrNone;
function ExceptOrNone_mk_none(v : ExceptNone) : ExceptOrNone;
axiom [ExceptOrNone_mk_code_axiom]: (forall s : ExceptCode :: {(ExceptOrNone_mk_code(s))}
        ExceptOrNone_tag(ExceptOrNone_mk_code(s)) == EN_STR_TAG &&
        ExceptOrNone_code_val(ExceptOrNone_mk_code(s)) == s);
axiom [ExceptOrNone_mk_none_axiom]: (forall n : ExceptNone :: {(ExceptOrNone_mk_none(n))}
        ExceptOrNone_tag(ExceptOrNone_mk_none(n)) == EN_NONE_TAG &&
        ExceptOrNone_none_val(ExceptOrNone_mk_none(n)) == n);
axiom [ExceptOrNone_tag_axiom]: (forall v : ExceptOrNone :: {ExceptOrNone_tag(v)}
        ExceptOrNone_tag(v) == EN_STR_TAG ||
        ExceptOrNone_tag(v) == EN_NONE_TAG);
axiom [unique_ExceptOrNoneTag]: EN_STR_TAG != EN_NONE_TAG;

// IntOrNone
type IntOrNone;
type IntOrNoneTag;
const IN_INT_TAG : IntOrNoneTag;
const IN_NONE_TAG : IntOrNoneTag;
function IntOrNone_tag(v : IntOrNone) : IntOrNoneTag;
function IntOrNone_int_val(v : IntOrNone) : int;
function IntOrNone_none_val(v : IntOrNone) : None;
function IntOrNone_mk_int(i : int) : IntOrNone;
function IntOrNone_mk_none(v : None) : IntOrNone;
axiom [IntOrNone_mk_int_axiom]: (forall i : int :: {(IntOrNone_mk_int(i))}
        IntOrNone_tag(IntOrNone_mk_int(i)) == IN_INT_TAG &&
        IntOrNone_int_val(IntOrNone_mk_int(i)) == i);
axiom [IntOrNone_mk_none_axiom]: (forall n : None :: {(IntOrNone_mk_none(n))}
        IntOrNone_tag(IntOrNone_mk_none(n)) == IN_NONE_TAG &&
        IntOrNone_none_val(IntOrNone_mk_none(n)) == n);
axiom [IntOrNone_tag_axiom]: (forall v : IntOrNone :: {IntOrNone_tag(v)}
        IntOrNone_tag(v) == IN_INT_TAG ||
        IntOrNone_tag(v) == IN_NONE_TAG);
axiom [unique_IntOrNoneTag]: IN_INT_TAG != IN_NONE_TAG;

// StrOrNone
type StrOrNone;
type StrOrNoneTag;
const SN_STR_TAG : StrOrNoneTag;
const SN_NONE_TAG : StrOrNoneTag;
function StrOrNone_tag(v : StrOrNone) : StrOrNoneTag;
function StrOrNone_str_val(v : StrOrNone) : string;
function StrOrNone_none_val(v : StrOrNone) : None;
function StrOrNone_mk_str(s : string) : StrOrNone;
function StrOrNone_mk_none(v : None) : StrOrNone;

axiom [StrOrNone_tag_of_mk_str_axiom]: (forall s : string :: {StrOrNone_tag(StrOrNone_mk_str(s)), (StrOrNone_mk_str(s))}
        StrOrNone_tag(StrOrNone_mk_str(s)) == SN_STR_TAG);
axiom [StrOrNone_val_of_mk_str_axiom]: (forall s : string :: {StrOrNone_str_val(StrOrNone_mk_str(s)), (StrOrNone_mk_str(s))}
        StrOrNone_str_val(StrOrNone_mk_str(s)) == s);
axiom [StrOrNone_mk_none_axiom]: (forall n : None :: {(StrOrNone_mk_none(n))}
        StrOrNone_tag(StrOrNone_mk_none(n)) == SN_NONE_TAG &&
        StrOrNone_none_val(StrOrNone_mk_none(n)) == n);
axiom [StrOrNone_tag_axiom]: (forall v : StrOrNone :: {StrOrNone_tag(v)}
        StrOrNone_tag(v) == SN_STR_TAG ||
        StrOrNone_tag(v) == SN_NONE_TAG);
axiom [unique_StrOrNoneTag]: SN_STR_TAG != SN_NONE_TAG;

function strOrNone_toObject(v : StrOrNone) : Object;
// Injectivity axiom: different StrOrNone map to different objects.
axiom (forall s1:StrOrNone, s2: StrOrNone :: {strOrNone_toObject(s1), strOrNone_toObject(s2)}
        s1 != s2 ==>
        strOrNone_toObject(s1) != strOrNone_toObject(s2));
axiom (forall s : StrOrNone :: {StrOrNone_tag(s)}
        StrOrNone_tag(s) == SN_STR_TAG ==>
        Object_len(strOrNone_toObject(s)) == str.len(StrOrNone_str_val(s)));

// AnyOrNone
type AnyOrNone;
type AnyOrNoneTag;
const AN_ANY_TAG : AnyOrNoneTag;
const AN_NONE_TAG : AnyOrNoneTag;
function AnyOrNone_tag(v : AnyOrNone) : AnyOrNoneTag;
function AnyOrNone_str_val(v : AnyOrNone) : string;
function AnyOrNone_none_val(v : AnyOrNone) : None;
function AnyOrNone_mk_str(s : string) : AnyOrNone;
function AnyOrNone_mk_none(v : None) : AnyOrNone;
axiom (forall s : string :: {(AnyOrNone_mk_str(s))}
        AnyOrNone_tag(AnyOrNone_mk_str(s)) == AN_ANY_TAG &&
        AnyOrNone_str_val(AnyOrNone_mk_str(s)) == s);
axiom (forall n : None :: {(AnyOrNone_mk_none(n))}
        AnyOrNone_tag(AnyOrNone_mk_none(n)) == AN_NONE_TAG &&
        AnyOrNone_none_val(AnyOrNone_mk_none(n)) == n);
axiom (forall v : AnyOrNone :: {AnyOrNone_tag(v)}
        AnyOrNone_tag(v) == AN_ANY_TAG ||
        AnyOrNone_tag(v) == AN_NONE_TAG);
axiom [unique_AnyOrNoneTag]: AN_ANY_TAG != AN_NONE_TAG;

// BoolOrNone
type BoolOrNone;
type  BoolOrNoneTag;
const BN_BOOL_TAG : BoolOrNoneTag;
const BN_NONE_TAG : BoolOrNoneTag;
function BoolOrNone_tag(v : BoolOrNone) : BoolOrNoneTag;
function BoolOrNone_str_val(v : BoolOrNone) : string;
function BoolOrNone_none_val(v : BoolOrNone) : None;
function BoolOrNone_mk_str(s : string) : BoolOrNone;
function BoolOrNone_mk_none(v : None) : BoolOrNone;
axiom (forall s : string :: {BoolOrNone_mk_str(s)}
        BoolOrNone_tag(BoolOrNone_mk_str(s)) == BN_BOOL_TAG &&
        BoolOrNone_str_val(BoolOrNone_mk_str(s)) == s);
axiom (forall n : None :: {BoolOrNone_mk_none(n)}
        BoolOrNone_tag(BoolOrNone_mk_none(n)) == BN_NONE_TAG &&
        BoolOrNone_none_val(BoolOrNone_mk_none(n)) == n);
axiom (forall v : BoolOrNone :: {BoolOrNone_tag(v)}
        BoolOrNone_tag(v) == BN_BOOL_TAG ||
        BoolOrNone_tag(v) == BN_NONE_TAG);
axiom [unique_BoolOrNoneTag]: BN_BOOL_TAG != BN_NONE_TAG;

// BoolOrStrOrNone
type BoolOrStrOrNone;
type BoolOrStrOrNoneTag;
const BSN_BOOL_TAG : BoolOrStrOrNoneTag;
const BSN_STR_TAG : BoolOrStrOrNoneTag;
const BSN_NONE_TAG : BoolOrStrOrNoneTag;
function BoolOrStrOrNone_tag(v : BoolOrStrOrNone) : BoolOrStrOrNoneTag;
function BoolOrStrOrNone_bool_val(v : BoolOrStrOrNone) : bool;
function BoolOrStrOrNone_str_val(v : BoolOrStrOrNone) : string;
function BoolOrStrOrNone_none_val(v : BoolOrStrOrNone) : None;
function BoolOrStrOrNone_mk_bool(b : bool) : BoolOrStrOrNone;
function BoolOrStrOrNone_mk_str(s : string) : BoolOrStrOrNone;
function BoolOrStrOrNone_mk_none(v : None) : BoolOrStrOrNone;
axiom (forall b : bool :: {BoolOrStrOrNone_mk_bool(b)}
        BoolOrStrOrNone_tag(BoolOrStrOrNone_mk_bool(b)) == BSN_BOOL_TAG &&
        BoolOrStrOrNone_bool_val(BoolOrStrOrNone_mk_bool(b)) == b);
axiom (forall s : string :: {BoolOrStrOrNone_mk_str(s)}
        BoolOrStrOrNone_tag(BoolOrStrOrNone_mk_str(s)) == BSN_STR_TAG &&
        BoolOrStrOrNone_str_val(BoolOrStrOrNone_mk_str(s)) == s);
axiom (forall n : None :: {BoolOrStrOrNone_mk_none(n)}
        BoolOrStrOrNone_tag(BoolOrStrOrNone_mk_none(n)) == BSN_NONE_TAG &&
        BoolOrStrOrNone_none_val(BoolOrStrOrNone_mk_none(n)) == n);
axiom (forall v : BoolOrStrOrNone :: {BoolOrStrOrNone_tag(v)}
        BoolOrStrOrNone_tag(v) == BSN_BOOL_TAG ||
        BoolOrStrOrNone_tag(v) == BSN_STR_TAG ||
        BoolOrStrOrNone_tag(v) == BSN_NONE_TAG);

// DictStrStrOrNone
type DictStrStrOrNone;
type  DictStrStrOrNoneTag;
const DSSN_BOOL_TAG : DictStrStrOrNoneTag;
const DSSN_NONE_TAG : DictStrStrOrNoneTag;
function DictStrStrOrNone_tag(v : DictStrStrOrNone) : DictStrStrOrNoneTag;
function DictStrStrOrNone_str_val(v : DictStrStrOrNone) : string;
function DictStrStrOrNone_none_val(v : DictStrStrOrNone) : None;
function DictStrStrOrNone_mk_str(s : string) : DictStrStrOrNone;
function DictStrStrOrNone_mk_none(v : None) : DictStrStrOrNone;
axiom (forall s : string :: {DictStrStrOrNone_mk_str(s)}
        DictStrStrOrNone_tag(DictStrStrOrNone_mk_str(s)) == DSSN_BOOL_TAG &&
        DictStrStrOrNone_str_val(DictStrStrOrNone_mk_str(s)) == s);
axiom (forall n : None :: {DictStrStrOrNone_mk_none(n)}
        DictStrStrOrNone_tag(DictStrStrOrNone_mk_none(n)) == DSSN_NONE_TAG &&
        DictStrStrOrNone_none_val(DictStrStrOrNone_mk_none(n)) == n);
axiom (forall v : DictStrStrOrNone :: {DictStrStrOrNone_tag(v)}
        DictStrStrOrNone_tag(v) == DSSN_BOOL_TAG ||
        DictStrStrOrNone_tag(v) == DSSN_NONE_TAG);
axiom [unique_DictStrStrOrNoneTag]: DSSN_BOOL_TAG != DSSN_NONE_TAG;

type BytesOrStrOrNone;
function BytesOrStrOrNone_mk_none(v : None) : (BytesOrStrOrNone);
function BytesOrStrOrNone_mk_str(s : string) : (BytesOrStrOrNone);

type DictStrAny;
function DictStrAny_mk(s : string) : (DictStrAny);

type ListDictStrAny;
function ListDictStrAny_nil() : (ListDictStrAny);

type Client;
type ClientTag;
const C_S3_TAG : ClientTag;
const C_CW_TAG : ClientTag;
function Client_tag(v : Client) : (ClientTag);

// Unique const axioms
axiom [unique_BoolOrStrOrNoneTag]: BSN_BOOL_TAG != BSN_STR_TAG && BSN_BOOL_TAG != BSN_NONE_TAG && BSN_STR_TAG != BSN_NONE_TAG;


// /////////////////////////////////////////////////////////////////////////////////////
// Datetime

////// 1. Timedelta.

// According to http://docs.python.org/3/library/datetime.html,
// ""
//  Only days, seconds and microseconds are stored internally. Arguments are
//  converted to those units:
//  - A millisecond is converted to 1000 microseconds.
//  - A minute is converted to 60 seconds.
//  - An hour is converted to 3600 seconds.
//  - A week is converted to 7 days.
//  and days, seconds and microseconds are then normalized so that the
//  representation is unique, with
//  - 0 <= microseconds < 1000000
//  - 0 <= seconds < 3600*24 (the number of seconds in one day)
//  - -999999999 <= days <= 999999999
// ""

// In Boogie representation, an int type that corresponds to the full
// milliseconds is simply used. See Timedelta_mk.


<<<<<<< HEAD
procedure timedelta(days: IntOrNone, hours: IntOrNone) returns (delta : int, maybe_except: ExceptOrNone)
spec{
}
{
  havoc delta;
  var days_i : int := 0;
  if (IntOrNone_tag(days) == IN_INT_TAG) {
        days_i := IntOrNone_int_val(days);
  }
  var hours_i : int := 0;
  if (IntOrNone_tag(hours) == IN_INT_TAG) {
        days_i := IntOrNone_int_val(hours);
  }
  assume [assume_timedelta_sign_matches]: (delta == (((days_i * 24) + hours_i) * 3600) * 1000000);
=======
procedure timedelta(days: int) returns (delta : int, maybe_except: ExceptOrNone)
spec{
  free ensures [ensure_timedelta_sign_matches]: (delta == (days * 3600 * 24));
}
{
  havoc delta;
  assume [assume_timedelta_sign_matches]: (delta == (days * 3600 * 24));
>>>>>>> 3160a8c7
};

function Timedelta_mk(days : int, seconds : int, microseconds : int): int {
  ((days * 3600 * 24) + seconds) * 1000000 + microseconds
}

function Timedelta_get_days(timedelta : int) : int;
function Timedelta_get_seconds(timedelta : int) : int;
function Timedelta_get_microseconds(timedelta : int) : int;

axiom [Timedelta_deconstructors]:
    (forall days0 : int, seconds0 : int, msecs0 : int,
            days : int, seconds : int, msecs : int
            :: {(Timedelta_mk(days0, seconds0, msecs0))}
      Timedelta_mk(days0, seconds0, msecs0) ==
          Timedelta_mk(days, seconds, msecs) &&
      0 <= msecs && msecs < 1000000 &&
      0 <= seconds && seconds < 3600 * 24 &&
      -999999999 <= days && days <= 999999999
      ==> Timedelta_get_days(Timedelta_mk(days0, seconds0, msecs0)) == days &&
          Timedelta_get_seconds(Timedelta_mk(days0, seconds0, msecs0)) == seconds &&
          Timedelta_get_microseconds(Timedelta_mk(days0, seconds0, msecs0)) == msecs);


////// Datetime.
// Datetime is abstractly defined as a pair of (base time, relative timedelta).
// datetime.now() returns (<the curent datetime>, 0).
// Adding or subtracting datetime.timedelta updates
type Datetime;
type Datetime_base;

function Datetime_get_base(d : Datetime) : Datetime_base;
function Datetime_get_timedelta(d : Datetime) : int;

// now() returns an abstract, fresh current datetime.
// This abstract now() does not guarantee monotonic increase of time, and this
// means subtracting an 'old' timestamp from a 'new' timestamp may return
// a negative difference.

procedure datetime_now() returns (d:Datetime, maybe_except: ExceptOrNone)
spec {
  ensures (Datetime_get_timedelta(d) == Timedelta_mk(0,0,0));
}
{
  havoc d;
  assume [assume_datetime_now]: (Datetime_get_timedelta(d) == Timedelta_mk(0,0,0));
};

<<<<<<< HEAD
procedure datetime_utcnow() returns (d:Datetime, maybe_except: ExceptOrNone)
spec {
  ensures (Datetime_get_timedelta(d) == Timedelta_mk(0,0,0));
}
{
  havoc d;
  assume [assume_datetime_now]: (Datetime_get_timedelta(d) == Timedelta_mk(0,0,0));
};

=======
>>>>>>> 3160a8c7
// Addition/subtraction of Datetime and Timedelta.
function Datetime_add(d:Datetime, timedelta:int):Datetime;
function Datetime_sub(d:Datetime, timedelta:int):Datetime {
  Datetime_add(d, -timedelta)
}

axiom [Datetime_add_ax]:
    (forall d:Datetime, timedelta:int :: {}
        Datetime_get_base(Datetime_add(d,timedelta)) == Datetime_get_base(d) &&
        Datetime_get_timedelta(Datetime_add(d,timedelta)) ==
          Datetime_get_timedelta(d)  + timedelta);

// Comparison of Datetimes is abstractly defined so that the result is
// meaningful only if the two datetimes have same base.
function Datetime_lt(d1:Datetime, d2:Datetime):bool;

axiom [Datetime_lt_ax]:
    (forall d1:Datetime, d2:Datetime :: {}
        Datetime_get_base(d1) == Datetime_get_base(d2)
        ==> Datetime_lt(d1, d2) ==
            (Datetime_get_timedelta(d1) < Datetime_get_timedelta(d2)));


type Date;
procedure datetime_date(dt: Datetime) returns (d : Datetime, maybe_except: ExceptOrNone)
spec{}
{havoc d;};

<<<<<<< HEAD
function datetime_to_str(dt : Datetime) : string;

function datetime_to_int() : int;

procedure datetime_strptime(time: string, format: string) returns (d : Datetime, maybe_except: ExceptOrNone)
spec{
  requires [req_format_str]: (format == "%Y-%m-%d");
  ensures [ensures_str_strp_reverse]: (forall dt : Datetime :: {d == dt} ((time == datetime_to_str(dt)) <==> (d == dt)));
}
{
  havoc d;
  assume [assume_str_strp_reverse]: (forall dt : Datetime :: {d == dt} ((time == datetime_to_str(dt)) <==> (d == dt)));
};

=======
procedure datetime_strptime(time: string, format: string) returns (d : Datetime, maybe_except: ExceptOrNone)
spec{}
{
  havoc d;
};


>>>>>>> 3160a8c7
/////////////////////////////////////////////////////////////////////////////////////


// /////////////////////////////////////////////////////////////////////////////////////

// Uninterpreted procedures
procedure importFrom(module : string, names : ListStr, level : int) returns ();
procedure import(names : ListStr) returns ();
procedure print(msg : string, opt : StrOrNone) returns ();

procedure json_dumps(msg : DictStrAny, opt_indent : IntOrNone) returns (s: string, maybe_except: ExceptOrNone)
spec{}
{havoc s;}
;

procedure json_loads(msg : string) returns (d: DictStrAny, maybe_except: ExceptOrNone)
spec{}
{havoc d;}
;

procedure input(msg : string) returns (result: string, maybe_except: ExceptOrNone)
spec{}
{havoc result;}
;

procedure random_choice(l : ListStr) returns (result: string, maybe_except: ExceptOrNone)
spec{}
{havoc result;}
;

function str_in_list_str(s : string, l: ListStr) : bool;

function str_in_dict_str_any(s : string, l: DictStrAny) : bool;

function list_str_get(l : ListStr, i: int) : string;

function str_len(s : string) : int;

function dict_str_any_get(d : DictStrAny, k: string) : DictStrAny;

function dict_str_any_get_list_str(d : DictStrAny, k: string) : ListStr;

function dict_str_any_get_str(d : DictStrAny, k: string) : string;

function dict_str_any_length(d : DictStrAny) : int;

procedure str_to_float(s : string) returns (result: string, maybe_except: ExceptOrNone)
;

function Float_gt(lhs : string, rhs: string) : bool;

// /////////////////////////////////////////////////////////////////////////////////////



procedure test_helper_procedure(req_name : string, opt_name : StrOrNone) returns (maybe_except: ExceptOrNone)
spec {
  requires [req_name_is_foo]: req_name == "foo";
  requires [req_opt_name_none_or_str]: (if (StrOrNone_tag(opt_name) != SN_NONE_TAG) then (StrOrNone_tag(opt_name) == SN_STR_TAG) else true);
  requires [req_opt_name_none_or_bar]: (if (StrOrNone_tag(opt_name) == SN_STR_TAG) then (StrOrNone_str_val(opt_name) == "bar") else true);
  ensures [ensures_maybe_except_none]: (ExceptOrNone_tag(maybe_except) == EN_NONE_TAG);
}
{
  assert [assert_name_is_foo]: req_name == "foo";
  assert [assert_opt_name_none_or_str]: (if (StrOrNone_tag(opt_name) != SN_NONE_TAG) then (StrOrNone_tag(opt_name) == SN_STR_TAG) else true);
  assert [assert_opt_name_none_or_bar]: (if (StrOrNone_tag(opt_name) == SN_STR_TAG) then (StrOrNone_str_val(opt_name) == "bar") else true);
  assume [assume_maybe_except_none]: (ExceptOrNone_tag(maybe_except) == EN_NONE_TAG);
};

#end

def Boogie.prelude : Boogie.Program :=
   Boogie.getProgram Strata.boogiePrelude |>.fst

end Strata<|MERGE_RESOLUTION|>--- conflicted
+++ resolved
@@ -369,7 +369,6 @@
 // milliseconds is simply used. See Timedelta_mk.
 
 
-<<<<<<< HEAD
 procedure timedelta(days: IntOrNone, hours: IntOrNone) returns (delta : int, maybe_except: ExceptOrNone)
 spec{
 }
@@ -384,15 +383,6 @@
         days_i := IntOrNone_int_val(hours);
   }
   assume [assume_timedelta_sign_matches]: (delta == (((days_i * 24) + hours_i) * 3600) * 1000000);
-=======
-procedure timedelta(days: int) returns (delta : int, maybe_except: ExceptOrNone)
-spec{
-  free ensures [ensure_timedelta_sign_matches]: (delta == (days * 3600 * 24));
-}
-{
-  havoc delta;
-  assume [assume_timedelta_sign_matches]: (delta == (days * 3600 * 24));
->>>>>>> 3160a8c7
 };
 
 function Timedelta_mk(days : int, seconds : int, microseconds : int): int {
@@ -441,7 +431,6 @@
   assume [assume_datetime_now]: (Datetime_get_timedelta(d) == Timedelta_mk(0,0,0));
 };
 
-<<<<<<< HEAD
 procedure datetime_utcnow() returns (d:Datetime, maybe_except: ExceptOrNone)
 spec {
   ensures (Datetime_get_timedelta(d) == Timedelta_mk(0,0,0));
@@ -451,8 +440,6 @@
   assume [assume_datetime_now]: (Datetime_get_timedelta(d) == Timedelta_mk(0,0,0));
 };
 
-=======
->>>>>>> 3160a8c7
 // Addition/subtraction of Datetime and Timedelta.
 function Datetime_add(d:Datetime, timedelta:int):Datetime;
 function Datetime_sub(d:Datetime, timedelta:int):Datetime {
@@ -481,7 +468,6 @@
 spec{}
 {havoc d;};
 
-<<<<<<< HEAD
 function datetime_to_str(dt : Datetime) : string;
 
 function datetime_to_int() : int;
@@ -496,15 +482,6 @@
   assume [assume_str_strp_reverse]: (forall dt : Datetime :: {d == dt} ((time == datetime_to_str(dt)) <==> (d == dt)));
 };
 
-=======
-procedure datetime_strptime(time: string, format: string) returns (d : Datetime, maybe_except: ExceptOrNone)
-spec{}
-{
-  havoc d;
-};
-
-
->>>>>>> 3160a8c7
 /////////////////////////////////////////////////////////////////////////////////////
 
 
