/-
  Copyright Strata Contributors

  SPDX-License-Identifier: Apache-2.0 OR MIT
-/
module

public import Strata.DDM.AST

import Strata.DDM.Util.Format
import Strata.DDM.Util.Nat
import Strata.DDM.Util.String
import Std.Data.HashSet

meta import Strata.DDM.AST

open Std (Format format)

public section
namespace Strata

/--
Check if a character is valid for starting a regular identifier.
Regular identifiers must start with a letter or underscore.
-/
private def isIdBegin (c : Char) : Bool :=
  c.isAlpha || c == '_'

/--
Check if a character is valid for continuing a regular identifier.
-/
private def isIdContinue (c : Char) : Bool :=
  c.isAlphanum || c == '_' || c == '\'' || c == '.' || c == '?' || c == '!'

/--
Check if a string needs pipe delimiters when formatted as an identifier.
Returns true if the string contains special characters, spaces, or starts with a digit.
-/
private def needsPipeDelimiters (s : String) : Bool :=
  if h : s.isEmpty then
    true
  else
    let firstChar := s.startValidPos.get (by simp_all)
    !isIdBegin firstChar || s.any (fun c => !isIdContinue c)

/--
Escape a string for use in pipe-delimited identifiers (SMT-LIB 2.6).
Escapes \ as \\ and | as \|
-/
private def escapePipeIdent (s : String) : String :=
  s.foldl (init := "") fun acc c =>
    if c == '\\' then acc ++ "\\\\"
    else if c == '|' then acc ++ "\\|"
    else acc.push c

/--
Format a string as an identifier, using pipe delimiters if needed.
Strips Lean's «» notation if present.
Follows SMT-LIB 2.6 specification for quoted symbols.
-/
private def formatIdent (s : String) : Format :=
  -- Strip Lean's «» notation if present
  let s := if s.startsWith "«" && s.endsWith "»" then
             s.drop 1 |>.dropRight 1
           else
             s
  if needsPipeDelimiters s then
    Format.text ("|" ++ escapePipeIdent s ++ "|")
  else
    Format.text s

structure PrecFormat where
  format : Format
  prec : Nat
deriving Inhabited

namespace PrecFormat

private def atom (format : Format) : PrecFormat := { format, prec := maxPrec }

private def ofFormat {α} [Std.ToFormat α] (x : α) (prec : Nat := maxPrec) : PrecFormat := { format := Std.format x, prec }

end PrecFormat

/--
Options to control parenthesis
-/
structure FormatOptions where
  /-- Always add parenthesis when feasible. -/
  alwaysParen : Bool := false

/--
A format context provides callbacks and information needed to
properly pretty-print Strata AST types.
-/
structure FormatContext where
  private opts : FormatOptions
  private getFnDecl : QualifiedIdent → Option FunctionDecl
  private getOpDecl : QualifiedIdent → Option OpDecl
  private globalContext : GlobalContext

namespace FormatContext

/-- A format context that uses no syntactic sugar. -/
private def explicit : FormatContext where
  opts := {}
  getFnDecl _ := none
  getOpDecl _ := none
  globalContext := {}

private def fvarName (ctx : FormatContext) (idx : FreeVarIndex) : String :=
  if let some name := ctx.globalContext.nameOf? idx then
    name
  else
    s!"fvar!{idx}"

protected def ofDialects (dialects : DialectMap) (globalContext : GlobalContext) (opts : FormatOptions) : FormatContext where
  opts := opts
  getFnDecl sym := Id.run do
    let .function f := dialects.decl! sym
      | return panic! s!"Unknown function {sym}"
    some f
  getOpDecl i := Id.run do
    let .op op := dialects.decl! i
      | panic! s!"Unknown op {i}"; return default
    some op
  globalContext := globalContext

end FormatContext

/-- Format state  -/
structure FormatState where
  openDialects : Std.HashSet String
  bindings : Array String := #[]

namespace FormatState

/-- A format context that uses no syntactic sugar. -/
private def empty : FormatState where
  openDialects := {}

private instance : Inhabited FormatState where
  default := .empty

def pushBinding (s : FormatState) (ident : String) : FormatState :=
  { s with bindings := s.bindings.push ident }

private def lvlVarName (s : FormatState) (lvl : Nat) : String :=
  let b := s.bindings
  if h : lvl < b.size then
    b[lvl]
  else
    s!"bvar!{s.bindings.size - (lvl + 1)}"

private def bvarName (s : FormatState) (idx : Nat) : String :=
  let b := s.bindings
  if h : idx < b.size then
    b[b.size - (idx + 1)]
  else
    s!"bvar!{idx}"

end FormatState

/--
A StrataFormat is a closure which given contextual information
produces a format operation as well as a precedence.  This
is used for auto-inserting parenthesis when needed.

Formats should return `maxPrec` when parenthesis are not
required.
-/
@[expose] def StrataFormat := FormatContext → FormatState → PrecFormat

class ToStrataFormat (α : Type u) where
  mformat : α → StrataFormat

export ToStrataFormat (mformat)

private def cformat [ToStrataFormat α] (a : α) (c : FormatContext) (s : FormatState) : Format := mformat a c s |>.format

def eformat [ToStrataFormat α] (a : α) : Format := mformat a .explicit .empty |>.format

instance : ToStrataFormat String where
  mformat s _ _ := private .ofFormat s

instance : ToStrataFormat Format where
  mformat s _ _ := private .atom s

instance : ToStrataFormat StrataFormat where
  mformat := id

instance : ToStrataFormat Nat where
  mformat n _ _ := private .ofFormat n

instance : ToStrataFormat Decimal where
  mformat n _ _ := private .ofFormat n

namespace StrataFormat

private protected def nil : StrataFormat := fun _ _ => .atom .nil

/-- Pretty print a free variable with the given index -/
private protected def fvar (fvarIdx : Nat) : StrataFormat := fun c _ => .atom (c.fvarName fvarIdx)

/-- Pretty print a bound variable with the given deBruijn index -/
private protected def lvlVar (lvl : Nat) : StrataFormat := fun _ s => .atom (s.lvlVarName lvl)

/-- Pretty print a bound variable with the given deBruijn index -/
private protected def bvar (idx : Nat) : StrataFormat := fun _ s => .atom (s.bvarName idx)

/--
Join together elements in list with no separator between adjacent elements.
-/
private def join [ToStrataFormat α] (a : List α) : StrataFormat :=
  match a with
  | [] => .nil
  | [x] => mformat x
  | _ => fun c s => .atom (Format.join (a.map (fun e => mformat e c s |>.format)))

/--
Join together elements in list with a separator between adjacent elements.
-/
private def sepBy [ToStrataFormat α] (a : Array α) (sep : String) : StrataFormat :=
  match p : a.size with
  | 0 => .nil
  | 1 =>
    mformat a[0]
  | n + 2 => fun c s =>
    let sep := format sep
    let append f e := f ++ sep ++ (mformat e c s).format
    .atom (a.foldl (start := 1) append (mformat a[0] c s).format)

instance : Append StrataFormat where
  append x y ctx s := private
    let xf := x ctx s |>.format
    let yf := y ctx s |>.format
    .atom (xf ++ yf)

/-- Set the precedence of the `fmt` to `prec` without changing format. -/
private def setPrec (fmt : StrataFormat) (prec : Nat) : StrataFormat := fun c s =>
  { format := fmt c s |>.format, prec := prec }

/-- Add parenthesis as needed to `fmt` to ensure precedence at least `p` -/
private def ensurePrec (fmt : StrataFormat) (prec : Nat) : StrataFormat := fun c s =>
  let r := fmt c s
  if r.prec < prec then
    .atom f!"({r.format})"
  else
    r

def withState (f : FormatState → FormatState) (fmt : StrataFormat) : StrataFormat := fun c s =>
  fmt c (f s)

private def nest (n : Nat) (fmt : StrataFormat) : StrataFormat := fun c s =>
  let ⟨r, p⟩ := fmt c s
  ⟨.nest n r, p⟩

end StrataFormat

syntax:max "mf!" interpolatedStr(term) : term

macro_rules
  | `(mf! $interpStr) => do interpStr.expandInterpolatedStr (← `(StrataFormat)) (← `(mformat))

instance : ToStrataFormat QualifiedIdent where
  mformat (ident : QualifiedIdent) _ s := private
    if ident.dialect ∈ s.openDialects then
      .atom (formatIdent ident.name)
    else
      .atom f!"{ident.dialect}.{formatIdent ident.name}"

namespace TypeExprF

private protected def mformat : TypeExprF α → StrataFormat
| .ident _ tp a => a.attach.foldl (init := mformat tp) fun m ⟨e, _⟩ =>
  mf!"{m} {e.mformat.ensurePrec (appPrec + 1)}".setPrec appPrec
| .bvar _ idx => .bvar idx
| .fvar _ idx a => a.attach.foldl (init := .fvar idx) fun m ⟨e, _⟩ =>
  mf!"{m} {e.mformat.ensurePrec (appPrec + 1)}".setPrec appPrec
| .arrow _ a r => mf!"{a.mformat.ensurePrec (arrowPrec+1)} -> {r.mformat.ensurePrec arrowPrec}"

instance {α} : ToStrataFormat (TypeExprF α) where
  mformat e := private e.mformat

end TypeExprF

namespace PreType

private protected def mformat : PreType → StrataFormat
| .ident _ tp a => a.attach.foldl (init := mformat tp) (fun m ⟨e, _⟩ => mf!"{m} {e.mformat}")
| .bvar _ idx => .bvar idx
| .fvar _ idx a => a.attach.foldl (init := .fvar idx) (fun m ⟨e, _⟩ => mf!"{m} {e.mformat}")
| .arrow _ a r => mf!"{a.mformat} -> {r.mformat}"
| .funMacro _ idx r => mf!"fnOf({StrataFormat.bvar idx}, {r.mformat})"

instance : ToStrataFormat PreType where
  mformat := private PreType.mformat

end PreType

namespace SyntaxCatF

private protected def mformat {α} (cat : SyntaxCatF α) : StrataFormat :=
  let init := mformat cat.name
  cat.args.foldl (init := init) (fun f a => mf!"{f} {a.mformat.ensurePrec (appPrec+1)}")
  decreasing_by
    rw [SyntaxCatF.sizeOf_spec cat]
    decreasing_tactic

instance {α} : ToStrataFormat (SyntaxCatF α)  where
  mformat := private SyntaxCatF.mformat

end SyntaxCatF

/--
This pretty prints the argument an op atom has.
-/
private def SyntaxDefAtom.formatArgs (opts : FormatOptions) (args : Array PrecFormat) (stx : SyntaxDefAtom) : Format :=
  match stx with
  | .ident lvl prec _ =>
    let ⟨r, innerPrec⟩ := args[lvl]!
    if prec > 0 ∧ (innerPrec ≤ prec ∨ opts.alwaysParen) then
      f!"({r})"
    else
      r
  | .str s => format s
  | .indent n f =>
    let r := Format.join (f.attach.map (fun ⟨a, _⟩ => a.formatArgs opts args) |>.toList)
    .nest n r

private def ppOp (opts : FormatOptions) (stx : SyntaxDef) (args : Array PrecFormat) : PrecFormat :=
  ⟨Format.join ((·.formatArgs opts args) <$> stx.atoms).toList, stx.prec⟩

private abbrev FormatM := ReaderT FormatContext (StateM FormatState)

private def pformat {α} [ToStrataFormat α] (a : α) : FormatM PrecFormat :=
  fun c s => (mformat a c s, s)

mutual

/- Renders expression to format and precedence of outmost operator. -/
private partial def ExprF.mformatM (e : ExprF α) (rargs : Array (ArgF α)  := #[]) : FormatM PrecFormat :=
  let ppArgs (f : Format) : FormatM PrecFormat :=
        if rargs.isEmpty then
          pure <| .atom f
        else do
          let args := (←rargs.reverse.mapM (·.mformatM)) |>.map (·.format)
          let args := Format.joinSep args.toList f!", "
          pure <| .mk f!"{f}({args})" callPrec
  match e with
  | .bvar _ idx => do
    ppArgs (← pformat (StrataFormat.bvar idx)).format
  | .fvar _ idx => do
    ppArgs (← pformat (StrataFormat.fvar idx)).format
  | .fn _ f => do
      match (←read).getFnDecl f with
      | some op =>
        let args := rargs.reverse
        let bindings := op.argDecls
        let .isTrue bsize := decEq args.size bindings.size
              | return panic! "Mismatch betweeen binding and arg size"
        let argResults := formatArguments (← read) (← get) bindings ⟨args, bsize⟩
        pure <| ppOp (← read).opts op.syntaxDef (Prod.fst <$> argResults)
      | none => ppArgs f.fullName
  | .app _ f a => f.mformatM (rargs.push a)

private partial def ArgF.mformatM {α} : ArgF α → FormatM PrecFormat
| .op o => o.mformatM
| .expr e => e.mformatM
| .type e => pformat e
| .cat e => pformat e
| .ident _ x => return .atom (formatIdent x)
| .num _ x => pformat x
| .decimal _ v => pformat v
| .strlit _ s => return .atom (.text <| escapeStringLit s)
| .bytes _ v => return .atom <| .text <| ByteArray.escapeBytes v
| .option _ ma =>
  match ma with
  | none => pure (.atom .nil)
  | some a => a.mformatM
| .seq _ entries => do
  .atom <$> entries.foldlM (init := .nil) fun p a =>
    return (p ++ (← a.mformatM).format)
| .commaSepList _ entries => do
  if z : entries.size = 0 then
    pure (.atom .nil)
  else do
    let f i q s := return s ++ ", " ++ (← entries[i].mformatM).format
    let a := (← entries[0].mformatM).format
    .atom <$> entries.size.foldlM f (start := 1) a

private partial def ppArgs (f : StrataFormat) (rargs : Array Arg) : FormatM PrecFormat :=
  if rargs.isEmpty then
    pformat f
  else do
    let f := (← pformat f).format
    let pf := (← rargs.back!.mformatM).format
    let init := f!"{f}({pf}"
    let rargs := rargs.pop
    let r ← rargs.foldrM (init := init) (fun a r => return f!"{r},{(←a.mformatM).format})")
    pure <| .atom f!"{r})"

private partial def formatArguments (c : FormatContext) (initState : FormatState) (argDecls : ArgDecls) (args : Vector (ArgF α) argDecls.size) :=
  let rec aux (a : Array (PrecFormat × FormatState)) :=
        let lvl := a.size
        if h : lvl < argDecls.size then
          let s :=
                match argDecls.argScopeLevel ⟨lvl, h⟩ with
                | none =>
                  initState
                | some ⟨alvl, aisLt⟩  =>
                  have _ : alvl < a.size := by simp at aisLt; omega
                  a[alvl].snd
          aux (a.push (args[lvl].mformatM c s))
        else
          a
  aux (.mkEmpty argDecls.size)

private partial def OperationF.mformatM (op : OperationF α) : FormatM PrecFormat := do
  match (← read).getOpDecl op.name with
  | some decl =>
    let bindings := decl.argDecls
    let .isTrue bsize := decEq op.args.size bindings.size
          | return panic! "Mismatch betweeen binding and arg size"
    let args : Vector _ bindings.size := ⟨op.args, bsize⟩
    let argResults := formatArguments (← read) (← get) bindings args
    let fmt := ppOp (← read).opts decl.syntaxDef (Prod.fst <$> argResults)
    match decl.metadata.resultLevel bindings.size with
    | some idx => set argResults[idx]!.snd
    | none => pure ()
    for b in decl.newBindings do
      match args[b.nameIndex.toLevel] with
      | .ident _ e =>
        modify (·.pushBinding e)
      | _ =>
        return panic! s!"Expected ident at {b.nameIndex.toLevel}."
    return fmt
  | none =>
    -- FIXME: Consider reporting error here.
    let initCtx ← read
    let initState ← get
    let args := op.args |>.map (ArgF.mformatM · initCtx initState |>.fst |>.format) |>.toList
    return .atom f!"{op.name.fullName}({Format.joinSep args ", "});"

end

instance Expr.instToStrataFormat : ToStrataFormat Expr where
  mformat e c s := private e.mformatM #[] c s |>.fst

instance Arg.instToStrataFormat : ToStrataFormat Arg where
  mformat a c s := private a.mformatM c s |>.fst

instance Operation.instToStrataFormat : ToStrataFormat Operation where
  mformat o c s := private o.mformatM c s |>.fst

namespace MetadataArg

private protected def mformat : MetadataArg → StrataFormat
| .bool b => if b then mf!"true" else mf!"false"
| .num n => mformat n
| .catbvar idx => StrataFormat.bvar idx
| .option ma =>
  match ma with
  | none => mf!"none"
  | some a => a.mformat
| .functionTemplate t => mf!"functionTemplate({repr t})"

instance : ToStrataFormat MetadataArg where
  mformat := private MetadataArg.mformat

end MetadataArg

namespace MetadataAttr

instance : ToStrataFormat MetadataAttr where
  mformat a := private
    if a.args.isEmpty then
      mformat a.ident
    else
      mf!"{a.ident}({StrataFormat.sepBy a.args ","})"

end MetadataAttr

instance Metadata.instToStrataFormat : ToStrataFormat Metadata where
  mformat m := private
    if m.toArray.isEmpty then
      .nil
    else
      mf!"@[{StrataFormat.sepBy m.toArray ", "}]"

namespace ArgDeclKind

instance : ToStrataFormat ArgDeclKind where
  mformat private
  | .cat c => mformat c
  | .type tp => mformat tp

end ArgDeclKind

namespace ArgDecl

instance : ToStrataFormat ArgDecl where
  mformat b := private
    let r := mf!"{b.ident} : {b.kind}"
    if b.metadata.isEmpty then
      r
    else
      mf!"{b.metadata} {r}"

end ArgDecl

namespace ArgDecls

private def mformatAux (f : Format) (c : FormatContext) (s : FormatState) (a : ArgDecls) (idx : Nat) : Format × FormatState :=
  if h : idx < a.size then
    let b := a[idx]
    mformatAux (f ++ ", " ++ cformat b c s) c (s.pushBinding b.ident) a (idx + 1)
  else
    (f ++ ")", s)

private protected def mformat (c : FormatContext) (s : FormatState) (l : ArgDecls) : Format × FormatState :=
  if h : 0 < l.size then
    let b := l[0]
    mformatAux ("(" ++ cformat b c s) c (s.pushBinding b.ident) l 1
  else
    ("()", s)

instance : ToStrataFormat ArgDecls where
  mformat l c s := private .atom (l.mformat c s |>.fst)

/- Format `fmt` in a context with additional bindings `b`. -/
private protected def formatIn [ToStrataFormat α] (b : ArgDecls) (fmt : α) : StrataFormat := fun c s =>
  Strata.mformat fmt c (b.toArray.foldl (init := s) (·.pushBinding ·.ident))

end ArgDecls

namespace SyntaxDefAtom

private protected def mformat : SyntaxDefAtom → StrataFormat
| .ident lvl prec _ => mf!"{StrataFormat.lvlVar lvl}:{prec}" -- FIXME.  This may be wrong.
| .str lit => mformat (escapeStringLit lit)
| .indent n f =>
  let r := f.attach.map fun ⟨a, _⟩ => a.mformat
  let f := StrataFormat.sepBy r " "
  mf!"indent({n}, {f})"

instance : ToStrataFormat SyntaxDefAtom where
  mformat := private SyntaxDefAtom.mformat

end SyntaxDefAtom

namespace SyntaxDef

instance : ToStrataFormat SyntaxDef where
  mformat s := private .sepBy s.atoms " "

end SyntaxDef

instance SynCatDecl.instToStrataFormat : ToStrataFormat SynCatDecl where
  mformat d := private
    let args : StrataFormat := .join <| d.argNames.map (mf!" {·}") |>.toList
    mf!"category {d.name}{args};\n"

namespace OpDecl

instance : ToStrataFormat OpDecl where
  mformat d := private
    let argDecls := d.argDecls
    let mdf := if d.metadata.isEmpty then .nil else mf!"{argDecls.formatIn d.metadata} "
    let argDeclsF := if argDecls.isEmpty then mf!"" else mf!" {argDecls}"
    mf!"{mdf}op {d.name}{argDeclsF} : {d.category} => {argDecls.formatIn d.syntaxDef};\n"

end OpDecl

instance TypeDecl.instToStrataFormat : ToStrataFormat TypeDecl where
  mformat d := private
    let params := d.argNames
    let params := if params.isEmpty then
                    mf!""
                  else
                    let p := d.argNames.map fun anm => mf!"{anm.val} : Type"
                    mf! " " ++ StrataFormat.sepBy p ", "
    mf!"type {d.name}{params};\n"

instance FunctionDecl.instToStrataFormat : ToStrataFormat FunctionDecl where
  mformat d := private
    let argDecls := d.argDecls
    let mdf := if d.metadata.isEmpty then .nil else mf!"{argDecls.formatIn d.metadata} "
    let argDeclsF := if argDecls.isEmpty then mf!"" else mf!" {argDecls}"
    let result := argDecls.formatIn d.result
    mf!"{mdf}fn {d.name}{argDeclsF} : {result} => {d.argDecls.formatIn d.syntaxDef};\n"

namespace MetadataArgType

<<<<<<< HEAD
protected def mformat : MetadataArgType → StrataFormat
  | .num => mf!"Num"
  | .ident => mf!"Ident"
  | .bool => mf!"Bool"
  | .opt tp => mf!"Option {tp.mformat |>.ensurePrec (appPrec + 1)}" |>.setPrec appPrec
  | .functionTemplate => mf!"FunctionTemplate"
=======
private protected def mformat : MetadataArgType → StrataFormat
| .num => mf!"Num"
| .ident => mf!"Ident"
| .bool => mf!"Bool"
| .opt tp => mf!"Option {tp.mformat |>.ensurePrec (appPrec + 1)}" |>.setPrec appPrec
>>>>>>> 0810e7eb

instance : ToStrataFormat MetadataArgType where
  mformat := private MetadataArgType.mformat

end MetadataArgType

instance MetadataDecl.instToStrataFormat : ToStrataFormat MetadataDecl where
  mformat d := private
    if d.args.isEmpty then
      mf!"metadata {d.name};\n"
    else
      let ppArg a := mf! "{a.ident} : {a.type}"
      mf!"metadata {d.name}({StrataFormat.sepBy (d.args |>.map ppArg) ", "});\n"

instance Decl.instToStrataFormat : ToStrataFormat Decl where
  mformat private
  | .syncat d => mformat d
  | .op d => mformat d
  | .type d => mformat d
  | .function d => mformat d
  | .metadata d => mformat d

namespace DialectMap

/--
Pretty print the dialect with the given name in the map.
-/
protected def format (dialects : DialectMap) (name : DialectName) (mem : name ∈ dialects) (opts : FormatOptions := {}) : Format :=
  let d := dialects[name]
  let c := FormatContext.ofDialects dialects {} opts
  let imports := dialects.importedDialects name mem
  let s : FormatState := { openDialects := imports.toList.foldl (init := {}) fun s d => s.insert d.name }
  let f := f!"dialect {name};\n"
  let f := d.imports.foldl (init := f) fun f i =>
    if i = "Init" then
      f
    else
      f!"{f}import {i}\n"
  d.declarations.foldl (init := f) fun f d => f ++ (mformat d c s).format

end DialectMap

namespace Program

private protected def formatContext (p : Program) (opts : FormatOptions) : FormatContext :=
  .ofDialects p.dialects p.globalContext opts

private protected def formatState (p : Program) : FormatState where
  openDialects := p.dialects.toList.foldl (init := {}) fun a d => a.insert d.name

protected def format (p : Program) (opts : FormatOptions := {}) : Format :=
  let c := p.formatContext opts
  let s := p.formatState
  p.commands.foldl (init := f!"program {p.dialect};\n") fun f cmd =>
    f ++ (mformat cmd c s).format

instance : ToString Program where
  toString p := private p.format |>.render

protected def ppDialect! (p : Program) (name : DialectName := p.dialect) (opts : FormatOptions := {}) : Format :=
  if mem : name ∈ p.dialects then
    p.dialects.format name mem opts
  else
    panic! s!"Unknown dialect {name}"

end Program

end Strata
end<|MERGE_RESOLUTION|>--- conflicted
+++ resolved
@@ -592,20 +592,12 @@
 
 namespace MetadataArgType
 
-<<<<<<< HEAD
 protected def mformat : MetadataArgType → StrataFormat
   | .num => mf!"Num"
   | .ident => mf!"Ident"
   | .bool => mf!"Bool"
   | .opt tp => mf!"Option {tp.mformat |>.ensurePrec (appPrec + 1)}" |>.setPrec appPrec
   | .functionTemplate => mf!"FunctionTemplate"
-=======
-private protected def mformat : MetadataArgType → StrataFormat
-| .num => mf!"Num"
-| .ident => mf!"Ident"
-| .bool => mf!"Bool"
-| .opt tp => mf!"Option {tp.mformat |>.ensurePrec (appPrec + 1)}" |>.setPrec appPrec
->>>>>>> 0810e7eb
 
 instance : ToStrataFormat MetadataArgType where
   mformat := private MetadataArgType.mformat
