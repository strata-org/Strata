/-
  Copyright Strata Contributors

  SPDX-License-Identifier: Apache-2.0 OR MIT
-/

import Lean.Elab.Command
import Strata.DDM.Integration.Lean.Env
import Strata.DDM.Integration.Lean.GenTrace
import Strata.DDM.Integration.Lean.OfAstM
import Strata.DDM.Integration.Lean.BoolConv
import Strata.DDM.Util.Graph.Tarjan

open Lean (Command Name Ident Term TSyntax getEnv logError profileitM quote withTraceNode mkIdentFrom)
open Lean.Elab (throwUnsupportedSyntax)
open Lean.Elab.Command (CommandElab CommandElabM elabCommand)
open Lean.MonadOptions (getOptions)
open Lean.MonadResolveName (getCurrNamespace)
open Lean.Parser.Command (ctor)
open Lean.Parser.Term (bracketedBinderF doSeqItem matchAltExpr)
open Lean.Parser.Termination (terminationBy suffix)
open Lean.Syntax (mkApp mkCApp mkStrLit)

namespace Strata

namespace Lean

/--
Prepend the current namespace to the Lean name and convert to an identifier.
-/
def mkScopedIdent (scope : Name) (subName : Lean.Name) : Ident :=
  let fullName := scope ++ subName
  let nameStr := toString subName
  .mk (.ident .none nameStr.toSubstring subName [.decl fullName []])

/--
Prepend the current namespace to the Lean name and convert to an identifier.
-/
def currScopedIdent {m} [Monad m] [Lean.MonadResolveName m] (subName : Lean.Name) : m Ident := do
  (mkScopedIdent · subName) <$> getCurrNamespace

end Lean

open Lean (currScopedIdent)

private def arrayLit [Monad m] [Lean.MonadQuotation m] (as : Array Term) : m Term := do
  ``( (#[ $as:term,* ] : Array _) )

private def vecLit [Monad m] [Lean.MonadQuotation m] (as : Array Term) : m Term := do
  ``( (#v[ $as:term,* ] : Vector _ $(quote as.size)) )

abbrev LeanCategoryName := Lean.Name

structure GenContext where
  -- Syntax for #strata_gen for source location purposes.
  src : Lean.Syntax
  categoryNameMap : Std.HashMap QualifiedIdent String
  exprHasEta : Bool

abbrev GenM := ReaderT GenContext CommandElabM

def runCmd {α} (act : CommandElabM α) : GenM α := fun _ => act

/-- Create a fresh name. -/
private def genFreshLeanName (s : String) : GenM Name := do
  let fresh ← modifyGet fun s => (s.nextMacroScope, { s with nextMacroScope := s.nextMacroScope + 1 })
  let n : Name := .anonymous |>.str s
  return Lean.addMacroScope (← getEnv).mainModule n fresh

/-- Create a fresh name. -/
private def genFreshIdentPair (s : String) : GenM (Ident × Ident) := do
  let name ← genFreshLeanName s
  let src := (←read).src
  return (mkIdentFrom src name true, mkIdentFrom src name)

/-- Create a canonical identifier. -/
def mkCanIdent (src : Lean.Syntax) (val : Name) : Ident :=
  mkIdentFrom src val true

/-- Create a identifier from a name. -/
private def genIdentFrom (name : Name) (canonical : Bool := false) : GenM Ident := do
  return mkIdentFrom (←read).src name canonical

def reservedCats : Std.HashSet String := { "Type" }

structure OrderedSet (α : Type _) [BEq α] [Hashable α] where
  set : Std.HashSet α
  values : Array α

namespace OrderedSet

def empty [BEq α] [Hashable α] : OrderedSet α := { set := {}, values := #[]}

partial def addAtom {α} [BEq α] [Hashable α] (s : OrderedSet α) (a : α) : OrderedSet α :=
  if a ∈ s.set then
    s
  else
    { set := s.set.insert a, values := s.values.push a }

partial def addPostTC {α} [BEq α] [Hashable α] (next : α → Array α) (s : OrderedSet α) (a : α) : OrderedSet α :=
  if a ∈ s.set then
    s
  else
    let as := next a
    let s := { s with set := s.set.insert a }
    let s := as.foldl (init := s) (addPostTC next)
    { s with values := s.values.push a }

end OrderedSet

def generateDependentDialects (lookup : String → Option Dialect) (name : DialectName) : Array DialectName :=
  let s : OrderedSet DialectName := .empty
  let s := s.addAtom initDialect.name
  let next (name : DialectName) : Array DialectName :=
      match lookup name with
      | some d => d.imports
      | none => #[]
  s.addPostTC next name |>.values

def resolveDialects (lookup : String → Option Dialect) (dialects : Array DialectName) : Except String (Array Dialect) := do
  dialects.mapM fun name =>
    match lookup name with
    | none => throw s!"Unknown dialect {name}"
    | some d => pure d

abbrev CategoryName := QualifiedIdent

/--
Forbidden categories are categories that
-/
def forbiddenCategories : Std.HashSet CategoryName := {
  q`Init.TypeExpr,
  q`Init.BindingType,
  q`StrataDDL.Binding
}

private def forbiddenWellDefined : Bool :=
  forbiddenCategories.all fun nm =>
    match nm.dialect with
    | "Init" => nm.name ∈ initDialect
    | "StrataDDL" => nm.name ∈ StrataDDL
    | _ => false

#guard "BindingType" ∈ initDialect.cache
#guard "Binding" ∈ StrataDDL.cache
#guard forbiddenWellDefined

/--
Special categories ignore operations introduced in Init, but are populated
with operators via functions/types.
-/
def specialCategories : Std.HashSet CategoryName := {
  q`Init.Expr,
  q`Init.Type,
  q`Init.TypeP
}

/--
Argument declaration for code generation.
-/
structure GenArgDecl where
  name : String
  cat : SyntaxCat
  unwrap : Bool := false

/--
A constructor in a generated datatype.

This could be from the dialect or it could be a builtin constructor.
-/
structure DefaultCtor where
  /--
  The Lean name for the constructor.

  This is guaranteed to be unique for the category.
  -/
  leanNameStr : String
  /--
  The name in the Strata dialect for this constructor.  If `none`, then
  this must be an auto generated constructor.
  -/
  strataName : Option QualifiedIdent
  argDecls : Array GenArgDecl

def DefaultCtor.leanName (c : DefaultCtor) : Name := .str .anonymous c.leanNameStr

/--
An operation at the category level.
-/
structure CatOp where
  name : QualifiedIdent
  argDecls : Array GenArgDecl

namespace CatOp

partial def checkCat (op : QualifiedIdent) (c : SyntaxCat) : Except String Unit := do
  c.args.forM (checkCat op)
  let f := c.name
  if f ∈ forbiddenCategories then
    throw s!"{op.fullName} refers to unsupported category {f.fullName}."

def ofArgDecl (op : QualifiedIdent) (d : ArgDecl) : Except String GenArgDecl := do
  let cat ←
    match d.kind with
    | .type tp =>
      pure <| .atom tp.ann q`Init.Expr
    | .cat c =>
      checkCat op c
      pure c
  -- Check if unwrap metadata is present
  let unwrap := q`StrataDDL.unwrap ∈ d.metadata
  pure { name := d.ident, cat, unwrap }

def ofOpDecl (d : DialectName) (o : OpDecl) : Except String CatOp := do
  let name := ⟨d, o.name⟩
  let argDecls ← o.argDecls.toArray |>.mapM (ofArgDecl name)
  return { name, argDecls }

def ofTypeDecl (d : DialectName) (o : TypeDecl) : CatOp := {
  name := ⟨d, o.name⟩
  argDecls := o.argNames |>.map fun anm => { name := anm.val, cat := .atom .none q`Init.Type }
}

def ofFunctionDecl (d : DialectName) (o : FunctionDecl) : Except String CatOp := do
  let name := ⟨d, o.name⟩
  let argDecls ← o.argDecls.toArray |>.mapM (ofArgDecl name)
  return { name, argDecls }

end CatOp

/--
This maps names of categories that we are going to declare to
the list of operators in that category.
-/
abbrev CatOpMap := Std.HashMap CategoryName (Array CatOp)

structure CatOpState where
  map : CatOpMap
  errors : Array String := #[]

-- Monad that collects errors from adding declarations.
abbrev CatOpM := StateM CatOpState

def CatOpM.addError (msg : String) : CatOpM Unit :=
  modify fun s => { s with errors := s.errors.push msg }

def mkRootIdent (name : Name) : Ident :=
  let rootName := `_root_ ++ name
  .mk (.ident .none name.toString.toSubstring rootName [.decl name []])

/--
This maps category names in the Init that are already declared to their
representation.
-/
def declaredCategories : Std.HashMap CategoryName Name := .ofList [
  (q`Init.Ident, ``String),
  (q`Init.Num, ``Nat),
  (q`Init.Decimal, ``Decimal),
  (q`Init.Str, ``String),
  (q`Init.ByteArray, ``ByteArray),
  (q`Init.Bool, ``Bool)
]

def ignoredCategories : Std.HashSet CategoryName :=
  .ofList declaredCategories.keys ∪ forbiddenCategories

namespace CatOpMap

def addCat (m : CatOpMap) (cat : CategoryName) : CatOpMap :=
  -- Allow Init.Bool even though it's in ignoredCategories
  if cat ∈ ignoredCategories && cat ≠ q`Init.Bool then
    m
  else
    m.insert cat #[]

def addOp (m : CatOpMap) (cat : CategoryName) (op : CatOp) : CatOpMap :=
  assert! cat ∈ m
  m.modify cat (fun a => a.push op)

def addCatM (cat : CategoryName) : CatOpM Unit := do
  modify fun s => { s with map := s.map.addCat cat }

def addOpM (cat : CategoryName) (op : CatOp) : CatOpM Unit := do
  modify fun s => { s with map := s.map.addOp cat op }

def addDecl (d : DialectName) (decl : Decl) : CatOpM Unit :=
  let addCatOp (cat : QualifiedIdent) (act : Except String CatOp) : CatOpM Unit :=
    match act with
    | .ok op =>
      addOpM cat op
    | .error msg => do
      .addError msg
  match decl with
  | .syncat decl =>
    addCatM ⟨d, decl.name⟩
  | .op decl => do
    -- Allow Init.Bool operators even though Bool is in declaredCategories
    let isBoolOp := decl.category == q`Init.Bool && (decl.name == "boolTrue" || decl.name == "boolFalse")
    if (decl.category ∈ ignoredCategories ∨ decl.category ∈ specialCategories) && !isBoolOp then
      if d ≠ "Init" then
        .addError s!"Skipping operation {decl.name} in {d}: {decl.category.fullName} cannot be extended."
    else
      addCatOp decl.category (CatOp.ofOpDecl d decl)
  | .type decl =>
    addOpM q`Init.Type (.ofTypeDecl d decl)
  | .function decl =>
    addCatOp q`Init.Expr (CatOp.ofFunctionDecl d decl)
  | .metadata _ =>
    pure ()

def addDialect (d : Dialect) : CatOpM Unit :=
  d.declarations.forM (addDecl d.name)

/- `CatopMap` with onl initial dialect-/
protected def init : CatOpMap :=
  let act := do
        addDialect initDialect
  let ((), s) := act { map := {}, errors := #[] }
  if s.errors.size > 0 then
    panic! s!"Error in Init dialect {s.errors}"
  else
    s.map

end CatOpMap

def mkCatOpMap (a : Array Dialect) : CatOpMap × Array String :=
  let act :=
        a.forM fun d => if d.name = "Init" then pure () else CatOpMap.addDialect d
  let ((), s) := act { map := CatOpMap.init, errors := #[] }
  (s.map, s.errors)

/--
A set of categories.
-/
abbrev CategorySet := Std.HashSet CategoryName

namespace SyntaxCatF

/--
Invoke `f` over all atomic (no argument) category names in `c`.
-/
private
def foldOverAtomicCategories {α} (cat : SyntaxCat) (init : α)  (f : α  → QualifiedIdent → α) : α :=
  if cat.args.size = 0 then
    f init cat.name
  else
    cat.args.foldl (init := init) fun v a => foldOverAtomicCategories a v f
decreasing_by
  rw [sizeOf_spec cat]
  decreasing_tactic

end SyntaxCatF

structure WorkSet (α : Type _) [BEq α] [Hashable α] where
  set : Std.HashSet α
  pending : Array α

def WorkSet.ofSet [BEq α] [Hashable α] (set : Std.HashSet α) : WorkSet α where
  set := set
  pending := set.toArray

def WorkSet.add [BEq α] [Hashable α] (s : WorkSet α) (a : α) : WorkSet α :=
  let { set, pending } := s
  let (mem, set) := set.containsThenInsert a
  let pending := if mem then pending else pending.push a
  { set, pending }

def WorkSet.pop [BEq α] [Hashable α] (s : WorkSet α) : Option (WorkSet α × α) :=
  let { set, pending } := s
  if p : pending.size > 0 then
    some ({ set, pending := pending.pop }, pending[pending.size -1])
  else
    none

/--
Add all atomic categories in bindings to set.
-/
private def addArgCategories (s : CategorySet) (args : ArgDecls) : CategorySet :=
  args.foldl (init := s) fun s b =>
    b.kind.categoryOf.foldOverAtomicCategories (init := s) (·.insert ·)

partial def mkUsedCategories.aux (m : CatOpMap) (s : WorkSet CategoryName) : CategorySet :=
  match s.pop with
  | none => s.set
  | some (s, c) =>
    match c with
    | q`Init.TypeP =>
      mkUsedCategories.aux m (s.add q`Init.Type)
    | _ =>
      let ops := m.getD c #[]
      let addArgs {α:Type} (f : α → CategoryName → α) (a : α) (op : CatOp) :=
        op.argDecls.foldl (init := a) fun r arg => arg.cat.foldOverAtomicCategories (init := r) f
      let addName (pa : WorkSet CategoryName) (c : CategoryName) := pa.add c
      let s := ops.foldl (init := s) (addArgs addName)
      mkUsedCategories.aux m s

def mkUsedCategories (m : CatOpMap) (d : Dialect) : CategorySet :=
  let dname := d.name
  let cats := d.declarations.foldl (init := {}) fun s decl =>
    match decl with
    | .syncat decl => s.insert ⟨dname, decl.name⟩
    | .op decl =>
      let s := s.insert decl.category
      let s := addArgCategories s decl.argDecls
      s
    | .type _ =>
      s.insert q`Init.Type
    | .function decl =>
      let s := s.insert q`Init.Expr
      let s := addArgCategories s decl.argDecls
      s
    | .metadata _ => s
  mkUsedCategories.aux m (.ofSet cats)

def mkStandardCtors (exprHasEta : Bool) (cat : QualifiedIdent) : Array DefaultCtor :=
  match cat with
  | q`Init.Expr =>
    if exprHasEta then
      #[
        .mk "bvar" none #[{ name := "idx", cat := .atom .none q`Init.Num }],
        .mk "lambda" none #[
          { name := "var", cat := .atom .none q`Init.Str },
          { name := "type", cat := .atom .none q`Init.Type },
          { name := "fn", cat := .atom .none cat }
        ]
      ]
    else
      #[]
  | _ =>
    #[]

partial def genFreshName (s : Std.HashSet String) (base : String) (i : Nat) :=
  let name := s!"{base}_{i}"
  if name ∈ s then
    genFreshName s base (i+1)
  else
    name

def toDefaultOp (s : Std.HashSet String) (op : CatOp) : DefaultCtor :=
  let name := op.name
  let leanName :=
    if name.name ∈ s then
      let leanName := s!"{name.dialect}_{name.name}"
      if leanName ∈ s then
        genFreshName s name.name 0
      else
        leanName
    else
      name.name
  {
    leanNameStr := leanName,
    strataName := some op.name,
    argDecls := op.argDecls
  }

def CatOpMap.onlyUsedCategories (m : CatOpMap) (d : Dialect) (exprHasEta : Bool) : Array (QualifiedIdent × Array DefaultCtor) :=
  let usedSet := mkUsedCategories m d
  m.fold (init := #[]) fun a cat ops =>
    if cat ∉ declaredCategories ∧ cat ∈ usedSet then
      let usedNames : Std.HashSet String :=
            match cat with
            | q`Init.Expr => { "fvar" }
            | _ => {}
      let standardCtors := mkStandardCtors exprHasEta cat
      let usedNames : Std.HashSet String :=
        standardCtors.foldl (init := usedNames) fun m c =>
          assert! c.leanNameStr ∉ m
          m.insert c.leanNameStr
      let (allCtors, _) := ops.foldl (init := (standardCtors, usedNames)) fun (a, s) op =>
            let dOp := toDefaultOp s op
            (a.push dOp, s.insert dOp.leanNameStr)
      a.push (cat, allCtors)
    else
      a

/- Returns an identifier from a string. -/
def localIdent (name : String) : Ident :=
  let dName := .anonymous |>.str name
  .mk (.ident .none name.toSubstring dName [])

def orderedSyncatGroups (categories : Array (QualifiedIdent × Array DefaultCtor)) : Array (Array (QualifiedIdent × Array DefaultCtor)) :=
  let n := categories.size
  let g : OutGraph n := OutGraph.empty n
  let identIndexMap : Std.HashMap QualifiedIdent (Fin n) :=
        n.fold (init := {}) fun i p m =>
          m.insert categories[i].fst ⟨i, p⟩
  let getIndex (nm : QualifiedIdent) : Option (Fin n) :=
        identIndexMap[nm]?
  let addArgIndices (cat : QualifiedIdent) (opName : String) (c : SyntaxCat) (init : OutGraph n) (resIdx : Fin n) : OutGraph n :=
        c.foldOverAtomicCategories (init := init) fun g q =>
          if q ∈ declaredCategories then
            g
          else
            match getIndex q with
            | some i => g.addEdge i resIdx
            | none => panic! s!"{opName} in {cat} has unknown category {q.fullName}"
  let g : OutGraph n :=
        categories.foldl (init := g) fun g (cat, ops) => Id.run do
          let some resIdx := getIndex cat
            | panic! s!"Unknown category {cat}"
          match cat with
          | q`Init.TypeP =>
            let some typeIdx := getIndex q`Init.Type
              | panic! s!"Unknown category Init.Type."
            g.addEdge typeIdx resIdx
          | _ =>
            ops.foldl (init := g) fun g op =>
              op.argDecls.foldl (init := g) fun g arg =>
                addArgIndices cat op.leanNameStr arg.cat g resIdx
  let indices := OutGraph.tarjan g
  indices.map (·.map (categories[·]))

def mkCategoryIdent (scope : Name) (name : Name) : Ident :=
  let mkDeclName (comp : List Name) : Ident :=
    let subName := comp.foldl (init := .anonymous) fun r nm => r ++ nm
    let sName := toString subName
    .mk (.ident .none sName.toSubstring subName [.decl name []])

  let rec aux : Name → List Name → Ident
    | .anonymous, _ => mkRootIdent name
    | n@(.num p' v), r =>
      if scope == n then
        mkDeclName r
      else
        aux p' (.num .anonymous v :: r)
    | n@(.str p' v), r =>
      if scope == n then
        mkDeclName r
      else
        aux p' (.str .anonymous v :: r)
  aux name []

/--
Prepend the current namespace to the Lean name and convert to an identifier.
-/
def scopedIdent (scope subName : Lean.Name) : Ident :=
  let name := scope ++ subName
  let nameStr := toString subName
  .mk (.ident .none nameStr.toSubstring subName [.decl name []])

/--
Prepend the current namespace to the Lean name and convert to an identifier.
-/
def mkScopedIdent {m} [Monad m] [Lean.MonadResolveName m] (subName : Lean.Name) : m Ident :=
  (scopedIdent · subName) <$> getCurrNamespace

/-- Return identifier for operator with given name to suport category. -/
def getCategoryScopedName (cat : QualifiedIdent) : GenM Name := do
  match (←read).categoryNameMap[cat]? with
  | some catName =>
    return .mkSimple catName
  | none =>
    return panic! s!"getCategoryScopedName given {cat}"

/-- Return identifier for type that implements given category. -/
def getCategoryIdent (cat : QualifiedIdent) : GenM Ident := do
  if let some nm := declaredCategories[cat]? then
    return mkRootIdent nm
  currScopedIdent (← getCategoryScopedName cat)

def getCategoryTerm (cat : QualifiedIdent) (annType : Ident) : GenM Term := do
  let catIdent ← mkScopedIdent (← getCategoryScopedName cat)
  return Lean.Syntax.mkApp catIdent #[annType]

/-- Return identifier for operator with given name to suport category. -/
def getCategoryOpIdent (cat : QualifiedIdent) (name : Name) : GenM Ident := do
  currScopedIdent <| (← getCategoryScopedName cat) ++ name

partial def ppCatWithUnwrap (annType : Ident) (c : SyntaxCat) (unwrap : Bool) : GenM Term := do
  let args ← c.args.mapM (ppCatWithUnwrap annType · false)
  match c.name, eq : args.size with
  | q`Init.CommaSepBy, 1 =>
    return mkCApp ``Ann #[mkCApp ``Array #[args[0]], annType]
  | q`Init.Option, 1 =>
    return mkCApp ``Ann #[mkCApp ``Option #[args[0]], annType]
  | q`Init.Seq, 1 =>
    return mkCApp ``Ann #[mkCApp ``Array #[args[0]], annType]
  | cat, 0 =>
    match declaredCategories[cat]? with
    | some nm =>
      -- Check if unwrap is specified
      if unwrap && cat ∈ declaredCategories then
        pure <| mkRootIdent nm  -- Return unwrapped type
      else
        pure <| mkCApp ``Ann #[mkRootIdent nm, annType]
    | none => do
      getCategoryTerm cat annType
  | f, _ => throwError "Unsupported {f.fullName}"

partial def ppCat (annType : Ident) (c : SyntaxCat) : GenM Term := do
  ppCatWithUnwrap annType c false

def elabCommands (commands : Array Command) : CommandElabM Unit := do
  let messageCount := (← get).messages.unreported.size
  match p : commands.size with
  | 0 =>
    pure ()
  | 1 =>
    let i := commands[0]
    elabCommand =<< `($i:command)
  | _ =>
    elabCommand =<< `(command|
      mutual
      $commands:command*
      end
    )
  let unexpectedMessage b m :=
        if b.isSome then
          b
        else if m.kind = `trace then
          none
        else
          some m
  let hasNewMessage : Option Lean.Message := (← get).messages.unreported.foldl (init := none) (start := messageCount) unexpectedMessage
  match hasNewMessage with
  | none => pure ()
  | some m =>
    logError m!"Command elaboration reported messages:\n {commands}\n  {m.kind}"

abbrev BracketedBinder := TSyntax ``Lean.Parser.Term.bracketedBinder

def explicitBinder (name : String) (typeStx : Term) : CommandElabM BracketedBinder := do
  let nameStx := localIdent name
  `(bracketedBinderF| ($nameStx : $typeStx))

def genCtor (annType : Ident) (op : DefaultCtor) : GenM (TSyntax ``ctor) := do
  let ctorId : Ident := localIdent op.leanNameStr
  let binders ← op.argDecls.mapM fun arg => do
        explicitBinder arg.name (← ppCatWithUnwrap annType arg.cat arg.unwrap)
  `(ctor| | $ctorId:ident (ann : $annType) $binders:bracketedBinder* )

def mkInductive (cat : QualifiedIdent) (ctors : Array DefaultCtor) : GenM Command := do
  assert! cat ∉ declaredCategories
  let ident ← mkScopedIdent (← getCategoryScopedName cat)
  trace[Strata.generator] "Generating {ident}"
  let annType := localIdent "α"
  let builtinCtors : Array (TSyntax ``ctor) ←
        match cat with
        | q`Init.Expr => do
            pure #[
              ← `(ctor| | $(localIdent "fvar"):ident (ann : $annType) (idx : Nat))
            ]
        | q`Init.TypeP => do
          let typeIdent ← getCategoryTerm q`Init.Type annType
          pure #[
              ← `(ctor| | $(localIdent "expr"):ident (tp : $typeIdent)),
              ← `(ctor| | $(localIdent "type"):ident (tp : $annType))
          ]
        | _ =>
          pure #[]
  `(inductive $ident ($annType : Type) : Type where
    $builtinCtors:ctor*
    $(← ctors.mapM (genCtor annType)):ctor*
    deriving Repr)

def categoryToAstTypeIdent (cat : QualifiedIdent) (annType : Term) : Term :=
  let ident :=
    match cat with
    | q`Init.Expr => ``Strata.ExprF
    | q`Init.Type => ``Strata.TypeExprF
    | q`Init.TypeP => ``Strata.ArgF
    | _ => ``Strata.OperationF
  Lean.Syntax.mkApp (mkRootIdent ident) #[annType]

structure ToOp where
  name : String
  argDecls : Array (String × SyntaxCat)

def toAstIdentM (cat : QualifiedIdent) : GenM Ident := do
  currScopedIdent <| (← getCategoryScopedName cat) ++ `toAst

def ofAstIdentM (cat : QualifiedIdent) : GenM Ident := do
  currScopedIdent <| (← getCategoryScopedName cat) ++ `ofAst

def mkAnnWithTerm (argCtor : Name) (annTerm v : Term) : Term :=
  mkCApp argCtor #[mkCApp ``Ann.ann #[annTerm], v]

def annToAst (argCtor : Name) (annTerm : Term) : Term :=
  mkCApp argCtor #[mkCApp ``Ann.ann #[annTerm], mkCApp ``Ann.val #[annTerm]]

mutual

partial def toAstApplyArg (vn : Name) (cat : SyntaxCat) : GenM Term := do
  toAstApplyArgWithUnwrap vn cat false

partial def toAstApplyArgWithUnwrap (vn : Name) (cat : SyntaxCat) (unwrap : Bool) : GenM Term := do
  let v := mkIdentFrom (←read).src vn
  match cat.name with
  | q`Init.Num =>
    if unwrap then
      ``(ArgF.num default $v)
    else
      return annToAst ``ArgF.num v
<<<<<<< HEAD
=======
  | q`Init.Bool => do
    if unwrap then
      -- When unwrapped, v is a plain Bool. Create OperationF directly based on the value.
      let defaultAnn ← ``(default)
      let emptyArray ← ``(#[])
      let trueOp := mkCApp ``OperationF.mk #[defaultAnn, quote q`Init.boolTrue, emptyArray]
      let falseOp := mkCApp ``OperationF.mk #[defaultAnn, quote q`Init.boolFalse, emptyArray]
      let opExpr ← ``(if $v then $trueOp else $falseOp)
      ``(ArgF.op $opExpr)
    else
      -- When wrapped, v is already Ann Bool α
      let boolToAst := mkCApp ``Strata.Bool.toAst #[v]
      return mkCApp ``ArgF.op #[boolToAst]
>>>>>>> eae1536e
  | q`Init.Ident =>
    if unwrap then
      ``(ArgF.ident default $v)
    else
      return annToAst ``ArgF.ident v
  | q`Init.Str =>
    if unwrap then
      ``(ArgF.strlit default $v)
    else
      return annToAst ``ArgF.strlit v
  | q`Init.Decimal =>
    if unwrap then
      ``(ArgF.decimal default $v)
    else
      return annToAst ``ArgF.decimal v
  | q`Init.ByteArray =>
    if unwrap then
      ``(ArgF.bytes default $v)
    else
      return annToAst ``ArgF.bytes v
  | cid@q`Init.Expr => do
    let toAst ← toAstIdentM cid
    return mkCApp ``ArgF.expr #[mkApp toAst #[v]]
  | q`Init.Type => do
    let toAst ← toAstIdentM cat.name
    ``(ArgF.type ($toAst $v))
  | q`Init.TypeP => do
    let toAst ← toAstIdentM cat.name
    ``($toAst $v)
  | q`Init.CommaSepBy => do
    assert! cat.args.size = 1
    let c := cat.args[0]!
    let e ← genFreshLeanName "e"
    let canE ← genIdentFrom e (canonical := true)
    let t ← toAstApplyArg e c
    let args := mkCApp ``Array.map #[
          ←`(fun ⟨$canE, _⟩ => $t),
          mkCApp ``Array.attach #[mkCApp ``Ann.val #[v]]
    ]
    return mkAnnWithTerm ``ArgF.commaSepList v args
  | q`Init.Option => do
    assert! cat.args.size = 1
    let c := cat.args[0]!
    let e ← genFreshLeanName "e"
    let canE ← genIdentFrom e (canonical := true)
    let t ← toAstApplyArg e c
    let args := mkCApp ``Option.map #[
          ←`(fun ⟨$canE, _⟩ => $t),
          mkCApp ``Option.attach #[mkCApp ``Ann.val #[v]]
    ]
    return mkAnnWithTerm ``ArgF.option v args
  | q`Init.Seq => do
    assert! cat.args.size = 1
    let c := cat.args[0]!
    let e ← genFreshLeanName "e"
    let canE ← genIdentFrom e (canonical := true)
    let t ← toAstApplyArg e c
    let args := mkCApp ``Array.map #[
          ←`(fun ⟨$canE, _⟩ => $t),
          mkCApp ``Array.attach #[mkCApp ``Ann.val #[v]]
    ]
    return mkAnnWithTerm ``ArgF.seq v args
  | qid => do
    assert! cat.args.size = 0
    let toAst ← toAstIdentM qid
    ``(ArgF.op ($toAst $v))

end

abbrev MatchAlt := TSyntax ``Lean.Parser.Term.matchAlt

def toAstBuiltinMatches (cat : QualifiedIdent) : GenM (Array MatchAlt) := do
  let src := (←read).src
  match cat with
  | q`Init.Expr =>
    let (annC, annI) ← genFreshIdentPair "ann"
    let ctor ← getCategoryOpIdent cat `fvar
    let pat : Term := mkApp ctor #[annC, mkCanIdent src `idx]
    let rhs := mkCApp ``ExprF.fvar #[annI, mkIdentFrom src `idx]
    return #[← `(matchAltExpr| | $pat => $rhs)]
  | q`Init.TypeP => do
    let (annC, annI) ← genFreshIdentPair "ann"
    let typeC ← getCategoryOpIdent cat `type
    let typeP : Term := mkApp typeC #[annC]
    let typeCat := Lean.Syntax.mkCApp ``SyntaxCatF.atom #[annI, quote q`Init.Type]
    let typeRhs := Lean.Syntax.mkCApp ``ArgF.cat #[typeCat]
    let typeN ← genFreshLeanName "type"
    let exprP := mkApp (← getCategoryOpIdent cat `expr) #[mkCanIdent src typeN]
    let exprRhs ← toAstApplyArg typeN (.atom .none q`Init.Type)
    return #[
      ← `(matchAltExpr| | $typeP => $typeRhs),
      ← `(matchAltExpr| | $exprP => $exprRhs)
    ]
  | _ =>
    return #[]

def toAstMatch (cat : QualifiedIdent) (op : DefaultCtor) : GenM MatchAlt := do
  let src := (←read).src
  let argDecls := op.argDecls
  let (annC, annI) ← genFreshIdentPair "ann"
  let ctor : Ident ← getCategoryOpIdent cat op.leanName
  let args ← argDecls.mapM fun arg => do
    return (← genFreshLeanName arg.name, arg.cat, arg.unwrap)
  let argTerms : Array Term := args.map fun p => mkCanIdent src p.fst
  let pat : Term ← ``($ctor $annC $argTerms:term*)
  let rhs : Term ←
        match cat with
        | q`Init.Expr =>
          let lname := op.leanNameStr
          let some nm := op.strataName
            | return panic! s!"Unexpected builtin expression {lname}"
          let init := mkCApp ``ExprF.fn #[annI, quote nm]
          args.foldlM (init := init) fun a (nm, tp, unwrap) => do
            let e ← toAstApplyArgWithUnwrap nm tp unwrap
            return Lean.Syntax.mkCApp ``ExprF.app #[annI, a, e]
        | q`Init.Type => do
          let some nm := op.strataName
            | return panic! "Expected type name"
          let toAst ← toAstIdentM cat
          let argTerms ← arrayLit <| args.map fun (v, c, _unwrap) =>
            assert! c.isType
            Lean.Syntax.mkApp toAst #[mkIdentFrom src v]
          pure <| Lean.Syntax.mkCApp ``TypeExprF.ident #[annI, quote nm, argTerms]
        | _ =>
          let mName ←
            match op.strataName with
            | some n => pure n
            | none => throwError s!"Internal: Operation requires strata name"
          let argTerms : Array Term ← args.mapM fun (nm, tp, unwrap) => toAstApplyArgWithUnwrap nm tp unwrap
          pure <| mkCApp ``OperationF.mk #[annI, quote mName, ← arrayLit argTerms]
  `(matchAltExpr| | $pat => $rhs)

def genToAst (cat : QualifiedIdent) (ops : Array DefaultCtor) : GenM Command := do
  let annType := localIdent "α"
  let catTerm ← getCategoryTerm cat annType
  let astType : Term := categoryToAstTypeIdent cat annType
  let cases ← toAstBuiltinMatches cat
  let cases : Array MatchAlt ← ops.mapM_off (init := cases) (toAstMatch cat)
  let toAst ← toAstIdentM cat
  trace[Strata.generator] "Generating {toAst}"
  let src := (←read).src
  let v ← genFreshLeanName "v"
  `(partial def $toAst {$annType : Type} [Inhabited $annType] ($(mkCanIdent src v) : $catTerm) : $astType :=
      match $(mkIdentFrom src v):ident with $cases:matchAlt*)

mutual

partial def getOfIdentArg (varName : String) (cat : SyntaxCat) (e : Term) : GenM Term := do
  getOfIdentArgWithUnwrap varName cat false e

partial def getOfIdentArgWithUnwrap (varName : String) (cat : SyntaxCat) (unwrap : Bool) (e : Term) : GenM Term := do
  match cat.name with
  | q`Init.Num =>
    if unwrap then
      ``((fun arg => match arg with
          | ArgF.num _ val => pure val
          | a => OfAstM.throwExpected "numeric literal" a) $e)
    else
      ``(OfAstM.ofNumM $e)
  | q`Init.Ident =>
    if unwrap then
      ``((fun arg => match arg with
          | ArgF.ident _ val => pure val
          | a => OfAstM.throwExpected "identifier" a) $e)
    else
      ``(OfAstM.ofIdentM $e)
  | q`Init.Str =>
    if unwrap then
      ``((fun arg => match arg with
          | ArgF.strlit _ val => pure val
          | a => OfAstM.throwExpected "string literal" a) $e)
    else
      ``(OfAstM.ofStrlitM $e)
  | q`Init.Decimal =>
    if unwrap then
      ``((fun arg => match arg with
          | ArgF.decimal _ val => pure val
          | a => OfAstM.throwExpected "decimal literal" a) $e)
    else
      ``(OfAstM.ofDecimalM $e)
  | q`Init.ByteArray =>
    if unwrap then
      ``((fun arg => match arg with
          | ArgF.bytes _ val => pure val
          | a => OfAstM.throwExpected "byte array" a) $e)
    else
      ``(OfAstM.ofBytesM $e)
<<<<<<< HEAD
=======
  | q`Init.Bool => do
    if unwrap then
      -- When unwrapped, extract just the Bool value from Ann Bool α
      ``((fun arg => match arg with
          | ArgF.op op => Functor.map Ann.val (Strata.Bool.ofAst op)
          | a => OfAstM.throwExpected "boolean" a) $e)
    else
      let (vc, vi) ← genFreshIdentPair varName
      let boolOfAst := mkCApp ``Strata.Bool.ofAst #[vi]
      ``(OfAstM.ofOperationM $e fun $vc _ => $boolOfAst)
>>>>>>> eae1536e
  | cid@q`Init.Expr => do
    let (vc, vi) ← genFreshIdentPair <| varName ++ "_inner"
    let ofAst ← ofAstIdentM cid
    ``(OfAstM.ofExpressionM $e fun $vc _ => $ofAst $vi)
  | cid@q`Init.Type => do
    let (vc, vi) ← genFreshIdentPair varName
    let ofAst ← ofAstIdentM cid
    ``(OfAstM.ofTypeM $e fun $vc _ => $ofAst $vi)
  | cid@q`Init.TypeP => do
    let ofAst ← ofAstIdentM cid
    pure <| mkApp ofAst #[e]
  | q`Init.CommaSepBy => do
    let c := cat.args[0]!
    let (vc, vi) ← genFreshIdentPair varName
    let body ← getOfIdentArg varName c vi
    ``(OfAstM.ofCommaSepByM $e fun $vc _ => $body)
  | q`Init.Option => do
    let c := cat.args[0]!
    let (vc, vi) ← genFreshIdentPair varName
    let body ← getOfIdentArg varName c vi
    ``(OfAstM.ofOptionM $e fun $vc _ => $body)
  | q`Init.Seq => do
    let c := cat.args[0]!
    let (vc, vi) ← genFreshIdentPair varName
    let body ← getOfIdentArg "e" c vi
    ``(OfAstM.ofSeqM $e fun $vc _ => $body)
  | cid => do
    assert! cat.args.isEmpty
    let (vc, vi) ← genFreshIdentPair varName
    let ofAst ← ofAstIdentM cid
    ``(OfAstM.ofOperationM $e fun $vc _ => $ofAst $vi)

end

def ofAstArgs (argDecls : Array GenArgDecl) (argsVar : Ident) : GenM (Array Ident × Array (TSyntax ``doSeqItem)) := do
  let argCount := argDecls.size
  let args ← Array.ofFnM (n := argCount) fun ⟨i, _isLt⟩  => do
    let arg := argDecls[i]
    let (vc, vi) ← genFreshIdentPair <| arg.name ++ "_bind"
    let av ← ``($argsVar[$(quote i)])
    let rhs ← getOfIdentArgWithUnwrap arg.name arg.cat arg.unwrap av
    let stmt ← `(doSeqItem| let $vc ← $rhs:term)
    return (vi, stmt)
  return args.unzip

def ofAstMatch (nameIndexMap : Std.HashMap QualifiedIdent Nat) (op : DefaultCtor) (rhs : Term) : GenM MatchAlt := do
  let some name := op.strataName
    | return panic! s!"Unexpected operator {op.leanNameStr}"
  let some nameIndex := nameIndexMap[name]?
    | return panic! s!"Unbound operator name {name}"
  `(matchAltExpr| | Option.some $(quote nameIndex) => $rhs)

def ofAstExprMatchRhs (cat : QualifiedIdent) (annI argsVar : Ident) (op : DefaultCtor) : GenM Term:= do
  let ctorIdent ← getCategoryOpIdent cat op.leanName
  let some nm := op.strataName
    | return panic! s!"Missing name for {op.leanName}"
  let argDecls := op.argDecls
  let argCount := argDecls.size
  let (parsedArgs, stmts) ← ofAstArgs argDecls argsVar
  let checkExpr ← ``(OfAstM.checkArgCount $(quote nm) $(quote argCount) $(argsVar))
  `(do
    let .up p ← $checkExpr:term
    $stmts:doSeqItem*
    pure ($ctorIdent $annI $parsedArgs:term*))

def ofAstExprMatch (nameIndexMap : Std.HashMap QualifiedIdent Nat)
      (cat : QualifiedIdent) (annI : Ident) (argsVar : Ident) (op : DefaultCtor) : GenM MatchAlt := do
  let rhs ← ofAstExprMatchRhs cat annI argsVar op
  ofAstMatch nameIndexMap op rhs

def ofAstTypeArgs (argDecls : Array GenArgDecl) (argsVar : Ident) : GenM (Array Ident × Array (TSyntax ``doSeqItem)) := do
  let argCount := argDecls.size
  let ofAst ← ofAstIdentM q`Init.Type
  let args ← Array.ofFnM (n := argCount) fun ⟨i, _isLt⟩  => do
    let arg := argDecls[i]
    let v ← genFreshLeanName arg.name
    let src := (←read).src
    let rhs ← ``($ofAst $argsVar[$(quote i)])
    let stmt ← `(doSeqItem| let $(mkIdentFrom src v true) ← $rhs:term)
    return (mkIdentFrom src v, stmt)
  return args.unzip

def ofAstTypeMatchRhs (cat : QualifiedIdent) (ann argsVar : Ident) (op : DefaultCtor) : GenM Term := do
  let ctorIdent ← getCategoryOpIdent cat op.leanName
  let argDecls := op.argDecls
  let (parsedArgs, stmts) ← ofAstTypeArgs argDecls argsVar
  let checkExpr ← ``(OfAstM.checkTypeArgCount $(quote argDecls.size) $(argsVar))
  `(do
    let .up p ← $checkExpr:term
    $stmts:doSeqItem*
    pure <| $ctorIdent $ann $parsedArgs:term*)

def ofAstOpMatchRhs (cat : QualifiedIdent) (annI argsVar : Ident) (op : DefaultCtor) : GenM Term := do
  let some name := op.strataName
    | return panic! s!"Unexpected operator {op.leanNameStr}"
  let ctorIdent ← getCategoryOpIdent cat op.leanName
  let argDecls := op.argDecls
  let argCount := argDecls.size
  let checkExpr ← ``(OfAstM.checkArgCount $(quote name) $(quote argCount) $argsVar)
  let (parsedArgs, stmts) ← ofAstArgs argDecls argsVar
  `(do
    let .up p ← $checkExpr:term
    $stmts:doSeqItem*
    return $ctorIdent $annI $parsedArgs:term*)

/--
Creates a mapping from operation names (QualifiedIdent) to unique natural numbers.
This is used to pattern match in the generated code.
-/
def createNameIndexMap (cat : QualifiedIdent) (ops : Array DefaultCtor) : GenM (Std.HashMap QualifiedIdent Nat × Ident × Command) := do
  let nameIndexMap := ops.foldl (init := {}) fun map op =>
    match op.strataName with
    | none => map  -- Skip operators without a name
    | some name => map.insert name map.size  -- Assign the next available index
  let ofAstNameMap ← currScopedIdent <| (← getCategoryScopedName cat) ++ `ofAst.nameIndexMap
  let cmd ← `(def $ofAstNameMap : Std.HashMap Strata.QualifiedIdent Nat := Std.HashMap.ofList $(quote nameIndexMap.toList))
  pure (nameIndexMap, ofAstNameMap, cmd)

def mkOfAstDef (cat : QualifiedIdent) (ofAst : Ident) (v : Name) (rhs : Term) : GenM Command := do
  let src := (←read).src
  let annType := localIdent "α"
  let catTerm ← getCategoryTerm cat annType
  `(partial def $ofAst {$annType : Type} [Inhabited $annType] [Repr $annType] ($(mkCanIdent src v) : $(categoryToAstTypeIdent cat annType)) : OfAstM $catTerm := $rhs)

def matchTypeParamOrType {Ann α} [Repr Ann] (a : ArgF Ann) (onTypeParam : Ann → α) (onType : TypeExprF Ann → OfAstM α) : OfAstM α :=
  match a with
  | .cat (.atom ann q`Init.Type) => pure (onTypeParam ann)
  | .type tp => onType tp
  | _ => .throwExpected "Type parameter or type expression" a

def genOfAst (cat : QualifiedIdent) (ops : Array DefaultCtor) : GenM (Array Command × Command) := do
  let src := (←read).src
  let ofAst ← ofAstIdentM cat
  trace[Strata.generator] "Generating {ofAst}"
  match cat with
  | q`Init.Expr =>
    let v ← genFreshLeanName "v"
    let argsVar ← genFreshLeanName "args"
    let (annC, annI) ← genFreshIdentPair "ann"
    let (nameIndexMap, ofAstNameMap, cmd) ← createNameIndexMap cat ops
    let fvarCtorIdent ← getCategoryOpIdent cat `fvar
    let cases : Array MatchAlt ← ops.mapM (ofAstExprMatch nameIndexMap cat annI (mkIdentFrom src argsVar))
    let rhs ←
      `(let vnf := ($(mkIdentFrom src v)).hnf
        let $(mkCanIdent src argsVar) := vnf.args.val
        match (vnf.fn) with
        | Strata.ExprF.fvar ann i => pure ($fvarCtorIdent ann i)
        | Strata.ExprF.fn $annC fnId =>
          (match ($ofAstNameMap[fnId]?) with
          $cases:matchAlt*
          | _ => OfAstM.throwUnknownIdentifier $(quote cat) fnId)
        | _ => pure (panic! "Unexpected argument"))
    pure (#[cmd], ← mkOfAstDef cat ofAst v rhs)
  | q`Init.Type =>
    let v ← genFreshLeanName "v"
    let (argsC, argsI) ← genFreshIdentPair "args"
    let (annC, annI) ← genFreshIdentPair "ann"
    let (nameIndexMap, ofAstNameMap, cmd) ← createNameIndexMap cat ops
    let cases : Array MatchAlt ← ops.mapM fun op =>
      ofAstMatch nameIndexMap op =<< ofAstTypeMatchRhs cat annI argsI op
    let rhs ←
      `(match ($(mkIdentFrom src v)) with
        | Strata.TypeExprF.ident $annC typeIdent $argsC =>
          (match ($ofAstNameMap[typeIdent]?) with
          $cases:matchAlt*
          | _ => OfAstM.throwUnknownIdentifier $(quote cat) typeIdent)
        | _ => OfAstM.throwExpected "Expected type" (ArgF.type $(mkIdentFrom src v)))
    pure (#[cmd], ← mkOfAstDef cat ofAst v rhs)
  | q`Init.TypeP =>
    let v ← genFreshLeanName "v"
    let catCtorIdent ← getCategoryOpIdent cat `type
    let exprCtorIdent ← getCategoryOpIdent cat `expr
    let typeOfAst ← ofAstIdentM q`Init.Type
    let rhs ← ``(
      matchTypeParamOrType $(mkIdentFrom src v) $catCtorIdent (fun tp => $exprCtorIdent <$> $typeOfAst tp)
    )
    pure (#[], ← mkOfAstDef cat ofAst v rhs)
  | _ =>
    let v ← genFreshLeanName "v"
    let (annC, annI) ← genFreshIdentPair "ann"
    let vi := mkIdentFrom src v
    let (argsC, argsI) ← genFreshIdentPair "args"
    let (nameIndexMap, ofAstNameMap, cmd) ← createNameIndexMap cat ops
    let cases : Array MatchAlt ← ops.mapM fun op =>
      ofAstMatch nameIndexMap op =<< ofAstOpMatchRhs cat annI argsI op
    let rhs ← `(
      let $argsC := OperationF.args $vi
      let $annC := OperationF.ann $vi
      match ($ofAstNameMap[OperationF.name $vi]?) with
      $cases:matchAlt*
      | _ => OfAstM.throwUnknownIdentifier $(quote cat) (OperationF.name $vi))
    pure (#[cmd], ← mkOfAstDef cat ofAst v rhs)

abbrev InhabitedSet := Std.HashSet QualifiedIdent

def checkInhabited (cat : QualifiedIdent) (ops : Array DefaultCtor) : StateT InhabitedSet GenM Unit := do
  if cat ∈ (←get) then
    return ()
  let annType := localIdent "α"
  let catTerm ← getCategoryTerm cat annType
  for op in ops do
    let inhabited ← get
    let isInhabited := op.argDecls.all fun arg =>
        match arg.cat.name with
        | q`Init.Seq => true
        | q`Init.CommaSepBy => true
        | q`Init.Option => true
        | c => c ∈ inhabited
    if !isInhabited then
      continue
    let ctor : Term ← getCategoryOpIdent cat op.leanName
    let d := Lean.mkCIdent ``default
    let e := Lean.Syntax.mkApp ctor (Array.replicate (op.argDecls.size + 1) d)
    StateT.lift <| runCmd <|
      elabCommand =<< `(instance [Inhabited $annType] : Inhabited $catTerm where default := $e)
    modify (·.insert cat)
    break

partial def addInhabited (group : Array (QualifiedIdent × Array DefaultCtor)) (s : InhabitedSet) : GenM InhabitedSet := do
  let initSize := s.size
  let sm ← group.foldlM (init := s) fun s (cat, ctors) => do
    let (_, s) ← checkInhabited cat ctors s
    pure s
  let finalSize := sm.size
  if finalSize > initSize then
    addInhabited group sm
  else
    pure sm

def gen (categories : Array (QualifiedIdent × Array DefaultCtor)) : GenM Unit := do
  let mut inhabitedCats : InhabitedSet :=
    Std.HashSet.ofArray
      declaredCategories.keysArray
  for allCtors in orderedSyncatGroups categories do
    let s ←
      withTraceNode `Strata.generator (fun _ =>
        return m!"Declarations group: {allCtors.map (·.fst)}") do
        -- Check if the toAst/ofAst definitions will be recursive by looking for
        -- categories that are not already in inhabited set.
        -- N.B. This is not used as we use partial functions, but
        -- kept as we want to eventually switch back
        -- let newCats := Std.HashSet.ofArray <| allCtors.map (·.fst)
        --let _isRecursive := allCtors.any fun (_, ops) =>
        --      ops.any fun op =>
        --        op.argDecls.any fun (_, c) =>
        --          c.foldOverAtomicCategories (init := false)
        --            fun b qid => b || qid ∈ newCats
        let cats := allCtors.map (·.fst)
        profileitM Lean.Exception s!"Generating inductives {cats}" (← getOptions) do
          let inductives ← allCtors.mapM fun (cat, ctors) => do
            assert! q`Init.Num ≠ cat
            assert! q`Init.Str ≠ cat
            mkInductive cat ctors
          runCmd <| elabCommands inductives
        let inhabitedCats2 ←
          profileitM Lean.Exception s!"Generating inhabited {cats}" (← getOptions) do
            addInhabited allCtors inhabitedCats
        let inhabitedCats := inhabitedCats2
        profileitM Lean.Exception s!"Generating toAstDefs {cats}" (← getOptions) do
          let toAstDefs ← allCtors.mapM fun (cat, ctors) => do
            genToAst cat ctors
          runCmd <| elabCommands toAstDefs
        profileitM Lean.Exception s!"Generating ofAstDefs {cats}" (← getOptions) do
          let ofAstDefs ← allCtors.mapM fun (cat, ctors) => do
            let (cmds, d) ← genOfAst cat ctors
            (cmds.forM elabCommand : CommandElabM Unit)
            pure d
          runCmd <| elabCommands ofAstDefs
        pure inhabitedCats
    inhabitedCats := s

def runGenM (src : Lean.Syntax) (pref : String) (catNames : Array QualifiedIdent) (exprHasEta : Bool) (m : GenM α) : CommandElabM α := do
  let catNameCounts : Std.HashMap String Nat :=
    catNames.foldl (init := {}) fun m k =>
      m.alter k.name (fun v => some (v.getD 0 + 1))
  let categoryNameMap := catNames.foldl (init := {}) fun m i =>
    let name :=
          if catNameCounts.getD i.name 0 > 1 then
            s!"{i.dialect}_{i.name}"
          else if i.name ∈ reservedCats then
            s!"{pref}{i.name}"
          else
            i.name
    m.insert i name
  let ctx : GenContext := {
    src := src
    categoryNameMap := categoryNameMap
    exprHasEta := exprHasEta
  }
  m ctx

/--
`#strata_gen ident` generates an AST for the dialect `ident`.

This includes functions for converting from the standard AST to the generated AST
and back.
-/
syntax (name := strataGenCmd) "#strata_gen" ident : command -- declare the syntax

@[command_elab strataGenCmd]
def genAstImpl : CommandElab := fun stx =>
  match stx with
  | `(#strata_gen $dialectStx) => do
    let .str .anonymous dialectName := dialectStx.getId
      | throwErrorAt dialectStx s!"Expected dialect name"
    let loader := dialectExt.getState (← getEnv) |>.loaded
    let depDialectNames := generateDependentDialects (loader.dialects.map[·]?) dialectName
    let usedDialects ← depDialectNames.mapM fun nm =>
          match loader.dialects[nm]? with
          | some d => pure d
          | none => panic! s!"Missing dialect {nm}"
    let some d := loader.dialects[dialectName]?
      | throwErrorAt dialectStx "Missing dialect"
    let (cm, errs) := mkCatOpMap usedDialects
    if errs.size > 0 then
      for e in errs do
        logError e
      return
    let exprHasEta := false -- FIXME
    let cats := cm.onlyUsedCategories d exprHasEta
    let catNames := cats.map (·.fst)
    runGenM stx dialectName catNames exprHasEta (gen cats)
  | _ =>
    throwUnsupportedSyntax

end Strata<|MERGE_RESOLUTION|>--- conflicted
+++ resolved
@@ -691,8 +691,6 @@
       ``(ArgF.num default $v)
     else
       return annToAst ``ArgF.num v
-<<<<<<< HEAD
-=======
   | q`Init.Bool => do
     if unwrap then
       -- When unwrapped, v is a plain Bool. Create OperationF directly based on the value.
@@ -706,7 +704,6 @@
       -- When wrapped, v is already Ann Bool α
       let boolToAst := mkCApp ``Strata.Bool.toAst #[v]
       return mkCApp ``ArgF.op #[boolToAst]
->>>>>>> eae1536e
   | q`Init.Ident =>
     if unwrap then
       ``(ArgF.ident default $v)
@@ -894,8 +891,6 @@
           | a => OfAstM.throwExpected "byte array" a) $e)
     else
       ``(OfAstM.ofBytesM $e)
-<<<<<<< HEAD
-=======
   | q`Init.Bool => do
     if unwrap then
       -- When unwrapped, extract just the Bool value from Ann Bool α
@@ -906,7 +901,6 @@
       let (vc, vi) ← genFreshIdentPair varName
       let boolOfAst := mkCApp ``Strata.Bool.ofAst #[vi]
       ``(OfAstM.ofOperationM $e fun $vc _ => $boolOfAst)
->>>>>>> eae1536e
   | cid@q`Init.Expr => do
     let (vc, vi) ← genFreshIdentPair <| varName ++ "_inner"
     let ofAst ← ofAstIdentM cid
