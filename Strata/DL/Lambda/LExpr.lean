/-
  Copyright Strata Contributors

  SPDX-License-Identifier: Apache-2.0 OR MIT
-/

import Strata.DL.Lambda.LTy
import Strata.DL.Lambda.Identifiers
import Strata.DL.Lambda.MetaData

/-! ## Lambda Expressions with Quantifiers

Lambda expressions are formalized by the inductive type `LExpr`. Type
formalization is described in `Strata.DL.Lambda.LTy`.
-/

---------------------------------------------------------------------

namespace Lambda
open Std (ToFormat Format format)

inductive QuantifierKind
  | all
  | exist
  deriving Repr, DecidableEq

/--
Lambda Expressions with Quantifiers.

Like Lean's own expressions, we use the locally nameless
representation for this abstract syntax.
See this [paper](https://chargueraud.org/research/2009/ln/main.pdf)
for details.

We leave placeholders for type annotations only for constants
(`.const`), operations (`.op`), binders (`.abs`, `.quant`), and free
variables (`.fvar`).

LExpr is parameterized by `TypeType`, which represents
user-allowed type annotations (which are allowed to be missing),
and `Identifier` for allowed identifiers. For a fully annotated AST,
see `LExprT` that is created after the type inference transform.
-/
inductive LExpr (TypeType: Type) (Identifier : Type) : Type where
  /-- `.const c ty`: constants (in the sense of literals). -/
  | const   (c : String) (ty : Option TypeType)
  /-- `.op c ty`: operation names. -/
  | op      (o : Identifier) (ty : Option TypeType)
  /-- `.bvar deBruijnIndex`: bound variable. -/
  | bvar    (deBruijnIndex : Nat)
  /-- `.fvar name ty`: free variable, with an option (mono)type annotation. -/
  | fvar    (name : Identifier) (ty : Option TypeType)
  | mdata   (info : Info) (e : LExpr TypeType Identifier)
  /-- `.abs ty e`: abstractions; `ty` the is type of bound variable. -/
<<<<<<< HEAD
  | abs     (ty : Option LMonoTy) (e : LExpr Identifier)
  /-- `.quant k ty tr e`: quantified expressions; `ty` the is type of bound variable, and `tr` the trigger. -/
  | quant   (k : QuantifierKind) (ty : Option LMonoTy) (trigger: LExpr Identifier) (e : LExpr Identifier)
=======
  | abs     (ty : Option TypeType) (e : LExpr TypeType Identifier)
  /-- `.quant k ty e`: quantified expressions; `ty` the is type of bound variable. -/
  | quant   (k : QuantifierKind) (ty : Option TypeType) (e : LExpr TypeType Identifier)
>>>>>>> dbc5d686
  /-- `.app fn e`: function application. -/
  | app     (fn e : LExpr TypeType Identifier)
  /-- `.ite c t e`: if-then-else expression. -/
  | ite     (c t e : LExpr TypeType Identifier)
  /-- `.eq e1 e2`: equality expression. -/
  | eq      (e1 e2 : LExpr TypeType Identifier)
  deriving Repr, DecidableEq

<<<<<<< HEAD
def LExpr.noTrigger {Identifier : Type} : LExpr Identifier := .bvar 0
def LExpr.all {Identifier : Type} (ty : Option LMonoTy) := @LExpr.quant Identifier .all ty LExpr.noTrigger
def LExpr.exist {Identifier : Type} (ty : Option LMonoTy) := @LExpr.quant Identifier .exist ty LExpr.noTrigger

abbrev LExpr.absUntyped {Identifier : Type} := @LExpr.abs Identifier .none
abbrev LExpr.allUntyped {Identifier : Type} := @LExpr.quant Identifier .all .none (bvar 0)
abbrev LExpr.existUntyped {Identifier : Type} := @LExpr.quant Identifier .exist .none (bvar 0)


def LExpr.sizeOf [SizeOf Identifier]
  | LExpr.mdata (Identifier:=Identifier) _ e => 2 + sizeOf e
=======
def LExpr.all {TypeType: Type} {Identifier : Type} := @LExpr.quant TypeType Identifier .all
def LExpr.exist {TypeType: Type} {Identifier : Type} := @LExpr.quant TypeType Identifier .exist

abbrev LExpr.absUntyped {TypeType: Type} {Identifier : Type} := @LExpr.abs TypeType Identifier .none
abbrev LExpr.allUntyped {TypeType: Type} {Identifier : Type} := @LExpr.quant TypeType Identifier .all .none
abbrev LExpr.existUntyped {TypeType: Type} {Identifier : Type} := @LExpr.quant TypeType Identifier .exist .none
def LExpr.sizeOf {TypeType: Type}  [SizeOf Identifier]
  | LExpr.mdata (TypeType:=TypeType) (Identifier:=Identifier) _ e => 2 + sizeOf e
>>>>>>> dbc5d686
  | LExpr.abs   _ e => 2 + sizeOf e
  | LExpr.quant _ _ tr e => 3 + sizeOf e + sizeOf tr
  | LExpr.app fn e => 3 + sizeOf fn + sizeOf e
  | LExpr.ite c t e => 4 + sizeOf c + sizeOf t + sizeOf e
  | LExpr.eq  e1 e2 => 3 + sizeOf e1 + sizeOf e2
  | _ => 1

instance  : SizeOf (LExpr TypeType Identifier) where
  sizeOf := LExpr.sizeOf
---------------------------------------------------------------------

namespace LExpr

instance : Inhabited (LExpr TypeType Identifier) where
  default := .const "false" none

def LExpr.getVars (e : (LExpr TypeType Identifier)) := match e with
  | .const _ _ => [] | .bvar _ => [] | .op _ _ => []
  | .fvar y _ => [y]
  | .mdata _ e' => LExpr.getVars e'
  | .abs _ e' => LExpr.getVars e'
  | .quant _ _ _ e' => LExpr.getVars e'
  | .app e1 e2 => LExpr.getVars e1 ++ LExpr.getVars e2
  | .ite c t e => LExpr.getVars c ++ LExpr.getVars t ++ LExpr.getVars e
  | .eq e1 e2 => LExpr.getVars e1 ++ LExpr.getVars e2

def getFVarName? (e : (LExpr TypeType Identifier)) : Option Identifier :=
  match e with
  | .fvar name _ => some name
  | _ => none

def isConst (e : (LExpr TypeType Identifier)) : Bool :=
  match e with
  | .const _ _ => true
  | _ => false

@[match_pattern]
protected def true : (LExpr LMonoTy Identifier) := .const "true"  (some (.tcons "bool" []))

@[match_pattern]
protected def false : (LExpr LMonoTy Identifier) := .const "false"  (some (.tcons "bool" []))

def isTrue (e : (LExpr TypeType Identifier)) : Bool :=
  match e with
  | .const "true" _ => true
  | _ => false

def isFalse (e : (LExpr TypeType Identifier)) : Bool :=
  match e with
  | .const "false" _ => true
  | _ => false

/--
If `e` is an `LExpr` boolean, then denote that into a Lean `Bool`.
Note that we are type-agnostic here.
-/
def denoteBool (e : (LExpr LMonoTy Identifier)) : Option Bool :=
  match e with
  | .const "true"  (some (.tcons "bool" [])) => some true
  | .const "true"  none => some true
  | .const "false" (some (.tcons "bool" [])) => some false
  | .const "false" none => some false
  | _ => none

/--
If `e` is an `LExpr` integer, then denote that into a Lean `Int`.
Note that we are type-agnostic here.
-/
def denoteInt (e : (LExpr LMonoTy Identifier)) : Option Int :=
  match e with
  | .const x (some (.tcons "int" [])) => x.toInt?
  | .const x none => x.toInt?
  | _ => none

/--
If `e` is an `LExpr` real, then denote that into a Lean `String`.
Note that we are type-agnostic here.
-/
def denoteReal (e : (LExpr LMonoTy Identifier)) : Option String :=
  match e with
  | .const x (some (.tcons "real" [])) => .some x
  | .const x none => .some x
  | _ => none

/--
If `e` is an `LExpr` bv<n>, then denote that into a Lean `BitVec n`.
Note that we are type-agnostic here.
-/
def denoteBitVec (n : Nat) (e : (LExpr LMonoTy Identifier)) : Option (BitVec n) :=
  match e with
  | .const x (.some (.bitvec n')) =>
    if n == n' then .map (.ofNat n) x.toNat? else none
  | .const x none => .map (.ofNat n) x.toNat?
  | _ => none

/--
If `e` is an _annotated_ `LExpr` string, then denote that into a Lean `String`.
Note that unannotated strings are not denoted.
-/
def denoteString (e : (LExpr LMonoTy Identifier)) : Option String :=
  match e with
  | .const c  (some (.tcons "string" [])) => some c
  | _ => none

def mkApp (fn : (LExpr TypeType Identifier)) (args : List (LExpr TypeType Identifier)) : (LExpr TypeType Identifier) :=
  match args with
  | [] => fn
  | a :: rest =>
    mkApp (.app fn a) rest

/--
Does `e` have a metadata annotation? We don't check for nested metadata in `e`.
-/
def isMData (e : (LExpr TypeType Identifier)) : Bool :=
  match e with
  | .mdata _ _ => true
  | _ => false

/--
Remove the outermost metadata annotation in `e`, if any.
-/
def removeMData1 (e : (LExpr TypeType Identifier)) : (LExpr TypeType Identifier) :=
  match e with
  | .mdata _ e => e
  | _ => e

/--
Remove all metadata annotations in `e`, included nested ones.
-/
def removeAllMData (e : (LExpr TypeType Identifier)) : (LExpr TypeType Identifier) :=
  match e with
  | .const _ _ | .op _ _ | .fvar _ _ | .bvar _ => e
  | .mdata _ e1 => removeAllMData e1
  | .abs ty e1 => .abs ty (removeAllMData e1)
  | .quant qk ty tr e1 => .quant qk ty (removeAllMData tr) (removeAllMData e1)
  | .app e1 e2 => .app (removeAllMData e1) (removeAllMData e2)
  | .ite c t f => .ite (removeAllMData c) (removeAllMData t) (removeAllMData f)
  | .eq e1 e2 => .eq (removeAllMData e1) (removeAllMData e2)

/--
Compute the size of `e` as a tree.

Not optimized for execution efficiency, but can be used for termination
arguments.
-/
def size (e : (LExpr TypeType Identifier)) : Nat :=
  match e with
  | .const _ _ => 1
  | .op _ _ => 1
  | .bvar _ => 1
  | .fvar _ _ => 1
  | .abs _ e' => 1 + size e'
  | .quant _ _ _ e' => 1 + size e'
  | .mdata _ e' => 1 + size e'
  | .app e1 e2 => 1 + size e1 + size e2
  | .ite c t f => 1 + size c + size t + size f
  | .eq e1 e2 => 1 + size e1 + size e2

/--
Erase all type annotations from `e`.
-/
def eraseTypes (e : (LExpr TypeType Identifier)) : (LExpr TypeType Identifier) :=
  match e with
  | .const c _ => .const c none
  | .op o _ => .op o none
  | .fvar x _ => .fvar x none
  | .bvar _ => e
  | .abs ty e => .abs ty (e.eraseTypes)
  | .quant qk ty tr e => .quant qk ty (eraseTypes tr) (e.eraseTypes)
  | .app e1 e2 => .app (e1.eraseTypes) (e2.eraseTypes)
  | .ite c t f => .ite (c.eraseTypes) (t.eraseTypes) (f.eraseTypes)
  | .eq e1 e2 => .eq (e1.eraseTypes) (e2.eraseTypes)
  | .mdata m e => .mdata m (e.eraseTypes)

---------------------------------------------------------------------

/- Formatting and Parsing of Lambda Expressions -/

instance (Identifier : Type) [Repr Identifier] [Repr TypeType] : ToString (LExpr TypeType Identifier) where toString a := toString (repr a)

private def formatLExpr [ToFormat Identifier] [ToFormat TypeType] (e : (LExpr TypeType Identifier)) : Format :=
  match e with
  | .const c ty =>
    match ty with
    | none => f!"#{c}"
    | some ty => f!"(#{c} : {ty})"
  | .op c ty =>
    match ty with
    | none => f!"~{c}"
    | some ty => f!"(~{c} : {ty})"
  | .bvar i => f!"%{i}"
  | .fvar x ty =>
    match ty with
    | none => f!"{x}"
    | some ty => f!"({x} : {ty})"
  | .mdata _info e => formatLExpr e
  | .abs _ e1 => Format.paren (f!"λ {formatLExpr e1}")
  | .quant .all _ _ e1 => Format.paren (f!"∀ {formatLExpr e1}")
  | .quant .exist _ _ e1 => Format.paren (f!"∃ {formatLExpr e1}")
  | .app e1 e2 => Format.paren (formatLExpr e1 ++ " " ++ formatLExpr e2)
  | .ite c t e => Format.paren
                      ("if " ++ formatLExpr c ++
                       " then " ++ formatLExpr t ++ " else "
                       ++ formatLExpr e)
  | .eq e1 e2 => Format.paren (formatLExpr e1 ++ " == " ++ formatLExpr e2)

instance [ToFormat Identifier] [ToFormat TypeType] : ToFormat (LExpr TypeType Identifier) where
  format := formatLExpr

/-
Syntax for conveniently building `LExpr` terms with `LMonoTy`, scoped under the namespace
`LExpr.SyntaxMono`.
-/
namespace SyntaxMono
open Lean Elab Meta

class MkIdent (Identifier : Type) where
  elabIdent : Lean.Syntax → MetaM Expr
  toExpr : Expr

declare_syntax_cat lidentmono

declare_syntax_cat lexprmono

-- We expect that `LExpr` will support at least Boolean constants because
-- it includes an if-then-else construct. Here we define a syntactic category
-- for booleans, and also -- for practical reasons -- integers as well.
declare_syntax_cat lconstmono
declare_syntax_cat lnummono
scoped syntax "#" noWs num : lnummono
scoped syntax "#" noWs "-" noWs num : lnummono
scoped syntax lnummono : lconstmono
declare_syntax_cat lboolmono
scoped syntax "#true" : lboolmono
scoped syntax "#false" : lboolmono
scoped syntax lboolmono : lconstmono
scoped syntax "#" noWs ident : lconstmono
scoped syntax "(" lconstmono ":" lmonoty ")" : lconstmono
scoped syntax lconstmono : lexprmono

def elabLConstMono (Identifier : Type) [MkIdent Identifier] : Lean.Syntax → MetaM Expr
  | `(lconstmono| #$n:num)  => do
    let none ← mkNone (mkConst ``LMonoTy)
    let typeTypeExpr := mkConst ``LMonoTy
    return mkAppN (.const ``LExpr.const []) #[typeTypeExpr, MkIdent.toExpr Identifier, mkStrLit (toString n.getNat), none]
  | `(lconstmono| (#$n:num : $ty:lmonoty)) => do
    let lmonoty ← Lambda.LTy.Syntax.elabLMonoTy ty
    let lmonoty ← mkSome (mkConst ``LMonoTy) lmonoty
    let typeTypeExpr := mkConst ``LMonoTy
    return mkAppN (.const ``LExpr.const []) #[typeTypeExpr, MkIdent.toExpr Identifier, mkStrLit (toString n.getNat), lmonoty]
  | `(lconstmono| #-$n:num) => do
    let none ← mkNone (mkConst ``LMonoTy)
    let typeTypeExpr := mkConst ``LMonoTy
    return mkAppN (.const ``LExpr.const []) #[typeTypeExpr, MkIdent.toExpr Identifier, mkStrLit ("-" ++ (toString n.getNat)), none]
  | `(lconstmono| (#-$n:num : $ty:lmonoty)) => do
    let lmonoty ← Lambda.LTy.Syntax.elabLMonoTy ty
    let lmonoty ← mkSome (mkConst ``LMonoTy) lmonoty
    let typeTypeExpr := mkConst ``LMonoTy
    return mkAppN (.const ``LExpr.const []) #[typeTypeExpr, MkIdent.toExpr Identifier, mkStrLit ("-" ++ (toString n.getNat)), lmonoty]
  | `(lconstmono| #true)    => do
    let none ← mkNone (mkConst ``LMonoTy)
    let typeTypeExpr := mkConst ``LMonoTy
    return mkAppN (.const ``LExpr.const []) #[typeTypeExpr, MkIdent.toExpr Identifier, mkStrLit "true", none]
  | `(lconstmono| (#true : $ty:lmonoty))    => do
    let lmonoty ← Lambda.LTy.Syntax.elabLMonoTy ty
    let lmonoty ← mkSome (mkConst ``LMonoTy) lmonoty
    let typeTypeExpr := mkConst ``LMonoTy
    return mkAppN (.const ``LExpr.const []) #[typeTypeExpr, MkIdent.toExpr Identifier, mkStrLit "true", lmonoty]
  | `(lconstmono| #false)   =>  do
    let none ← mkNone (mkConst ``LMonoTy)
    let typeTypeExpr := mkConst ``LMonoTy
    return mkAppN (.const ``LExpr.const []) #[typeTypeExpr, MkIdent.toExpr Identifier, mkStrLit "false", none]
  | `(lconstmono| (#false : $ty:lmonoty))    => do
    let lmonoty ← Lambda.LTy.Syntax.elabLMonoTy ty
    let lmonoty ← mkSome (mkConst ``LMonoTy) lmonoty
    let typeTypeExpr := mkConst ``LMonoTy
    return mkAppN (.const ``LExpr.const []) #[typeTypeExpr, MkIdent.toExpr Identifier, mkStrLit "false", lmonoty]
  | `(lconstmono| #$s:ident) => do
    let none ← mkNone (mkConst ``LMonoTy)
    let s := toString s.getId
    let typeTypeExpr := mkConst ``LMonoTy
    return mkAppN (.const ``LExpr.const []) #[typeTypeExpr, MkIdent.toExpr Identifier, mkStrLit s, none]
  | `(lconstmono| (#$s:ident : $ty:lmonoty)) => do
    let lmonoty ← Lambda.LTy.Syntax.elabLMonoTy ty
    let lmonoty ← mkSome (mkConst ``LMonoTy) lmonoty
    let s := toString s.getId
    let typeTypeExpr := mkConst ``LMonoTy
    return mkAppN (.const ``LExpr.const []) #[typeTypeExpr, MkIdent.toExpr Identifier, mkStrLit s, lmonoty]
  | _ => throwUnsupportedSyntax

declare_syntax_cat lopmono
scoped syntax "~" noWs lidentmono : lopmono
scoped syntax "(" lopmono ":" lmonoty ")" : lopmono
scoped syntax lopmono : lexprmono

def elabLOpMono (Identifier : Type) [MkIdent Identifier] : Lean.Syntax → MetaM Expr
  | `(lopmono| ~$s:lidentmono)  => do
    let none ← mkNone (mkConst ``LMonoTy)
    let ident ← MkIdent.elabIdent Identifier s
    let typeTypeExpr := mkConst ``LMonoTy
    return mkAppN (.const ``LExpr.op []) #[typeTypeExpr, MkIdent.toExpr Identifier, ident, none]
  | `(lopmono| (~$s:lidentmono : $ty:lmonoty)) => do
    let lmonoty ← Lambda.LTy.Syntax.elabLMonoTy ty
    let lmonoty ← mkSome (mkConst ``LMonoTy) lmonoty
    mkAppM ``LExpr.op #[← MkIdent.elabIdent Identifier s, lmonoty]
  | _ => throwUnsupportedSyntax

declare_syntax_cat lbvarmono
scoped syntax "%" noWs num : lbvarmono
def elabLBVarMono (Identifier : Type) [MkIdent Identifier] : Lean.Syntax → MetaM Expr
  | `(lbvarmono| %$n:num) =>
    let typeTypeExpr := mkConst ``LMonoTy
    return mkAppN (.const ``LExpr.bvar []) #[typeTypeExpr, MkIdent.toExpr Identifier, mkNatLit n.getNat]
  | _ => throwUnsupportedSyntax
scoped syntax lbvarmono : lexprmono

declare_syntax_cat lfvarmono
scoped syntax lidentmono : lfvarmono
scoped syntax "(" lidentmono ":" lmonoty ")" : lfvarmono

def elabLFVarMono (Identifier : Type) [MkIdent Identifier] : Lean.Syntax → MetaM Expr
  | `(lfvarmono| $i:lidentmono) => do
    let none ← mkNone (mkConst ``LMonoTy)
    mkAppM ``LExpr.fvar #[← MkIdent.elabIdent Identifier i, none]
  | `(lfvarmono| ($i:lidentmono : $ty:lmonoty)) => do
    let lmonoty ← Lambda.LTy.Syntax.elabLMonoTy ty
    let lmonoty ← mkSome (mkConst ``LMonoTy) lmonoty
    mkAppM ``LExpr.fvar #[← MkIdent.elabIdent Identifier i, lmonoty]
  | _ => throwUnsupportedSyntax
scoped syntax lfvarmono : lexprmono

declare_syntax_cat mabsmono
declare_syntax_cat mallmono
declare_syntax_cat mexistmono
scoped syntax "λ" lexprmono : mabsmono
scoped syntax "λ" "(" lmonoty ")" ":" lexprmono : mabsmono
scoped syntax "∀" lexprmono : mallmono
scoped syntax "∀" "(" lmonoty ")" ":" lexprmono : mallmono
scoped syntax "∃" lexprmono : mexistmono
scoped syntax "∃" "(" lmonoty ")" ":" lexprmono : mexistmono
scoped syntax mabsmono : lexprmono
scoped syntax mallmono : lexprmono
scoped syntax mexistmono : lexprmono
declare_syntax_cat mappmono
scoped syntax "(" lexprmono lexprmono ")" : mappmono
scoped syntax mappmono : lexprmono
declare_syntax_cat meqmono
scoped syntax "==" : meqmono
scoped syntax lexprmono meqmono lexprmono : lexprmono
declare_syntax_cat mifmono
scoped syntax "if" : mifmono
scoped syntax "then" : mifmono
scoped syntax "else" : mifmono
scoped syntax mifmono lexprmono mifmono lexprmono mifmono lexprmono : lexprmono

scoped syntax "(" lexprmono ")" : lexprmono

open LTy.Syntax in
/-- Elaborator for Lambda expressions.

All type annotations in `LExpr` are for monotypes, not polytypes. It's the
user's responsibility to ensure correct usage of type variables (i.e., they're
unique).
-/
partial def elabLExprMono (Identifier : Type) [MkIdent Identifier] : Lean.Syntax → MetaM Expr
  | `(lexprmono| $c:lconstmono) => elabLConstMono Identifier c
  | `(lexprmono| $o:lopmono) => elabLOpMono Identifier o
  | `(lexprmono| $b:lbvarmono) => elabLBVarMono Identifier b
  | `(lexprmono| $f:lfvarmono) => elabLFVarMono Identifier f
  | `(lexprmono| λ $e:lexprmono) => do
     let e' ← elabLExprMono Identifier e
     let typeTypeExpr := mkConst ``LMonoTy
     return mkAppN (.const ``LExpr.absUntyped []) #[typeTypeExpr, MkIdent.toExpr Identifier, e']
  | `(lexprmono| λ ($mty:lmonoty): $e:lexprmono) => do
     let lmonoty ← Lambda.LTy.Syntax.elabLMonoTy mty
     let lmonoty ← mkSome (mkConst ``LMonoTy) lmonoty
     let e' ← elabLExprMono Identifier e
     let typeTypeExpr := mkConst ``LMonoTy
     return mkAppN (.const ``LExpr.abs []) #[typeTypeExpr, MkIdent.toExpr Identifier, lmonoty, e']
  | `(lexprmono| ∀ $e:lexprmono) => do
     let e' ← elabLExprMono Identifier e
     let typeTypeExpr := mkConst ``LMonoTy
     return mkAppN (.const ``LExpr.allUntyped []) #[typeTypeExpr, MkIdent.toExpr Identifier, e']
  | `(lexprmono| ∀ ($mty:lmonoty): $e:lexprmono) => do
     let lmonoty ← Lambda.LTy.Syntax.elabLMonoTy mty
     let lmonoty ← mkSome (mkConst ``LMonoTy) lmonoty
     let e' ← elabLExprMono Identifier e
     let typeTypeExpr := mkConst ``LMonoTy
     return mkAppN (.const ``LExpr.all []) #[typeTypeExpr, MkIdent.toExpr Identifier, lmonoty, e']
  | `(lexprmono| ∃ ($mty:lmonoty): $e:lexprmono) => do
     let lmonoty ← Lambda.LTy.Syntax.elabLMonoTy mty
     let lmonoty ← mkSome (mkConst ``LMonoTy) lmonoty
     let e' ← elabLExprMono Identifier e
     let typeTypeExpr := mkConst ``LMonoTy
     return mkAppN (.const ``LExpr.exist []) #[typeTypeExpr, MkIdent.toExpr Identifier, lmonoty, e']
  | `(lexprmono| ∃ $e:lexprmono) => do
     let e' ← elabLExprMono Identifier e
     mkAppM ``LExpr.existUntyped #[e']
  | `(lexprmono| ($e1:lexprmono $e2:lexprmono)) => do
     let e1' ← elabLExprMono Identifier e1
     let e2' ← elabLExprMono Identifier e2
     let typeTypeExpr := mkConst ``LMonoTy
     return mkAppN (.const ``LExpr.app []) #[typeTypeExpr, MkIdent.toExpr Identifier, e1', e2']
  | `(lexprmono| $e1:lexprmono == $e2:lexprmono) => do
     let e1' ← elabLExprMono Identifier e1
     let e2' ← elabLExprMono Identifier e2
     let typeTypeExpr := mkConst ``LMonoTy
     return mkAppN (.const ``LExpr.eq []) #[typeTypeExpr, MkIdent.toExpr Identifier, e1', e2']
  | `(lexprmono| if $e1:lexprmono then $e2:lexprmono else $e3:lexprmono) => do
     let e1' ← elabLExprMono Identifier e1
     let e2' ← elabLExprMono Identifier e2
     let e3' ← elabLExprMono Identifier e3
     let typeTypeExpr := mkConst ``LMonoTy
     return mkAppN (.const ``LExpr.ite []) #[typeTypeExpr, MkIdent.toExpr Identifier, e1', e2', e3']
  | `(lexprmono| ($e:lexprmono)) => elabLExprMono Identifier e
  | _ => throwUnsupportedSyntax

scoped syntax ident : lidentmono
/-- Elaborator for String identifiers, construct a String instance -/
def elabStrIdent : Lean.Syntax → MetaM Expr
  | `(lidentmono| $s:ident) => do
    let s := s.getId
    return mkStrLit s.toString
  | _ => throwUnsupportedSyntax

instance : MkIdent String where
  elabIdent := elabStrIdent
  toExpr := .const ``String []

elab "esM[" e:lexprmono "]" : term => elabLExprMono (Identifier:=String) e

open LTy.Syntax

/-- info: (bvar 0).absUntyped.app (const "5" none) : LExpr LMonoTy String -/
#guard_msgs in
#check esM[((λ %0) #5)]

/-- info: (abs (some (LMonoTy.tcons "bool" [])) (bvar 0)).app (const "true" none) : LExpr LMonoTy String -/
#guard_msgs in
#check esM[((λ (bool): %0) #true)]

/-- info: ((bvar 0).eq (const "5" none)).allUntyped : LExpr LMonoTy String -/
#guard_msgs in
#check esM[(∀ %0 == #5)]

/-- info: ((bvar 0).eq (const "5" none)).existUntyped : LExpr LMonoTy String -/
#guard_msgs in
#check esM[(∃ %0 == #5)]

/-- info: exist (some (LMonoTy.tcons "int" [])) ((bvar 0).eq (const "5" none)) : LExpr LMonoTy String -/
#guard_msgs in
#check esM[(∃ (int): %0 == #5)]

/-- info: fvar "x" (some (LMonoTy.tcons "bool" [])) : LExpr LMonoTy String -/
#guard_msgs in
#check esM[(x : bool)]

-- axiom [updateSelect]: forall m: Map k v, kk: k, vv: v :: m[kk := vv][kk] == vv;
/--
info: all (some (LMonoTy.tcons "Map" [LMonoTy.ftvar "k", LMonoTy.ftvar "v"]))
  (all (some (LMonoTy.ftvar "k"))
    (all (some (LMonoTy.ftvar "v"))
      ((((op "select"
                    (some
                      (LMonoTy.tcons "Map"
                        [LMonoTy.ftvar "k",
                          LMonoTy.tcons "arrow"
                            [LMonoTy.ftvar "v", LMonoTy.tcons "arrow" [LMonoTy.ftvar "k", LMonoTy.ftvar "v"]]]))).app
                ((((op "update"
                              (some
                                (LMonoTy.tcons "Map"
                                  [LMonoTy.ftvar "k",
                                    LMonoTy.tcons "arrow"
                                      [LMonoTy.ftvar "v",
                                        LMonoTy.tcons "arrow"
                                          [LMonoTy.ftvar "k",
                                            LMonoTy.tcons "arrow"
                                              [LMonoTy.ftvar "v",
                                                LMonoTy.tcons "Map" [LMonoTy.ftvar "k", LMonoTy.ftvar "v"]]]]]))).app
                          (bvar 2)).app
                      (bvar 1)).app
                  (bvar 0))).app
            (bvar 1)).eq
        (bvar 0)))) : LExpr LMonoTy String
-/
#guard_msgs in
#check
  esM[∀ (Map %k %v):
            (∀ (%k):
               (∀ (%v):
                  (((~select : Map %k %v → %k → %v)
                     ((((~update : Map %k %v → %k → %v → Map %k %v) %2) %1) %0)) %1) == %0))]

end SyntaxMono



/-
Syntax for conveniently building `LExpr` terms with `LTy`, scoped under the namespace
`LExpr.Syntax`.
-/
namespace Syntax
open Lean Elab Meta

class MkIdent (Identifier : Type) where
  elabIdent : Lean.Syntax → MetaM Expr
  toExpr : Expr

declare_syntax_cat lident

declare_syntax_cat lexpr

-- We expect that `LExpr` will support at least Boolean constants because
-- it includes an if-then-else construct. Here we define a syntactic category
-- for booleans, and also -- for practical reasons -- integers as well.
declare_syntax_cat lconst
declare_syntax_cat lnum
scoped syntax "#" noWs num : lnum
scoped syntax "#" noWs "-" noWs num : lnum
scoped syntax lnum : lconst
declare_syntax_cat lbool
scoped syntax "#true" : lbool
scoped syntax "#false" : lbool
scoped syntax lbool : lconst
scoped syntax "#" noWs ident : lconst
scoped syntax "(" lconst ":" lty ")" : lconst
scoped syntax lconst : lexpr

def elabLConst (Identifier : Type) [MkIdent Identifier] : Lean.Syntax → MetaM Expr
  | `(lconst| #$n:num)  => do
    let none ← mkNone (mkConst ``LTy)
    let typeTypeExpr := mkConst ``LTy
    return mkAppN (.const ``LExpr.const []) #[typeTypeExpr, MkIdent.toExpr Identifier, mkStrLit (toString n.getNat), none]
  | `(lconst| (#$n:num : $ty:lty)) => do
    let lty ← Lambda.LTy.Syntax.elabLTy ty
    let lty ← mkSome (mkConst ``LTy) lty
    let typeTypeExpr := mkConst ``LTy
    return mkAppN (.const ``LExpr.const []) #[typeTypeExpr, MkIdent.toExpr Identifier, mkStrLit (toString n.getNat), lty]
  | `(lconst| #-$n:num) => do
    let none ← mkNone (mkConst ``LTy)
    let typeTypeExpr := mkConst ``LTy
    return mkAppN (.const ``LExpr.const []) #[typeTypeExpr, MkIdent.toExpr Identifier, mkStrLit ("-" ++ (toString n.getNat)), none]
  | `(lconst| (#-$n:num : $ty:lty)) => do
    let lty ← Lambda.LTy.Syntax.elabLTy ty
    let lty ← mkSome (mkConst ``LTy) lty
    let typeTypeExpr := mkConst ``LTy
    return mkAppN (.const ``LExpr.const []) #[typeTypeExpr, MkIdent.toExpr Identifier, mkStrLit ("-" ++ (toString n.getNat)), lty]
  | `(lconst| #true)    => do
    let none ← mkNone (mkConst ``LTy)
    let typeTypeExpr := mkConst ``LTy
    return mkAppN (.const ``LExpr.const []) #[typeTypeExpr, MkIdent.toExpr Identifier, mkStrLit "true", none]
  | `(lconst| (#true : $ty:lty))    => do
    let lty ← Lambda.LTy.Syntax.elabLTy ty
    let lty ← mkSome (mkConst ``LTy) lty
    let typeTypeExpr := mkConst ``LTy
    return mkAppN (.const ``LExpr.const []) #[typeTypeExpr, MkIdent.toExpr Identifier, mkStrLit "true", lty]
  | `(lconst| #false)   =>  do
    let none ← mkNone (mkConst ``LTy)
    let typeTypeExpr := mkConst ``LTy
    return mkAppN (.const ``LExpr.const []) #[typeTypeExpr, MkIdent.toExpr Identifier, mkStrLit "false", none]
  | `(lconst| (#false : $ty:lty))    => do
    let lty ← Lambda.LTy.Syntax.elabLTy ty
    let lty ← mkSome (mkConst ``LTy) lty
    let typeTypeExpr := mkConst ``LTy
    return mkAppN (.const ``LExpr.const []) #[typeTypeExpr, MkIdent.toExpr Identifier, mkStrLit "false", lty]
  | `(lconst| #$s:ident) => do
    let none ← mkNone (mkConst ``LTy)
    let s := toString s.getId
    let typeTypeExpr := mkConst ``LTy
    return mkAppN (.const ``LExpr.const []) #[typeTypeExpr, MkIdent.toExpr Identifier, mkStrLit s, none]
  | `(lconst| (#$s:ident : $ty:lty)) => do
    let lty ← Lambda.LTy.Syntax.elabLTy ty
    let lty ← mkSome (mkConst ``LTy) lty
    let s := toString s.getId
    let typeTypeExpr := mkConst ``LTy
    return mkAppN (.const ``LExpr.const []) #[typeTypeExpr, MkIdent.toExpr Identifier, mkStrLit s, lty]
  | _ => throwUnsupportedSyntax

declare_syntax_cat lop
scoped syntax "~" noWs lident : lop
scoped syntax "(" lop ":" lty ")" : lop
scoped syntax lop : lexpr

def elabLOp (Identifier : Type) [MkIdent Identifier] : Lean.Syntax → MetaM Expr
  | `(lop| ~$s:lident)  => do
    let none ← mkNone (mkConst ``LTy)
    let ident ← MkIdent.elabIdent Identifier s
    let typeTypeExpr := mkConst ``LTy
    return mkAppN (.const ``LExpr.op []) #[typeTypeExpr, MkIdent.toExpr Identifier, ident, none]
  | `(lop| (~$s:lident : $ty:lty)) => do
    let lty ← Lambda.LTy.Syntax.elabLTy ty
    let lty ← mkSome (mkConst ``LTy) lty
    mkAppM ``LExpr.op #[← MkIdent.elabIdent Identifier s, lty]
  | _ => throwUnsupportedSyntax

declare_syntax_cat lbvar
scoped syntax "%" noWs num : lbvar
def elabLBVar (Identifier : Type) [MkIdent Identifier] : Lean.Syntax → MetaM Expr
  | `(lbvar| %$n:num) =>
    let typeTypeExpr := mkConst ``LTy
    return mkAppN (.const ``LExpr.bvar []) #[typeTypeExpr, MkIdent.toExpr Identifier, mkNatLit n.getNat]
  | _ => throwUnsupportedSyntax
scoped syntax lbvar : lexpr

declare_syntax_cat lfvar
scoped syntax lident : lfvar
scoped syntax "(" lident ":" lty ")" : lfvar

def elabLFVar (Identifier : Type) [MkIdent Identifier] : Lean.Syntax → MetaM Expr
  | `(lfvar| $i:lident) => do
    let none ← mkNone (mkConst ``LTy)
    mkAppM ``LExpr.fvar #[← MkIdent.elabIdent Identifier i, none]
  | `(lfvar| ($i:lident : $ty:lty)) => do
    let lty ← Lambda.LTy.Syntax.elabLTy ty
    let lty ← mkSome (mkConst ``LTy) lty
    mkAppM ``LExpr.fvar #[← MkIdent.elabIdent Identifier i, lty]
  | _ => throwUnsupportedSyntax
scoped syntax lfvar : lexpr

declare_syntax_cat mabs
declare_syntax_cat mall
declare_syntax_cat mexist
scoped syntax "λ" lexpr : mabs
scoped syntax "λ" "(" lty ")" ":" lexpr : mabs
scoped syntax "∀" lexpr : mall
scoped syntax "∀" "(" lty ")" ":" lexpr : mall
scoped syntax "∃" lexpr : mexist
scoped syntax "∃" "(" lty ")" ":" lexpr : mexist
scoped syntax mabs : lexpr
scoped syntax mall : lexpr
scoped syntax mexist : lexpr
declare_syntax_cat mapp
scoped syntax "(" lexpr lexpr ")" : mapp
scoped syntax mapp : lexpr
declare_syntax_cat meq
scoped syntax "==" : meq
scoped syntax lexpr meq lexpr : lexpr
declare_syntax_cat mif
scoped syntax "if" : mif
scoped syntax "then" : mif
scoped syntax "else" : mif
scoped syntax mif lexpr mif lexpr mif lexpr : lexpr

scoped syntax "(" lexpr ")" : lexpr

open LTy.Syntax in
/-- Elaborator for Lambda expressions.

It's the user's responsibility to ensure correct usage of type variables (i.e., they're
unique).
-/
partial def elabLExpr (Identifier : Type) [MkIdent Identifier] : Lean.Syntax → MetaM Expr
  | `(lexpr| $c:lconst) => elabLConst Identifier c
  | `(lexpr| $o:lop) => elabLOp Identifier o
  | `(lexpr| $b:lbvar) => elabLBVar Identifier b
  | `(lexpr| $f:lfvar) => elabLFVar Identifier f
  | `(lexpr| λ $e:lexpr) => do
     let e' ← elabLExpr Identifier e
     let typeTypeExpr := mkConst ``LTy
     return mkAppN (.const ``LExpr.absUntyped []) #[typeTypeExpr, MkIdent.toExpr Identifier, e']
  | `(lexpr| λ ($mty:lty): $e:lexpr) => do
     let lty ← Lambda.LTy.Syntax.elabLTy mty
     let lty ← mkSome (mkConst ``LTy) lty
     let e' ← elabLExpr Identifier e
     let typeTypeExpr := mkConst ``LTy
     return mkAppN (.const ``LExpr.abs []) #[typeTypeExpr, MkIdent.toExpr Identifier, lty, e']
  | `(lexpr| ∀ $e:lexpr) => do
     let e' ← elabLExpr Identifier e
     let typeTypeExpr := mkConst ``LTy
     return mkAppN (.const ``LExpr.allUntyped []) #[typeTypeExpr, MkIdent.toExpr Identifier, e']
  | `(lexpr| ∀ ($mty:lty): $e:lexpr) => do
     let lty ← Lambda.LTy.Syntax.elabLTy mty
     let lty ← mkSome (mkConst ``LTy) lty
     let e' ← elabLExpr Identifier e
     let typeTypeExpr := mkConst ``LTy
     return mkAppN (.const ``LExpr.all []) #[typeTypeExpr, MkIdent.toExpr Identifier, lty, e']
  | `(lexpr| ∃ ($mty:lty): $e:lexpr) => do
     let lty ← Lambda.LTy.Syntax.elabLTy mty
     let lty ← mkSome (mkConst ``LTy) lty
     let e' ← elabLExpr Identifier e
     let typeTypeExpr := mkConst ``LTy
     return mkAppN (.const ``LExpr.exist []) #[typeTypeExpr, MkIdent.toExpr Identifier, lty, e']
  | `(lexpr| ∃ $e:lexpr) => do
     let e' ← elabLExpr Identifier e
     mkAppM ``LExpr.existUntyped #[e']
  | `(lexpr| ($e1:lexpr $e2:lexpr)) => do
     let e1' ← elabLExpr Identifier e1
     let e2' ← elabLExpr Identifier e2
     let typeTypeExpr := mkConst ``LTy
     return mkAppN (.const ``LExpr.app []) #[typeTypeExpr, MkIdent.toExpr Identifier, e1', e2']
  | `(lexpr| $e1:lexpr == $e2:lexpr) => do
     let e1' ← elabLExpr Identifier e1
     let e2' ← elabLExpr Identifier e2
     let typeTypeExpr := mkConst ``LTy
     return mkAppN (.const ``LExpr.eq []) #[typeTypeExpr, MkIdent.toExpr Identifier, e1', e2']
  | `(lexpr| if $e1:lexpr then $e2:lexpr else $e3:lexpr) => do
     let e1' ← elabLExpr Identifier e1
     let e2' ← elabLExpr Identifier e2
     let e3' ← elabLExpr Identifier e3
     let typeTypeExpr := mkConst ``LTy
     return mkAppN (.const ``LExpr.ite []) #[typeTypeExpr, MkIdent.toExpr Identifier, e1', e2', e3']
  | `(lexpr| ($e:lexpr)) => elabLExpr Identifier e
  | _ => throwUnsupportedSyntax

scoped syntax ident : lident
/-- Elaborator for String identifiers, construct a String instance -/
def elabStrIdent : Lean.Syntax → MetaM Expr
  | `(lident| $s:ident) => do
    let s := s.getId
    return mkStrLit s.toString
  | _ => throwUnsupportedSyntax

instance : MkIdent String where
  elabIdent := elabStrIdent
  toExpr := .const ``String []

elab "es[" e:lexpr "]" : term => elabLExpr (Identifier:=String) e

open LTy.Syntax

/-- info: (bvar 0).absUntyped.app (const "5" none) : LExpr LTy String -/
#guard_msgs in
#check es[((λ %0) #5)]

/-- info: (abs (some (LTy.forAll [] (LMonoTy.tcons "bool" []))) (bvar 0)).app (const "true" none) : LExpr LTy String -/
#guard_msgs in
#check es[((λ (bool): %0) #true)]

/-- info: ((bvar 0).eq (const "5" none)).allUntyped : LExpr LTy String -/
#guard_msgs in
#check es[(∀ %0 == #5)]

/-- info: ((bvar 0).eq (const "5" none)).existUntyped : LExpr LTy String -/
#guard_msgs in
#check es[(∃ %0 == #5)]

/-- info: exist (some (LTy.forAll [] (LMonoTy.tcons "int" []))) ((bvar 0).eq (const "5" none)) : LExpr LTy String -/
#guard_msgs in
#check es[(∃ (int): %0 == #5)]

/-- info: fvar "x" (some (LTy.forAll [] (LMonoTy.tcons "bool" []))) : LExpr LTy String -/
#guard_msgs in
#check es[(x : bool)]

-- axiom [updateSelect]: forall m: Map k v, kk: k, vv: v :: m[kk := vv][kk] == vv;
/--
<<<<<<< HEAD
info: Lambda.LExpr.quant
  (Lambda.QuantifierKind.all)
  (some (Lambda.LMonoTy.tcons "Map" [Lambda.LMonoTy.ftvar "k", Lambda.LMonoTy.ftvar "v"]))
  (Lambda.LExpr.bvar 0)
  (Lambda.LExpr.quant
    (Lambda.QuantifierKind.all)
    (some (Lambda.LMonoTy.ftvar "k"))
    (Lambda.LExpr.bvar 0)
    (Lambda.LExpr.quant
      (Lambda.QuantifierKind.all)
      (some (Lambda.LMonoTy.ftvar "v"))
      (Lambda.LExpr.bvar 0)
      (Lambda.LExpr.eq
        (Lambda.LExpr.app
          (Lambda.LExpr.app
            (Lambda.LExpr.op
              "select"
              (some (Lambda.LMonoTy.tcons
                 "Map"
                 [Lambda.LMonoTy.ftvar "k",
                  Lambda.LMonoTy.tcons
                    "arrow"
                    [Lambda.LMonoTy.ftvar "v",
                     Lambda.LMonoTy.tcons "arrow" [Lambda.LMonoTy.ftvar "k", Lambda.LMonoTy.ftvar "v"]]])))
            (Lambda.LExpr.app
              (Lambda.LExpr.app
                (Lambda.LExpr.app
                  (Lambda.LExpr.op
                    "update"
                    (some (Lambda.LMonoTy.tcons
                       "Map"
                       [Lambda.LMonoTy.ftvar "k",
                        Lambda.LMonoTy.tcons
                          "arrow"
                          [Lambda.LMonoTy.ftvar "v",
                           Lambda.LMonoTy.tcons
                             "arrow"
                             [Lambda.LMonoTy.ftvar "k",
                              Lambda.LMonoTy.tcons
                                "arrow"
                                [Lambda.LMonoTy.ftvar "v",
                                 Lambda.LMonoTy.tcons "Map" [Lambda.LMonoTy.ftvar "k", Lambda.LMonoTy.ftvar "v"]]]]])))
                  (Lambda.LExpr.bvar 2))
                (Lambda.LExpr.bvar 1))
              (Lambda.LExpr.bvar 0)))
          (Lambda.LExpr.bvar 1))
        (Lambda.LExpr.bvar 0))))
=======
info: all (some (LTy.forAll [] (LMonoTy.tcons "Map" [LMonoTy.ftvar "k", LMonoTy.ftvar "v"])))
  (all (some (LTy.forAll [] (LMonoTy.ftvar "k")))
    (all (some (LTy.forAll [] (LMonoTy.ftvar "v")))
      ((((op "select"
                    (some
                      (LTy.forAll []
                        (LMonoTy.tcons "Map"
                          [LMonoTy.ftvar "k",
                            LMonoTy.tcons "arrow"
                              [LMonoTy.ftvar "v", LMonoTy.tcons "arrow" [LMonoTy.ftvar "k", LMonoTy.ftvar "v"]]])))).app
                ((((op "update"
                              (some
                                (LTy.forAll []
                                  (LMonoTy.tcons "Map"
                                    [LMonoTy.ftvar "k",
                                      LMonoTy.tcons "arrow"
                                        [LMonoTy.ftvar "v",
                                          LMonoTy.tcons "arrow"
                                            [LMonoTy.ftvar "k",
                                              LMonoTy.tcons "arrow"
                                                [LMonoTy.ftvar "v",
                                                  LMonoTy.tcons "Map" [LMonoTy.ftvar "k", LMonoTy.ftvar "v"]]]]])))).app
                          (bvar 2)).app
                      (bvar 1)).app
                  (bvar 0))).app
            (bvar 1)).eq
        (bvar 0)))) : LExpr LTy String
>>>>>>> dbc5d686
-/
#guard_msgs in
#check
  es[∀ (Map %k %v):
            (∀ (%k):
               (∀ (%v):
                  (((~select : Map %k %v → %k → %v)
                     ((((~update : Map %k %v → %k → %v → Map %k %v) %2) %1) %0)) %1) == %0))]

end Syntax

---------------------------------------------------------------------

end LExpr
end Lambda<|MERGE_RESOLUTION|>--- conflicted
+++ resolved
@@ -52,15 +52,9 @@
   | fvar    (name : Identifier) (ty : Option TypeType)
   | mdata   (info : Info) (e : LExpr TypeType Identifier)
   /-- `.abs ty e`: abstractions; `ty` the is type of bound variable. -/
-<<<<<<< HEAD
-  | abs     (ty : Option LMonoTy) (e : LExpr Identifier)
+  | abs     (ty : Option TypeType) (e : LExpr TypeType Identifier)
   /-- `.quant k ty tr e`: quantified expressions; `ty` the is type of bound variable, and `tr` the trigger. -/
-  | quant   (k : QuantifierKind) (ty : Option LMonoTy) (trigger: LExpr Identifier) (e : LExpr Identifier)
-=======
-  | abs     (ty : Option TypeType) (e : LExpr TypeType Identifier)
-  /-- `.quant k ty e`: quantified expressions; `ty` the is type of bound variable. -/
-  | quant   (k : QuantifierKind) (ty : Option TypeType) (e : LExpr TypeType Identifier)
->>>>>>> dbc5d686
+  | quant   (k : QuantifierKind) (ty : Option TypeType) (trigger: LExpr TypeType Identifier) (e : LExpr TypeType Identifier)
   /-- `.app fn e`: function application. -/
   | app     (fn e : LExpr TypeType Identifier)
   /-- `.ite c t e`: if-then-else expression. -/
@@ -69,28 +63,16 @@
   | eq      (e1 e2 : LExpr TypeType Identifier)
   deriving Repr, DecidableEq
 
-<<<<<<< HEAD
-def LExpr.noTrigger {Identifier : Type} : LExpr Identifier := .bvar 0
-def LExpr.all {Identifier : Type} (ty : Option LMonoTy) := @LExpr.quant Identifier .all ty LExpr.noTrigger
-def LExpr.exist {Identifier : Type} (ty : Option LMonoTy) := @LExpr.quant Identifier .exist ty LExpr.noTrigger
-
-abbrev LExpr.absUntyped {Identifier : Type} := @LExpr.abs Identifier .none
-abbrev LExpr.allUntyped {Identifier : Type} := @LExpr.quant Identifier .all .none (bvar 0)
-abbrev LExpr.existUntyped {Identifier : Type} := @LExpr.quant Identifier .exist .none (bvar 0)
-
-
-def LExpr.sizeOf [SizeOf Identifier]
-  | LExpr.mdata (Identifier:=Identifier) _ e => 2 + sizeOf e
-=======
-def LExpr.all {TypeType: Type} {Identifier : Type} := @LExpr.quant TypeType Identifier .all
-def LExpr.exist {TypeType: Type} {Identifier : Type} := @LExpr.quant TypeType Identifier .exist
+def LExpr.noTrigger {TypeType: Type} {Identifier : Type} : LExpr TypeType Identifier := .bvar 0
+def LExpr.all {TypeType: Type} {Identifier : Type} (ty : Option TypeType) := @LExpr.quant TypeType Identifier .all ty LExpr.noTrigger
+def LExpr.exist {TypeType: Type} {Identifier : Type} (ty : Option TypeType) := @LExpr.quant TypeType Identifier .exist ty LExpr.noTrigger
 
 abbrev LExpr.absUntyped {TypeType: Type} {Identifier : Type} := @LExpr.abs TypeType Identifier .none
-abbrev LExpr.allUntyped {TypeType: Type} {Identifier : Type} := @LExpr.quant TypeType Identifier .all .none
-abbrev LExpr.existUntyped {TypeType: Type} {Identifier : Type} := @LExpr.quant TypeType Identifier .exist .none
+abbrev LExpr.allUntyped {TypeType: Type} {Identifier : Type} := @LExpr.quant TypeType Identifier .all .none (bvar 0)
+abbrev LExpr.existUntyped {TypeType: Type} {Identifier : Type} := @LExpr.quant TypeType Identifier .exist .none (bvar 0)
+
 def LExpr.sizeOf {TypeType: Type}  [SizeOf Identifier]
   | LExpr.mdata (TypeType:=TypeType) (Identifier:=Identifier) _ e => 2 + sizeOf e
->>>>>>> dbc5d686
   | LExpr.abs   _ e => 2 + sizeOf e
   | LExpr.quant _ _ tr e => 3 + sizeOf e + sizeOf tr
   | LExpr.app fn e => 3 + sizeOf fn + sizeOf e
@@ -837,55 +819,6 @@
 
 -- axiom [updateSelect]: forall m: Map k v, kk: k, vv: v :: m[kk := vv][kk] == vv;
 /--
-<<<<<<< HEAD
-info: Lambda.LExpr.quant
-  (Lambda.QuantifierKind.all)
-  (some (Lambda.LMonoTy.tcons "Map" [Lambda.LMonoTy.ftvar "k", Lambda.LMonoTy.ftvar "v"]))
-  (Lambda.LExpr.bvar 0)
-  (Lambda.LExpr.quant
-    (Lambda.QuantifierKind.all)
-    (some (Lambda.LMonoTy.ftvar "k"))
-    (Lambda.LExpr.bvar 0)
-    (Lambda.LExpr.quant
-      (Lambda.QuantifierKind.all)
-      (some (Lambda.LMonoTy.ftvar "v"))
-      (Lambda.LExpr.bvar 0)
-      (Lambda.LExpr.eq
-        (Lambda.LExpr.app
-          (Lambda.LExpr.app
-            (Lambda.LExpr.op
-              "select"
-              (some (Lambda.LMonoTy.tcons
-                 "Map"
-                 [Lambda.LMonoTy.ftvar "k",
-                  Lambda.LMonoTy.tcons
-                    "arrow"
-                    [Lambda.LMonoTy.ftvar "v",
-                     Lambda.LMonoTy.tcons "arrow" [Lambda.LMonoTy.ftvar "k", Lambda.LMonoTy.ftvar "v"]]])))
-            (Lambda.LExpr.app
-              (Lambda.LExpr.app
-                (Lambda.LExpr.app
-                  (Lambda.LExpr.op
-                    "update"
-                    (some (Lambda.LMonoTy.tcons
-                       "Map"
-                       [Lambda.LMonoTy.ftvar "k",
-                        Lambda.LMonoTy.tcons
-                          "arrow"
-                          [Lambda.LMonoTy.ftvar "v",
-                           Lambda.LMonoTy.tcons
-                             "arrow"
-                             [Lambda.LMonoTy.ftvar "k",
-                              Lambda.LMonoTy.tcons
-                                "arrow"
-                                [Lambda.LMonoTy.ftvar "v",
-                                 Lambda.LMonoTy.tcons "Map" [Lambda.LMonoTy.ftvar "k", Lambda.LMonoTy.ftvar "v"]]]]])))
-                  (Lambda.LExpr.bvar 2))
-                (Lambda.LExpr.bvar 1))
-              (Lambda.LExpr.bvar 0)))
-          (Lambda.LExpr.bvar 1))
-        (Lambda.LExpr.bvar 0))))
-=======
 info: all (some (LTy.forAll [] (LMonoTy.tcons "Map" [LMonoTy.ftvar "k", LMonoTy.ftvar "v"])))
   (all (some (LTy.forAll [] (LMonoTy.ftvar "k")))
     (all (some (LTy.forAll [] (LMonoTy.ftvar "v")))
@@ -913,7 +846,6 @@
                   (bvar 0))).app
             (bvar 1)).eq
         (bvar 0)))) : LExpr LTy String
->>>>>>> dbc5d686
 -/
 #guard_msgs in
 #check
