--- conflicted
+++ resolved
@@ -23,8 +23,6 @@
   | all
   | exist
   deriving Repr, DecidableEq
-
-<<<<<<< HEAD
 
 class Locatable (T: Type) where
   Uri: T -> String
@@ -50,7 +48,7 @@
 -/
 structure LExprParams : Type 1 where
   Metadata: Type
-  Identifier : Type
+  IDMeta : Type
   deriving Inhabited
 
 /--
@@ -73,11 +71,11 @@
 
 -- Metadata annotated with a type
 abbrev LExprParams.typed (T: LExprParams): LExprParams :=
-  ⟨ Typed T.Metadata, T.Identifier ⟩
+  ⟨ Typed T.Metadata, T.IDMeta ⟩
 
 abbrev LExprParamsT.typed (T: LExprParamsT): LExprParamsT :=
   ⟨T.base.typed, LMonoTy⟩
-=======
+
 inductive LConst : Type where
   | intConst (i: Int)
   | strConst (s: String)
@@ -85,7 +83,6 @@
   | bitvecConst (n: Nat) (b: BitVec n)
   | boolConst (b: Bool)
 deriving Repr, DecidableEq
->>>>>>> e3a0f67c
 
 /--
 Lambda Expressions with Quantifiers.
@@ -104,24 +101,15 @@
 identifiers. For a fully annotated AST, see `LExprT` that is created after the
 type inference transform.
 -/
-<<<<<<< HEAD
 inductive LExpr (T : LExprParamsT) : Type where
   /-- `.const c ty`: constants (in the sense of literals). -/
-  | const   (m: T.base.Metadata) (c : String) (ty : Option T.TypeType)
+  | const   (m: T.base.Metadata) (c: LConst)
   /-- `.op c ty`: operation names. -/
-  | op      (m: T.base.Metadata) (o : T.base.Identifier) (ty : Option T.TypeType)
-=======
-inductive LExpr (TypeType : Type) (IDMeta : Type) : Type where
-  /-- `.const c`: constants (in the sense of literals).-/
-  | const   (c: LConst)
-  /-- `.op c ty`: operation names. -/
-  | op      (o : Identifier IDMeta) (ty : Option TypeType)
->>>>>>> e3a0f67c
+  | op      (m: T.base.Metadata) (o : Identifier T.base.IDMeta) (ty : Option T.TypeType)
   /-- `.bvar deBruijnIndex`: bound variable. -/
   | bvar    (m: T.base.Metadata) (deBruijnIndex : Nat)
   /-- `.fvar name ty`: free variable, with an option (mono)type annotation. -/
-<<<<<<< HEAD
-  | fvar    (m: T.base.Metadata) (name : T.base.Identifier) (ty : Option T.TypeType)
+  | fvar    (m: T.base.Metadata) (name : Identifier T.base.IDMeta) (ty : Option T.TypeType)
   /-- `.abs ty e`: abstractions; `ty` the is type of bound variable. -/
   | abs     (m: T.base.Metadata) (ty : Option T.TypeType) (e : LExpr T)
   /-- `.quant k ty tr e`: quantified expressions; `ty` the is type of bound variable, and `tr` the trigger. -/
@@ -133,13 +121,11 @@
   /-- `.eq e1 e2`: equality expression. -/
   | eq      (m: T.base.Metadata) (e1 e2 : LExpr T)
 
-instance [Repr T.base.Metadata] [Repr T.TypeType] [Repr T.base.Identifier] : Repr (LExpr T) where
+instance [Repr T.base.Metadata] [Repr T.TypeType] [Repr T.base.IDMeta] : Repr (LExpr T) where
   reprPrec e prec :=
     let rec go : LExpr T → Std.Format
-      | .const m c ty =>
-        match ty with
-        | none => f!"LExpr.const {repr m} {repr c} none"
-        | some ty => f!"LExpr.const {repr m} {repr c} (some {repr ty})"
+      | .const m c =>
+        f!"LExpr.const {repr m} {repr c}"
       | .op m o ty =>
         match ty with
         | none => f!"LExpr.op {repr m} {repr o} none"
@@ -164,10 +150,10 @@
     if prec > 0 then Std.Format.paren (go e) else go e
 
 -- Boolean equality function for LExpr
-def LExpr.beq [BEq T.base.Metadata] [BEq T.TypeType] [BEq T.base.Identifier] : LExpr T → LExpr T → Bool
-  | .const m1 c1 ty1, e2 =>
+def LExpr.beq [BEq T.base.Metadata] [BEq T.TypeType] [BEq (Identifier T.base.IDMeta)] : LExpr T → LExpr T → Bool
+  | .const m1 c1, e2 =>
     match e2 with
-    | .const m2 c2 ty2 => m1 == m2 && c1 == c2 && ty1 == ty2
+    | .const m2 c2 => m1 == m2 && c1 == c2
     | _ => false
   | .op m1 o1 ty1, e2 =>
     match e2 with
@@ -204,24 +190,24 @@
     | .eq m2 e2a e2b => m1 == m2 && LExpr.beq e1a e2a && LExpr.beq e1b e2b
     | _ => false
 
-instance [BEq T.base.Metadata] [BEq T.TypeType] [BEq T.base.Identifier] : BEq (LExpr T) where
+instance [BEq T.base.Metadata] [BEq T.TypeType] [BEq (Identifier T.base.IDMeta)] : BEq (LExpr T) where
   beq := LExpr.beq
 
 -- First, prove that beq is sound and complete
-theorem LExpr.beq_eq {T : LExprParamsT} [DecidableEq T.base.Metadata] [DecidableEq T.TypeType] [DecidableEq T.base.Identifier]
+theorem LExpr.beq_eq {T : LExprParamsT} [DecidableEq T.base.Metadata] [DecidableEq T.TypeType] [DecidableEq T.base.IDMeta]
   (e1 e2 : LExpr T) : LExpr.beq e1 e2 = true ↔ e1 = e2 := by
   constructor
   · -- Soundness: beq = true → e1 = e2
     intro h
     induction e1 generalizing e2 with
-    | const m1 c1 ty1 =>
+    | const m1 c1 =>
       cases e2 with
-      | const m2 c2 ty2 =>
+      | const m2 c2 =>
         unfold beq at h
         simp only [Bool.and_eq_true] at h
-        rcases h with ⟨⟨h1, h2⟩, h3⟩
-        simp only [beq_iff_eq] at h1 h2 h3
-        rw [h1, h2, h3]
+        rw [LExpr.const.injEq]
+        simp only [beq_iff_eq] at h
+        exact h
       | _ =>
         unfold beq at h
         simp only [] at h
@@ -346,7 +332,7 @@
     rw [h]
     -- Prove that beq is reflexive
     induction e2 generalizing e1 with
-    | const m c ty =>
+    | const m c =>
       simp [LExpr.beq]
     | op m o ty =>
       simp [LExpr.beq]
@@ -375,14 +361,14 @@
 
 
 -- Now use this theorem in DecidableEq
-instance {T: LExprParamsT} [DecidableEq T.base.Metadata] [DecidableEq T.TypeType] [DecidableEq T.base.Identifier] : DecidableEq (LExpr T) :=
+instance {T: LExprParamsT} [DecidableEq T.base.Metadata] [DecidableEq T.TypeType] [DecidableEq T.base.IDMeta] : DecidableEq (LExpr T) :=
   fun e1 e2 =>
     if h : LExpr.beq e1 e2 then
       isTrue (LExpr.beq_eq e1 e2 |>.mp h)
     else
       isFalse (fun heq => h (LExpr.beq_eq e1 e2 |>.mpr heq))
 
-instance {T: LExprParamsT} [DecidableEq T.base.Metadata] [DecidableEq T.TypeType] [DecidableEq T.base.Identifier] : DecidableEq (LExpr T) :=
+instance {T: LExprParamsT} [DecidableEq T.base.Metadata] [DecidableEq T.TypeType] [DecidableEq T.base.IDMeta] : DecidableEq (LExpr T) :=
   fun e1 e2 =>
     if h: LExpr.beq e1 e2 then
       isTrue (LExpr.beq_eq e1 e2 |>.mp h)
@@ -395,79 +381,33 @@
 def LExpr.existTr {T : LExprParamsT} (m : T.base.Metadata) (ty : Option T.TypeType) := @LExpr.quant T m .exist ty
 def LExpr.exist {T : LExprParamsT} (m : T.base.Metadata) (ty : Option T.TypeType) := @LExpr.quant T m .exist ty (LExpr.noTrigger m)
 
+@[match_pattern]
+def LExpr.intConst (m : T.base.Metadata) (n: Int) : LExpr T := .const m <| LConst.intConst n
+@[match_pattern]
+def LExpr.strConst (m : T.base.Metadata) (s: String) : LExpr T := .const m <| LConst.strConst s
+@[match_pattern]
+def LExpr.realConst (m : T.base.Metadata) (r: Rat) : LExpr T := .const m <| LConst.realConst r
+@[match_pattern]
+def LExpr.bitvecConst (m : T.base.Metadata) (n: Nat) (b: BitVec n) : LExpr T := .const m <| LConst.bitvecConst n b
+@[match_pattern]
+def LExpr.boolConst (m : T.base.Metadata) (b: Bool) : LExpr T := .const m <| LConst.boolConst b
+
 abbrev LExpr.absUntyped {T : LExprParamsT} (m : T.base.Metadata) := @LExpr.abs T m .none
 abbrev LExpr.allUntypedTr {T : LExprParamsT} (m : T.base.Metadata) := @LExpr.quant T m .all .none
 abbrev LExpr.allUntyped {T : LExprParamsT} (m : T.base.Metadata) := @LExpr.quant T m .all .none (LExpr.noTrigger m)
 abbrev LExpr.existUntypedTr {T : LExprParamsT} (m : T.base.Metadata) := @LExpr.quant T m .exist .none
 abbrev LExpr.existUntyped {T : LExprParamsT} (m : T.base.Metadata) := @LExpr.quant T m .exist .none (LExpr.noTrigger m)
 
-
-def LExpr.sizeOf (T : LExprParamsT) [SizeOf T.base.Identifier] : LExpr T → Nat
-  | LExpr.const _ _ _ => 1
-  | LExpr.op _ _ _ => 1
-  | LExpr.bvar _ _ => 1
-  | LExpr.fvar _ _ _ => 1
+def LExpr.sizeOf (T : LExprParamsT) [SizeOf T.base.IDMeta] : LExpr T → Nat
+  | LExpr.const _ _ | LExpr.op _ _ _ | LExpr.bvar _ _ | LExpr.fvar _ _ _ => 1
   | LExpr.abs _ _ e => 2 + LExpr.sizeOf T e
   | LExpr.quant _ _ _ tr e => 3 + LExpr.sizeOf T e + LExpr.sizeOf T tr
   | LExpr.app _ fn e => 3 + LExpr.sizeOf T fn + LExpr.sizeOf T e
   | LExpr.ite _ c t e => 4 + LExpr.sizeOf T c + LExpr.sizeOf T t + LExpr.sizeOf T e
   | LExpr.eq _ e1 e2 => 3 + LExpr.sizeOf T e1 + LExpr.sizeOf T e2
 
-instance (T : LExprParamsT) [SizeOf T.base.Identifier] : SizeOf (LExpr T) where
+instance (T : LExprParamsT) [SizeOf T.base.IDMeta] : SizeOf (LExpr T) where
   sizeOf := LExpr.sizeOf T
-=======
-  | fvar    (name : Identifier IDMeta) (ty : Option TypeType)
-  | mdata   (info : Info) (e : LExpr TypeType IDMeta)
-  /-- `.abs ty e`: abstractions; `ty` the is type of bound variable. -/
-  | abs     (ty : Option TypeType) (e : LExpr TypeType IDMeta)
-  /-- `.quant k ty tr e`: quantified expressions; `ty` the is type of bound variable, and `tr` the trigger. -/
-  | quant   (k : QuantifierKind) (ty : Option TypeType) (trigger: LExpr TypeType IDMeta) (e : LExpr TypeType IDMeta)
-  /-- `.app fn e`: function application. -/
-  | app     (fn e : LExpr TypeType IDMeta)
-  /-- `.ite c t e`: if-then-else expression. -/
-  | ite     (c t e : LExpr TypeType IDMeta)
-  /-- `.eq e1 e2`: equality expression. -/
-  | eq      (e1 e2 : LExpr TypeType IDMeta)
-  deriving Repr, DecidableEq
-
-instance : Coe LConst (LExpr TypeType IDMeta) where
-  coe c := .const c
-
-def LExpr.noTrigger {TypeType: Type} {IDMeta : Type} : LExpr TypeType IDMeta := .bvar 0
-def LExpr.allTr {TypeType: Type} {IDMeta : Type} (ty : Option TypeType) := @LExpr.quant TypeType IDMeta .all ty
-def LExpr.all {TypeType: Type} {IDMeta : Type} (ty : Option TypeType) := @LExpr.quant TypeType IDMeta .all ty LExpr.noTrigger
-def LExpr.existTr {TypeType: Type} {IDMeta : Type} (ty : Option TypeType) := @LExpr.quant TypeType IDMeta .exist ty
-def LExpr.exist {TypeType: Type} {IDMeta : Type} (ty : Option TypeType) := @LExpr.quant TypeType IDMeta .exist ty LExpr.noTrigger
-
-@[match_pattern]
-def LExpr.intConst {TypeType: Type} {IDMeta : Type} (n: Int) : LExpr TypeType IDMeta := LConst.intConst n
-@[match_pattern]
-def LExpr.strConst {TypeType: Type} {IDMeta : Type} (s: String) : LExpr TypeType IDMeta := LConst.strConst s
-@[match_pattern]
-def LExpr.realConst {TypeType: Type} {IDMeta : Type} (r: Rat) : LExpr TypeType IDMeta := LConst.realConst r
-@[match_pattern]
-def LExpr.bitvecConst {TypeType: Type} {IDMeta : Type} (n: Nat) (b: BitVec n) : LExpr TypeType IDMeta := LConst.bitvecConst n b
-@[match_pattern]
-def LExpr.boolConst {TypeType: Type} {IDMeta : Type} (b: Bool) : LExpr TypeType IDMeta := LConst.boolConst b
-
-abbrev LExpr.absUntyped {TypeType: Type} {IDMeta : Type} := @LExpr.abs TypeType IDMeta .none
-abbrev LExpr.allUntypedTr {TypeType: Type} {IDMeta : Type} := @LExpr.quant TypeType IDMeta .all .none
-abbrev LExpr.allUntyped {TypeType: Type} {IDMeta : Type} := @LExpr.quant TypeType IDMeta .all .none LExpr.noTrigger
-abbrev LExpr.existUntypedTr {TypeType: Type} {IDMeta : Type} := @LExpr.quant TypeType IDMeta .exist .none
-abbrev LExpr.existUntyped {TypeType: Type} {IDMeta : Type} := @LExpr.quant TypeType IDMeta .exist .none LExpr.noTrigger
-
-
-def LExpr.sizeOf {TypeType: Type}  [SizeOf IDMeta]
-  | LExpr.mdata (TypeType:=TypeType) (IDMeta:=IDMeta) _ e => 2 + sizeOf e
-  | LExpr.abs   _ e => 2 + sizeOf e
-  | LExpr.quant _ _ tr e => 3 + sizeOf e + sizeOf tr
-  | LExpr.app fn e => 3 + sizeOf fn + sizeOf e
-  | LExpr.ite c t e => 4 + sizeOf c + sizeOf t + sizeOf e
-  | LExpr.eq  e1 e2 => 3 + sizeOf e1 + sizeOf e2
-  | _ => 1
-
-instance  : SizeOf (LExpr TypeType IDMeta) where
-  sizeOf := LExpr.sizeOf
 
 /--
 Get type of a constant `c`
@@ -502,17 +442,15 @@
   | .realConst _ => f!"Reals"
   | .boolConst _ => f!"Booleans"
 
->>>>>>> e3a0f67c
 ---------------------------------------------------------------------
 
 namespace LExpr
 
-<<<<<<< HEAD
 instance (T : LExprParamsT) [Inhabited T.base.Metadata] : Inhabited (LExpr T) where
-  default := .const default "false" none
-
-def LExpr.getVars (e : LExpr T) : List T.base.Identifier := match e with
-  | .const _ _ _ => [] | .bvar _ _ => [] | .op _ _ _ => []
+  default := .boolConst default false
+
+def LExpr.getVars (e : LExpr T) : List (Identifier T.base.IDMeta) := match e with
+  | .const _ _ => [] | .bvar _ _ => [] | .op _ _ _ => []
   | .fvar _ y _ => [y]
   | .abs _ _ e' => LExpr.getVars e'
   | .quant _ _ _ tr' e' => LExpr.getVars tr' ++ LExpr.getVars e'
@@ -520,168 +458,89 @@
   | .ite _ c t e => LExpr.getVars c ++ LExpr.getVars t ++ LExpr.getVars e
   | .eq _ e1 e2 => LExpr.getVars e1 ++ LExpr.getVars e2
 
-def getFVarName? (T : LExprParamsT) (e : LExpr T) : Option T.base.Identifier :=
-=======
-instance : Inhabited (LExpr TypeType IDMeta) where
-  default := LConst.boolConst false
-
-def LExpr.getVars (e : (LExpr TypeType IDMeta)) := match e with
-  | .const _ => [] | .bvar _ => [] | .op _ _ => []
-  | .fvar y _ => [y]
-  | .mdata _ e' => LExpr.getVars e'
-  | .abs _ e' => LExpr.getVars e'
-  | .quant _ _ tr' e' => LExpr.getVars tr' ++ LExpr.getVars e'
-  | .app e1 e2 => LExpr.getVars e1 ++ LExpr.getVars e2
-  | .ite c t e => LExpr.getVars c ++ LExpr.getVars t ++ LExpr.getVars e
-  | .eq e1 e2 => LExpr.getVars e1 ++ LExpr.getVars e2
-
-def getOps (e : (LExpr TypeType IDMeta)) := match e with
-  | .op name _ => [name]
-  | .const _ => [] | .bvar _ => [] | .fvar _ _ => []
-  | .mdata _ e' => getOps e'
-  | .abs _ e' => getOps e'
-  | .quant _ _ tr e' =>
+def getOps (e : LExpr T) := match e with
+  | .op _ name _ => [name]
+  | .const _ _ => [] | .bvar _ _ => [] | .fvar _ _ _ => []
+  | .abs _ _ e' => getOps e'
+  | .quant _ _ _ tr e' =>
     -- NOTE: We also get all ops in the triggers here.
     getOps tr ++ getOps e'
-  | .app e1 e2 => getOps e1 ++ getOps e2
-  | .ite c t e => getOps c ++ getOps t ++ getOps e
-  | .eq e1 e2 => getOps e1 ++ getOps e2
-
-def getFVarName? (e : (LExpr TypeType IDMeta)) : Option (Identifier IDMeta) :=
->>>>>>> e3a0f67c
+  | .app _ e1 e2 => getOps e1 ++ getOps e2
+  | .ite _ c t e => getOps c ++ getOps t ++ getOps e
+  | .eq _ e1 e2 => getOps e1 ++ getOps e2
+
+def getFVarName? {T : LExprParamsT} (e : LExpr T) : Option (Identifier T.base.IDMeta) :=
   match e with
   | .fvar _ name _ => some name
   | _ => none
 
-<<<<<<< HEAD
-def isConst (T : LExprParamsT) (e : LExpr T) : Bool :=
-  match e with
-  | .const _ _ _ => true
+def isConst {T : LExprParamsT} (e : LExpr T) : Bool :=
+  match e with
+  | .const _ _ => true
   | _ => false
 
+def isOp (e : LExpr T) : Bool :=
+  match e with
+  | .op _ _ _ => true
+  | _ => false
+
 @[match_pattern]
-protected def true {T : LExprParams} (m : T.Metadata) : LExpr T.mono := .const m "true"  (some (.tcons "bool" []))
+protected def true {T : LExprParams} (m : T.Metadata) : LExpr T.mono := .boolConst m true
 
 @[match_pattern]
-protected def false {T : LExprParams} (m : T.Metadata) : LExpr T.mono := .const m "false"  (some (.tcons "bool" []))
+protected def false {T : LExprParams} (m : T.Metadata) : LExpr T.mono := .boolConst m false
 
 def isTrue (T : LExprParamsT) (e : LExpr T) : Bool :=
   match e with
-  | .const _ "true" _ => true
+  | .boolConst _ true => true
   | _ => false
 
 def isFalse (T : LExprParamsT) (e : LExpr T) : Bool :=
   match e with
-  | .const _ "false" _ => true
-=======
-def isConst (e : (LExpr TypeType IDMeta)) : Bool :=
-  match e with
-  | .const _ => true
+  | .boolConst _ false => true
   | _ => false
 
-def isOp (e : (LExpr TypeType IDMeta)) : Bool :=
-  match e with
-  | .op _ _ => true
-  | _ => false
-
-@[match_pattern]
-protected def true : (LExpr LMonoTy IDMeta) := LConst.boolConst true
-
-@[match_pattern]
-protected def false : (LExpr LMonoTy IDMeta) := LConst.boolConst false
-
-def isTrue (e : (LExpr TypeType IDMeta)) : Bool :=
-  match e with
-  | .const (.boolConst true) => true
-  | _ => false
-
-def isFalse (e : (LExpr TypeType IDMeta)) : Bool :=
-  match e with
-  | .const (.boolConst false) => true
->>>>>>> e3a0f67c
-  | _ => false
-
 /--
 If `e` is an `LExpr` boolean, then denote that into a Lean `Bool`.
 -/
-<<<<<<< HEAD
 def denoteBool {T : LExprParams} (e : LExpr T.mono) : Option Bool :=
   match e with
-  | .const _ "true"  (some (.tcons "bool" [])) => some true
-  | .const _ "true"  none => some true
-  | .const _ "false" (some (.tcons "bool" [])) => some false
-  | .const _ "false" none => some false
-=======
-def denoteBool (e : (LExpr LMonoTy IDMeta)) : Option Bool :=
-  match e with
-  | .const (.boolConst b) => some b
->>>>>>> e3a0f67c
+  | .boolConst _ b => some b
   | _ => none
 
 /--
 If `e` is an `LExpr` integer, then denote that into a Lean `Int`.
 -/
-<<<<<<< HEAD
 def denoteInt {T : LExprParams} (e : LExpr T.mono) : Option Int :=
   match e with
-  | .const _ x (some (.tcons "int" [])) => x.toInt?
-  | .const _ x none => x.toInt?
-=======
-def denoteInt (e : (LExpr LMonoTy IDMeta)) : Option Int :=
-  match e with
-  | .intConst i => some i
->>>>>>> e3a0f67c
+  | .intConst _ x => x
   | _ => none
 
 /--
 If `e` is an `LExpr` real, then denote that into a Lean `Rat`.
 -/
-<<<<<<< HEAD
-def denoteReal {T : LExprParams} (e : LExpr T.mono) : Option String :=
-  match e with
-  | .const _ x (some (.tcons "real" [])) => .some x
-  | .const _ x none => .some x
-=======
-def denoteReal (e : (LExpr LMonoTy IDMeta)) : Option Rat :=
-  match e with
-  | .realConst r => some r
->>>>>>> e3a0f67c
+def denoteReal {T : LExprParams} (e : LExpr T.mono) : Option Rat :=
+  match e with
+  | .realConst _ r => some r
   | _ => none
 
 /--
 If `e` is an `LExpr` bv<n>, then denote that into a Lean `BitVec n`.
 -/
-<<<<<<< HEAD
 def denoteBitVec {T : LExprParams} (n : Nat) (e : LExpr T.mono) : Option (BitVec n) :=
   match e with
-  | .const _ x (.some (.bitvec n')) =>
-    if n == n' then .map (.ofNat n) x.toNat? else none
-  | .const _ x none => .map (.ofNat n) x.toNat?
-=======
-def denoteBitVec (n : Nat) (e : (LExpr LMonoTy IDMeta)) : Option (BitVec n) :=
-  match e with
-  | .bitvecConst n' b => if n == n' then some (BitVec.ofNat n b.toNat) else none
->>>>>>> e3a0f67c
+  | .bitvecConst _ n' b => if n == n' then some (BitVec.ofNat n b.toNat) else none
   | _ => none
 
 /--
 If `e` is an `LExpr` string, then denote that into a Lean `String`.
 -/
-<<<<<<< HEAD
 def denoteString {T : LExprParams} (e : LExpr T.mono) : Option String :=
   match e with
-  | .const _ c  (some (.tcons "string" [])) => some c
+  | .strConst _ s => some s
   | _ => none
 
 def mkApp {T : LExprParamsT} (m : T.base.Metadata) (fn : LExpr T) (args : List (LExpr T)) : LExpr T :=
-=======
-def denoteString (e : (LExpr LMonoTy IDMeta)) : Option String :=
-  match e with
-  | .strConst s => some s
-  | _ => none
-
-def mkApp (fn : (LExpr TypeType IDMeta)) (args : List (LExpr TypeType IDMeta)) : (LExpr TypeType IDMeta) :=
->>>>>>> e3a0f67c
   match args with
   | [] => fn
   | a :: rest =>
@@ -690,10 +549,9 @@
 /--
 Returns the metadata of `e`.
 -/
-<<<<<<< HEAD
 def metadata {T : LExprParamsT} (e : LExpr T) : T.base.Metadata :=
   match e with
-  | .const m _ _ => m
+  | .const m _ => m
   | .op m _ _ => m
   | .bvar m _ => m
   | .fvar m _ _ => m
@@ -703,10 +561,9 @@
   | .ite m _ _ _ => m
   | .eq m _ _ => m
 
-
 def replaceMetadata1 {T : LExprParamsT} (r: T.base.Metadata) (e : LExpr T) : LExpr T :=
   match e with
-  | .const _ c ty => .const r c ty
+  | .const _ c => .const r c
   | .op _ o ty => .op r o ty
   | .bvar _ i => .bvar r i
   | .fvar _ name ty => .fvar r name ty
@@ -715,33 +572,6 @@
   | .app _ e1 e2 => .app r e1 e2
   | .ite _ c t e' => .ite r c t e'
   | .eq _ e1 e2 => .eq r e1 e2
-=======
-def isMData (e : (LExpr TypeType IDMeta)) : Bool :=
-  match e with
-  | .mdata _ _ => true
-  | _ => false
-
-/--
-Remove the outermost metadata annotation in `e`, if any.
--/
-def removeMData1 (e : (LExpr TypeType IDMeta)) : (LExpr TypeType IDMeta) :=
-  match e with
-  | .mdata _ e => e
-  | _ => e
-
-/--
-Remove all metadata annotations in `e`, included nested ones.
--/
-def removeAllMData (e : (LExpr TypeType IDMeta)) : (LExpr TypeType IDMeta) :=
-  match e with
-  | .const _ | .op _ _ | .fvar _ _ | .bvar _ => e
-  | .mdata _ e1 => removeAllMData e1
-  | .abs ty e1 => .abs ty (removeAllMData e1)
-  | .quant qk ty tr e1 => .quant qk ty (removeAllMData tr) (removeAllMData e1)
-  | .app e1 e2 => .app (removeAllMData e1) (removeAllMData e2)
-  | .ite c t f => .ite (removeAllMData c) (removeAllMData t) (removeAllMData f)
-  | .eq e1 e2 => .eq (removeAllMData e1) (removeAllMData e2)
->>>>>>> e3a0f67c
 
 /--
 Compute the size of `e` as a tree.
@@ -749,80 +579,33 @@
 Not optimized for execution efficiency, but can be used for termination
 arguments.
 -/
-<<<<<<< HEAD
 def size (T : LExprParamsT) (e : LExpr T) : Nat :=
   match e with
-  | .const _ _ _ => 1
-  | .op _ _ _ => 1
-  | .bvar _ _ => 1
-  | .fvar _ _ _ => 1
+  | .const .. | .op .. | .bvar .. | .fvar .. => 1
   | .abs _ _ e' => 1 + size T e'
   | .quant _ _ _ _ e' => 1 + size T e'
   | .app _ e1 e2 => 1 + size T e1 + size T e2
   | .ite _ c t f => 1 + size T c + size T t + size T f
   | .eq _ e1 e2 => 1 + size T e1 + size T e2
-=======
-def size (e : (LExpr TypeType IDMeta)) : Nat :=
-  match e with
-  | .const _ => 1
-  | .op _ _ => 1
-  | .bvar _ => 1
-  | .fvar _ _ => 1
-  | .abs _ e' => 1 + size e'
-  | .quant _ _ _ e' => 1 + size e'
-  | .mdata _ e' => 1 + size e'
-  | .app e1 e2 => 1 + size e1 + size e2
-  | .ite c t f => 1 + size c + size t + size f
-  | .eq e1 e2 => 1 + size e1 + size e2
->>>>>>> e3a0f67c
 
 /--
 Erase all type annotations from `e`.
 -/
-<<<<<<< HEAD
 def eraseTypes {T : LExprParamsT} (e : LExpr T) : LExpr T :=
   match e with
-  | .const m c _ => .const m c none
+  | .const m c => .const m c
   | .op m o _ => .op m o none
   | .fvar m x _ => .fvar m x none
   | .bvar _ _ => e
   | .abs m ty e => .abs m ty (eraseTypes e)
-  | .quant m qk ty tr e => .quant m qk ty (eraseTypes tr) (eraseTypes e)
+  | .quant m qk _ tr e => .quant m qk .none (eraseTypes tr) (eraseTypes e)
   | .app m e1 e2 => .app m (eraseTypes e1) (eraseTypes e2)
   | .ite m c t f => .ite m (eraseTypes c) (eraseTypes t) (eraseTypes f)
   | .eq m e1 e2 => .eq m (eraseTypes e1) (eraseTypes e2)
-=======
-def eraseTypes (e : (LExpr TypeType IDMeta)) : (LExpr TypeType IDMeta) :=
-  match e with
-  | .const c => .const c
-  | .op o _ => .op o none
-  | .fvar x _ => .fvar x none
-  | .bvar _ => e
-  | .abs ty e => .abs ty (e.eraseTypes)
-  | .quant qk ty tr e => .quant qk ty (eraseTypes tr) (e.eraseTypes)
-  | .app e1 e2 => .app (e1.eraseTypes) (e2.eraseTypes)
-  | .ite c t f => .ite (c.eraseTypes) (t.eraseTypes) (f.eraseTypes)
-  | .eq e1 e2 => .eq (e1.eraseTypes) (e2.eraseTypes)
-  | .mdata m e => .mdata m (e.eraseTypes)
->>>>>>> e3a0f67c
 
 ---------------------------------------------------------------------
 
 /- Formatting and Parsing of Lambda Expressions -/
-
-<<<<<<< HEAD
-instance (T : LExprParamsT) [Repr T.base.Identifier] [Repr T.TypeType] [Repr T.base.Metadata] : ToString (LExpr T) where
-   toString a := toString (repr a)
-
-private def formatLExpr (T : LExprParamsT) [ToFormat T.base.Identifier] [ToFormat T.TypeType] (e : LExpr T) :
-    Format :=
-  match e with
-  | .const _ c ty =>
-    match ty with
-    | none => f!"#{c}"
-    | some ty => f!"(#{c} : {ty})"
-  | .op _ c ty =>
-=======
 instance : ToString LConst where
   toString c :=
     match c with
@@ -832,15 +615,14 @@
     | .bitvecConst _ b => toString (b.toNat)
     | .boolConst b => toString b
 
-instance (IDMeta : Type) [Repr IDMeta] [Repr TypeType] : ToString (LExpr TypeType IDMeta) where
+instance (T : LExprParamsT) [Repr T.base.IDMeta] [Repr T.TypeType] [Repr T.base.Metadata] : ToString (LExpr T) where
    toString a := toString (repr a)
 
-private def formatLExpr [ToFormat TypeType] (e : (LExpr TypeType IDMeta)) :
+private def formatLExpr (T : LExprParamsT) [ToFormat T.base.IDMeta] [ToFormat T.TypeType] (e : LExpr T) :
     Format :=
   match e with
-  | .const c => f!"#{c}"
-  | .op c ty =>
->>>>>>> e3a0f67c
+  | .const _ c => f!"#{c}"
+  | .op _ c ty =>
     match ty with
     | none => f!"~{c}"
     | some ty => f!"(~{c} : {ty})"
@@ -849,7 +631,6 @@
     match ty with
     | none => f!"{x}"
     | some ty => f!"({x} : {ty})"
-<<<<<<< HEAD
   | .abs _ _ e1 => Format.paren (f!"λ {formatLExpr T e1}")
   | .quant _ .all _ _ e1 => Format.paren (f!"∀ {formatLExpr T e1}")
   | .quant _ .exist _ _ e1 => Format.paren (f!"∃ {formatLExpr T e1}")
@@ -860,23 +641,8 @@
                        ++ formatLExpr T e)
   | .eq _ e1 e2 => Format.paren (formatLExpr T e1 ++ " == " ++ formatLExpr T e2)
 
-instance (T : LExprParamsT) [ToFormat T.base.Identifier] [ToFormat T.TypeType] : ToFormat (LExpr T) where
+instance (T : LExprParamsT) [ToFormat T.base.IDMeta] [ToFormat T.TypeType] : ToFormat (LExpr T) where
   format := formatLExpr T
-=======
-  | .mdata _info e => formatLExpr e
-  | .abs _ e1 => Format.paren (f!"λ {formatLExpr e1}")
-  | .quant .all _ _ e1 => Format.paren (f!"∀ {formatLExpr e1}")
-  | .quant .exist _ _ e1 => Format.paren (f!"∃ {formatLExpr e1}")
-  | .app e1 e2 => Format.paren (formatLExpr e1 ++ " " ++ formatLExpr e2)
-  | .ite c t e => Format.paren
-                      ("if " ++ formatLExpr c ++
-                       " then " ++ formatLExpr t ++ " else "
-                       ++ formatLExpr e)
-  | .eq e1 e2 => Format.paren (formatLExpr e1 ++ " == " ++ formatLExpr e2)
-
-instance [ToFormat TypeType] : ToFormat (LExpr TypeType IDMeta) where
-  format := formatLExpr
->>>>>>> e3a0f67c
 
 /-
 Syntax for conveniently building `LExpr` terms with `LMonoTy`, scoped under the namespace
@@ -885,11 +651,7 @@
 namespace SyntaxMono
 open Lean Elab Meta
 
-<<<<<<< HEAD
 class MkLExprParams (T : LExprParams) where
-=======
-class MkIdent (IDMeta : Type) where
->>>>>>> e3a0f67c
   elabIdent : Lean.Syntax → MetaM Expr
   toExpr : Expr
 
@@ -913,87 +675,38 @@
 scoped syntax "(" lconstmono ":" lmonoty ")" : lconstmono
 scoped syntax lconstmono : lexprmono
 
-<<<<<<< HEAD
+def mkIntLit (n: NumLit) : Expr := Expr.app (.const ``Int.ofNat []) (mkNatLit n.getNat)
+def mkNegLit (n: NumLit) := Expr.app (.const ``Int.neg []) (mkIntLit n)
+
 def elabLConstMono (T: LExprParams) [MkLExprParams T] : Lean.Syntax → MetaM Expr
   | `(lconstmono| #$n:num)  => do
-    let none ← mkNone (mkConst ``LMonoTy)
     let metadata ← mkAppM ``Unit.unit #[]
     let tMono ← mkAppM ``LExprParams.mono #[MkLExprParams.toExpr T]
-    return mkAppN (.const ``LExpr.const []) #[tMono, metadata, mkStrLit (toString n.getNat), none]
-  | `(lconstmono| (#$n:num : $ty:lmonoty)) => do
-    let lmonoty ← Lambda.LTy.Syntax.elabLMonoTy ty
-    let lmonoty ← mkSome (mkConst ``LMonoTy) lmonoty
+    let intVal := mkIntLit n
+    let lconstVal ← mkAppM ``LConst.intConst #[intVal]
+    return mkAppN (.const ``LExpr.const []) #[tMono, metadata, lconstVal]
+  | `(lconstmono| #-$n:num)  => do
     let metadata ← mkAppM ``Unit.unit #[]
     let tMono ← mkAppM ``LExprParams.mono #[MkLExprParams.toExpr T]
-    return mkAppN (.const ``LExpr.const []) #[tMono, metadata, mkStrLit (toString n.getNat), lmonoty]
-  | `(lconstmono| #-$n:num) => do
-    let none ← mkNone (mkConst ``LMonoTy)
+    let intVal := mkNegLit n
+    let lconstVal ← mkAppM ``LConst.intConst #[intVal]
+    return mkAppN (.const ``LExpr.const []) #[tMono, metadata, lconstVal]
+  | `(lconstmono| #true)    => do
     let metadata ← mkAppM ``Unit.unit #[]
     let tMono ← mkAppM ``LExprParams.mono #[MkLExprParams.toExpr T]
-    return mkAppN (.const ``LExpr.const []) #[tMono, metadata, mkStrLit ("-" ++ (toString n.getNat)), none]
-  | `(lconstmono| (#-$n:num : $ty:lmonoty)) => do
-    let lmonoty ← Lambda.LTy.Syntax.elabLMonoTy ty
-    let lmonoty ← mkSome (mkConst ``LMonoTy) lmonoty
+    let lconstVal ← mkAppM ``LConst.boolConst #[toExpr true]
+    return mkAppN (.const ``LExpr.const []) #[tMono, metadata, lconstVal]
+  | `(lconstmono| #false)   =>  do
     let metadata ← mkAppM ``Unit.unit #[]
     let tMono ← mkAppM ``LExprParams.mono #[MkLExprParams.toExpr T]
-    return mkAppN (.const ``LExpr.const []) #[tMono, metadata, mkStrLit ("-" ++ (toString n.getNat)), lmonoty]
-  | `(lconstmono| #true)    => do
-    let none ← mkNone (mkConst ``LMonoTy)
-    let metadata ← mkAppM ``Unit.unit #[]
-    let tMono ← mkAppM ``LExprParams.mono #[MkLExprParams.toExpr T]
-    return mkAppN (.const ``LExpr.const []) #[tMono, metadata, mkStrLit "true", none]
-  | `(lconstmono| (#true : $ty:lmonoty))    => do
-    let lmonoty ← Lambda.LTy.Syntax.elabLMonoTy ty
-    let lmonoty ← mkSome (mkConst ``LMonoTy) lmonoty
-    let metadata ← mkAppM ``Unit.unit #[]
-    let tMono ← mkAppM ``LExprParams.mono #[MkLExprParams.toExpr T]
-    return mkAppN (.const ``LExpr.const []) #[tMono, metadata, mkStrLit "true", lmonoty]
-  | `(lconstmono| #false)   =>  do
-    let none ← mkNone (mkConst ``LMonoTy)
-    let metadata ← mkAppM ``Unit.unit #[]
-    let tMono ← mkAppM ``LExprParams.mono #[MkLExprParams.toExpr T]
-    return mkAppN (.const ``LExpr.const []) #[tMono, metadata, mkStrLit "false", none]
-  | `(lconstmono| (#false : $ty:lmonoty))    => do
-    let lmonoty ← Lambda.LTy.Syntax.elabLMonoTy ty
-    let lmonoty ← mkSome (mkConst ``LMonoTy) lmonoty
-    let metadata ← mkAppM ``Unit.unit #[]
-    let tMono ← mkAppM ``LExprParams.mono #[MkLExprParams.toExpr T]
-    return mkAppN (.const ``LExpr.const []) #[tMono, metadata, mkStrLit "false", lmonoty]
-=======
-def mkIntLit (n: NumLit) : Expr := Expr.app (.const ``Int.ofNat []) (mkNatLit n.getNat)
-def mkNegLit (n: NumLit) := Expr.app (.const ``Int.neg []) (mkIntLit n)
-
-def elabLConstMono (IDMeta : Type) [MkIdent IDMeta] : Lean.Syntax → MetaM Expr
-  | `(lconstmono| #$n:num)  => do
-    let typeTypeExpr := mkConst ``LMonoTy
-    return mkAppN (.const ``LExpr.intConst []) #[typeTypeExpr, MkIdent.toExpr IDMeta, mkIntLit n]
-  | `(lconstmono| #-$n:num) => do
-    let typeTypeExpr := mkConst ``LMonoTy
-    return mkAppN (.const ``LExpr.intConst []) #[typeTypeExpr, MkIdent.toExpr IDMeta, mkNegLit n]
-  | `(lconstmono| #true)    => do
-    let typeTypeExpr := mkConst ``LMonoTy
-    return mkAppN (.const ``LExpr.boolConst []) #[typeTypeExpr, MkIdent.toExpr IDMeta, toExpr true]
-  | `(lconstmono| #false)   =>  do
-    let typeTypeExpr := mkConst ``LMonoTy
-    return mkAppN (.const ``LExpr.boolConst []) #[typeTypeExpr, MkIdent.toExpr IDMeta, toExpr false]
->>>>>>> e3a0f67c
+    let lconstVal ← mkAppM ``LConst.boolConst #[toExpr false]
+    return mkAppN (.const ``LExpr.const []) #[tMono, metadata, lconstVal]
   | `(lconstmono| #$s:ident) => do
     let s := toString s.getId
-<<<<<<< HEAD
     let metadata ← mkAppM ``Unit.unit #[]
     let tMono ← mkAppM ``LExprParams.mono #[MkLExprParams.toExpr T]
-    return mkAppN (.const ``LExpr.const []) #[tMono, metadata, mkStrLit s, none]
-  | `(lconstmono| (#$s:ident : $ty:lmonoty)) => do
-    let lmonoty ← Lambda.LTy.Syntax.elabLMonoTy ty
-    let lmonoty ← mkSome (mkConst ``LMonoTy) lmonoty
-    let s := toString s.getId
-    let metadata ← mkAppM ``Unit.unit #[]
-    let tMono ← mkAppM ``LExprParams.mono #[MkLExprParams.toExpr T]
-    return mkAppN (.const ``LExpr.const []) #[tMono, metadata, mkStrLit s, lmonoty]
-=======
-    let typeTypeExpr := mkConst ``LMonoTy
-    return mkAppN (.const ``LExpr.strConst []) #[typeTypeExpr, MkIdent.toExpr IDMeta, mkStrLit s]
->>>>>>> e3a0f67c
+    let lconstVal ← mkAppM ``LConst.strConst #[mkStrLit s]
+    return mkAppN (.const ``LExpr.const []) #[tMono, metadata, lconstVal]
   | _ => throwUnsupportedSyntax
 
 declare_syntax_cat lopmono
@@ -1001,7 +714,6 @@
 scoped syntax "(" lopmono ":" lmonoty ")" : lopmono
 scoped syntax lopmono : lexprmono
 
-<<<<<<< HEAD
 def elabLOpMono (T : LExprParams)  [MkLExprParams T] : Lean.Syntax → MetaM Expr
   | `(lopmono| ~$s:lidentmono)  => do
     let none ← mkNone (mkConst ``LMonoTy)
@@ -1014,34 +726,15 @@
     let metadata ← mkAppM ``Unit.unit #[]
     let tMono ← mkAppM ``LExprParams.mono #[MkLExprParams.toExpr T]
     return mkAppN (.const ``LExpr.op []) #[tMono, metadata, ← MkLExprParams.elabIdent T s, lmonoty]
-=======
-def elabLOpMono (IDMeta : Type) [MkIdent IDMeta] : Lean.Syntax → MetaM Expr
-  | `(lopmono| ~$s:lidentmono)  => do
-    let none ← mkNone (mkConst ``LMonoTy)
-    let ident ← MkIdent.elabIdent IDMeta s
-    let typeTypeExpr := mkConst ``LMonoTy
-    return mkAppN (.const ``LExpr.op []) #[typeTypeExpr, MkIdent.toExpr IDMeta, ident, none]
-  | `(lopmono| (~$s:lidentmono : $ty:lmonoty)) => do
-    let lmonoty ← Lambda.LTy.Syntax.elabLMonoTy ty
-    let lmonoty ← mkSome (mkConst ``LMonoTy) lmonoty
-    mkAppM ``LExpr.op #[← MkIdent.elabIdent IDMeta s, lmonoty]
->>>>>>> e3a0f67c
   | _ => throwUnsupportedSyntax
 
 declare_syntax_cat lbvarmono
 scoped syntax "%" noWs num : lbvarmono
-<<<<<<< HEAD
 def elabLBVarMono (T : LExprParams)  [MkLExprParams T] : Lean.Syntax → MetaM Expr
   | `(lbvarmono| %$n:num) => do
     let metadata ← mkAppM ``Unit.unit #[]
     let tMono ← mkAppM ``LExprParams.mono #[MkLExprParams.toExpr T]
     return mkAppN (.const ``LExpr.bvar []) #[tMono, metadata, mkNatLit n.getNat]
-=======
-def elabLBVarMono (IDMeta : Type) [MkIdent IDMeta] : Lean.Syntax → MetaM Expr
-  | `(lbvarmono| %$n:num) =>
-    let typeTypeExpr := mkConst ``LMonoTy
-    return mkAppN (.const ``LExpr.bvar []) #[typeTypeExpr, MkIdent.toExpr IDMeta, mkNatLit n.getNat]
->>>>>>> e3a0f67c
   | _ => throwUnsupportedSyntax
 scoped syntax lbvarmono : lexprmono
 
@@ -1049,7 +742,6 @@
 scoped syntax lidentmono : lfvarmono
 scoped syntax "(" lidentmono ":" lmonoty ")" : lfvarmono
 
-<<<<<<< HEAD
 def elabLFVarMono (T : LExprParams)  [MkLExprParams T] : Lean.Syntax → MetaM Expr
   | `(lfvarmono| $i:lidentmono) => do
     let none ← mkNone (mkConst ``LMonoTy)
@@ -1062,16 +754,6 @@
     let metadata ← mkAppM ``Unit.unit #[]
     let tMono ← mkAppM ``LExprParams.mono #[MkLExprParams.toExpr T]
     return mkAppN (.const ``LExpr.fvar []) #[tMono, metadata, ← MkLExprParams.elabIdent T i, lmonoty]
-=======
-def elabLFVarMono (IDMeta : Type) [MkIdent IDMeta] : Lean.Syntax → MetaM Expr
-  | `(lfvarmono| $i:lidentmono) => do
-    let none ← mkNone (mkConst ``LMonoTy)
-    mkAppM ``LExpr.fvar #[← MkIdent.elabIdent IDMeta i, none]
-  | `(lfvarmono| ($i:lidentmono : $ty:lmonoty)) => do
-    let lmonoty ← Lambda.LTy.Syntax.elabLMonoTy ty
-    let lmonoty ← mkSome (mkConst ``LMonoTy) lmonoty
-    mkAppM ``LExpr.fvar #[← MkIdent.elabIdent IDMeta i, lmonoty]
->>>>>>> e3a0f67c
   | _ => throwUnsupportedSyntax
 scoped syntax lfvarmono : lexprmono
 
@@ -1112,7 +794,6 @@
 user's responsibility to ensure correct usage of type variables (i.e., they're
 unique).
 -/
-<<<<<<< HEAD
 partial def elabLExprMono (T : LExprParams) [MkLExprParams T] : Lean.Syntax → MetaM Expr
   | `(lexprmono| $c:lconstmono) => elabLConstMono T c
   | `(lexprmono| $o:lopmono) => elabLOpMono T o
@@ -1202,82 +883,6 @@
      let tMono ← mkAppM ``LExprParams.mono #[MkLExprParams.toExpr T]
      return mkAppN (.const ``LExpr.ite []) #[tMono, metadata, e1', e2', e3']
   | `(lexprmono| ($e:lexprmono)) => elabLExprMono T e
-=======
-partial def elabLExprMono (IDMeta : Type) [MkIdent IDMeta] : Lean.Syntax → MetaM Expr
-  | `(lexprmono| $c:lconstmono) => elabLConstMono IDMeta c
-  | `(lexprmono| $o:lopmono) => elabLOpMono IDMeta o
-  | `(lexprmono| $b:lbvarmono) => elabLBVarMono IDMeta b
-  | `(lexprmono| $f:lfvarmono) => elabLFVarMono IDMeta f
-  | `(lexprmono| λ $e:lexprmono) => do
-     let e' ← elabLExprMono IDMeta e
-     let typeTypeExpr := mkConst ``LMonoTy
-     return mkAppN (.const ``LExpr.absUntyped []) #[typeTypeExpr, MkIdent.toExpr IDMeta, e']
-  | `(lexprmono| λ ($mty:lmonoty): $e:lexprmono) => do
-     let lmonoty ← Lambda.LTy.Syntax.elabLMonoTy mty
-     let lmonoty ← mkSome (mkConst ``LMonoTy) lmonoty
-     let e' ← elabLExprMono IDMeta e
-     let typeTypeExpr := mkConst ``LMonoTy
-     return mkAppN (.const ``LExpr.abs []) #[typeTypeExpr, MkIdent.toExpr IDMeta, lmonoty, e']
-  | `(lexprmono| ∀ $e:lexprmono) => do
-     let e' ← elabLExprMono IDMeta e
-     let typeTypeExpr := mkConst ``LMonoTy
-     return mkAppN (.const ``LExpr.allUntyped []) #[typeTypeExpr, MkIdent.toExpr IDMeta, e']
-  | `(lexprmono| ∀ {$tr}$e:lexprmono) => do
-     let e' ← elabLExprMono IDMeta e
-     let tr' ← elabLExprMono IDMeta tr
-     let typeTypeExpr := mkConst ``LMonoTy
-     return mkAppN (.const ``LExpr.allUntypedTr []) #[typeTypeExpr, MkIdent.toExpr IDMeta, tr', e']
-  | `(lexprmono| ∀ ($mty:lmonoty): $e:lexprmono) => do
-     let lmonoty ← Lambda.LTy.Syntax.elabLMonoTy mty
-     let lmonoty ← mkSome (mkConst ``LMonoTy) lmonoty
-     let e' ← elabLExprMono IDMeta e
-     let typeTypeExpr := mkConst ``LMonoTy
-     return mkAppN (.const ``LExpr.all []) #[typeTypeExpr, MkIdent.toExpr IDMeta, lmonoty, e']
-  | `(lexprmono| ∀ ($mty:lmonoty):{$tr} $e:lexprmono) => do
-     let lmonoty ← Lambda.LTy.Syntax.elabLMonoTy mty
-     let lmonoty ← mkSome (mkConst ``LMonoTy) lmonoty
-     let e' ← elabLExprMono IDMeta e
-     let tr' ← elabLExprMono IDMeta tr
-     let typeTypeExpr := mkConst ``LMonoTy
-     return mkAppN (.const ``LExpr.allTr []) #[typeTypeExpr, MkIdent.toExpr IDMeta, lmonoty, tr', e']
-  | `(lexprmono| ∃ ($mty:lmonoty): $e:lexprmono) => do
-     let lmonoty ← Lambda.LTy.Syntax.elabLMonoTy mty
-     let lmonoty ← mkSome (mkConst ``LMonoTy) lmonoty
-     let e' ← elabLExprMono IDMeta e
-     let typeTypeExpr := mkConst ``LMonoTy
-     return mkAppN (.const ``LExpr.exist []) #[typeTypeExpr, MkIdent.toExpr IDMeta, lmonoty, e']
-  | `(lexprmono| ∃ ($mty:lmonoty):{$tr} $e:lexprmono) => do
-     let lmonoty ← Lambda.LTy.Syntax.elabLMonoTy mty
-     let lmonoty ← mkSome (mkConst ``LMonoTy) lmonoty
-     let e' ← elabLExprMono IDMeta e
-     let tr' ← elabLExprMono IDMeta tr
-     let typeTypeExpr := mkConst ``LMonoTy
-     return mkAppN (.const ``LExpr.existTr []) #[typeTypeExpr, MkIdent.toExpr IDMeta, lmonoty, tr', e']
-  | `(lexprmono| ∃ $e:lexprmono) => do
-     let e' ← elabLExprMono IDMeta e
-     mkAppM ``LExpr.existUntyped #[e']
-  | `(lexprmono| ∃{$tr} $e:lexprmono) => do
-     let e' ← elabLExprMono IDMeta e
-     let tr' ← elabLExprMono IDMeta tr
-     mkAppM ``LExpr.existUntypedTr #[tr', e']
-  | `(lexprmono| ($e1:lexprmono $e2:lexprmono)) => do
-     let e1' ← elabLExprMono IDMeta e1
-     let e2' ← elabLExprMono IDMeta e2
-     let typeTypeExpr := mkConst ``LMonoTy
-     return mkAppN (.const ``LExpr.app []) #[typeTypeExpr, MkIdent.toExpr IDMeta, e1', e2']
-  | `(lexprmono| $e1:lexprmono == $e2:lexprmono) => do
-     let e1' ← elabLExprMono IDMeta e1
-     let e2' ← elabLExprMono IDMeta e2
-     let typeTypeExpr := mkConst ``LMonoTy
-     return mkAppN (.const ``LExpr.eq []) #[typeTypeExpr, MkIdent.toExpr IDMeta, e1', e2']
-  | `(lexprmono| if $e1:lexprmono then $e2:lexprmono else $e3:lexprmono) => do
-     let e1' ← elabLExprMono IDMeta e1
-     let e2' ← elabLExprMono IDMeta e2
-     let e3' ← elabLExprMono IDMeta e3
-     let typeTypeExpr := mkConst ``LMonoTy
-     return mkAppN (.const ``LExpr.ite []) #[typeTypeExpr, MkIdent.toExpr IDMeta, e1', e2', e3']
-  | `(lexprmono| ($e:lexprmono)) => elabLExprMono IDMeta e
->>>>>>> e3a0f67c
   | _ => throwUnsupportedSyntax
 
 scoped syntax ident : lidentmono
@@ -1288,98 +893,66 @@
     return mkAppN (.const `Lambda.Identifier.mk []) #[.const ``Unit [], mkStrLit s.toString, .const ``Unit.unit []]
   | _ => throwUnsupportedSyntax
 
-<<<<<<< HEAD
-instance : MkLExprParams ⟨Unit, String⟩ where
+-- Unit metadata, Unit IDMeta
+instance : MkLExprParams ⟨Unit, Unit⟩ where
   elabIdent := elabStrIdent
-  toExpr := mkApp2 (mkConst ``LExprParams.mk) (mkConst ``Unit) (mkConst ``String)
-
-elab "esM[" e:lexprmono "]" : term => elabLExprMono (T:=⟨Unit, String⟩) e
+  toExpr := mkApp2 (mkConst ``LExprParams.mk) (mkConst ``Unit) (mkConst ``Unit)
+
+elab "esM[" e:lexprmono "]" : term => elabLExprMono (T:=⟨Unit, Unit⟩) e
 
 open LTy.Syntax
 
 /--
-info: app () (absUntyped () (bvar () 0)) (const () "5" none) : LExpr { Metadata := Unit, Identifier := String }.mono
+info: app () (absUntyped () (bvar () 0))
+  (const () (LConst.intConst (Int.ofNat 5))) : LExpr { Metadata := Unit, IDMeta := Unit }.mono
 -/
 #guard_msgs in
 #check esM[((λ %0) #5)]
 
 /--
 info: app () (abs () (some (LMonoTy.tcons "bool" [])) (bvar () 0))
-  (const () "true" none) : LExpr { Metadata := Unit, Identifier := String }.mono
+  (const () (LConst.boolConst true)) : LExpr { Metadata := Unit, IDMeta := Unit }.mono
 -/
 #guard_msgs in
 #check esM[((λ (bool): %0) #true)]
 
 /--
-info: allUntyped () (eq () (bvar () 0) (const () "5" none)) : LExpr { Metadata := Unit, Identifier := String }.mono
+info: allUntyped ()
+  (eq () (bvar () 0) (const () (LConst.intConst (Int.ofNat 5)))) : LExpr { Metadata := Unit, IDMeta := Unit }.mono
 -/
 #guard_msgs in
 #check esM[(∀ %0 == #5)]
 
 /--
-info: existUntyped () (eq () (bvar () 0) (const () "5" none)) : LExpr { Metadata := Unit, Identifier := String }.mono
+info: existUntyped ()
+  (eq () (bvar () 0) (const () (LConst.intConst (Int.ofNat 5)))) : LExpr { Metadata := Unit, IDMeta := Unit }.mono
 -/
 #guard_msgs in
 #check esM[(∃ %0 == #5)]
 
 /--
 info: exist () (some (LMonoTy.tcons "int" []))
-  (eq () (bvar () 0) (const () "5" none)) : LExpr { Metadata := Unit, Identifier := String }.mono
+  (eq () (bvar () 0) (const () (LConst.intConst (Int.ofNat 5)))) : LExpr { Metadata := Unit, IDMeta := Unit }.mono
 -/
 #guard_msgs in
 #check esM[(∃ (int): %0 == #5)]
 
 /--
-info: fvar () "x" (some (LMonoTy.tcons "bool" [])) : LExpr { Metadata := Unit, Identifier := String }.mono
--/
-=======
-instance : MkIdent Unit where
-  elabIdent := elabStrIdent
-  toExpr := .const ``Unit []
-
-elab "esM[" e:lexprmono "]" : term => elabLExprMono (IDMeta:=Unit) e
-
-open LTy.Syntax
-
-/-- info: (bvar 0).absUntyped.app (intConst (Int.ofNat 5)) : LExpr LMonoTy Unit-/
-#guard_msgs in
-#check esM[((λ %0) #5)]
-
-/-- info: (bvar 0).absUntyped.app (intConst (Int.ofNat 5).neg) : LExpr LMonoTy Unit -/
-#guard_msgs in
-#check esM[((λ %0) #-5)]
-
-/-- info: (abs (some (LMonoTy.tcons "bool" [])) (bvar 0)).app (boolConst true) : LExpr LMonoTy Unit -/
-#guard_msgs in
-#check esM[((λ (bool): %0) #true)]
-
-/-- info: ((bvar 0).eq (intConst (Int.ofNat 5))).allUntyped : LExpr LMonoTy Unit -/
-#guard_msgs in
-#check esM[(∀ %0 == #5)]
-
-/-- info: ((bvar 0).eq (intConst (Int.ofNat 5))).existUntyped : LExpr LMonoTy Unit -/
-#guard_msgs in
-#check esM[(∃ %0 == #5)]
-
-/-- info: exist (some (LMonoTy.tcons "int" [])) ((bvar 0).eq (intConst (Int.ofNat 5))) : LExpr LMonoTy Unit -/
-#guard_msgs in
-#check esM[(∃ (int): %0 == #5)]
-
-/-- info: fvar { name := "x", metadata := () } (some (LMonoTy.tcons "bool" [])) : LExpr LMonoTy Unit -/
->>>>>>> e3a0f67c
+info: fvar () { name := "x", metadata := () }
+  (some (LMonoTy.tcons "bool" [])) : LExpr { Metadata := Unit, IDMeta := Unit }.mono
+-/
 #guard_msgs in
 #check esM[(x : bool)]
 
 -- axiom [updateSelect]: forall m: Map k v, kk: k, vv: v :: m[kk := vv][kk] == vv;
 /--
-<<<<<<< HEAD
 info: all () (some (LMonoTy.tcons "Map" [LMonoTy.ftvar "k", LMonoTy.ftvar "v"]))
   (all () (some (LMonoTy.ftvar "k"))
     (all () (some (LMonoTy.ftvar "v"))
       (eq ()
         (app ()
           (app ()
-            (op () "select"
+            (op () { name := "select", metadata := () }
               (some
                 (LMonoTy.tcons "Map"
                   [LMonoTy.ftvar "k",
@@ -1388,18 +961,11 @@
             (app ()
               (app ()
                 (app ()
-                  (op () "update"
-=======
-info: all (some (LMonoTy.tcons "Map" [LMonoTy.ftvar "k", LMonoTy.ftvar "v"]))
-  (all (some (LMonoTy.ftvar "k"))
-    (all (some (LMonoTy.ftvar "v"))
-      ((((op { name := "select", metadata := () }
->>>>>>> e3a0f67c
+                  (op () { name := "update", metadata := () }
                     (some
                       (LMonoTy.tcons "Map"
                         [LMonoTy.ftvar "k",
                           LMonoTy.tcons "arrow"
-<<<<<<< HEAD
                             [LMonoTy.ftvar "v",
                               LMonoTy.tcons "arrow"
                                 [LMonoTy.ftvar "k",
@@ -1410,26 +976,7 @@
                 (bvar () 1))
               (bvar () 0)))
           (bvar () 1))
-        (bvar () 0)))) : LExpr { Metadata := Unit, Identifier := String }.mono
-=======
-                            [LMonoTy.ftvar "v", LMonoTy.tcons "arrow" [LMonoTy.ftvar "k", LMonoTy.ftvar "v"]]]))).app
-                ((((op { name := "update", metadata := () }
-                              (some
-                                (LMonoTy.tcons "Map"
-                                  [LMonoTy.ftvar "k",
-                                    LMonoTy.tcons "arrow"
-                                      [LMonoTy.ftvar "v",
-                                        LMonoTy.tcons "arrow"
-                                          [LMonoTy.ftvar "k",
-                                            LMonoTy.tcons "arrow"
-                                              [LMonoTy.ftvar "v",
-                                                LMonoTy.tcons "Map" [LMonoTy.ftvar "k", LMonoTy.ftvar "v"]]]]]))).app
-                          (bvar 2)).app
-                      (bvar 1)).app
-                  (bvar 0))).app
-            (bvar 1)).eq
-        (bvar 0)))) : LExpr LMonoTy Unit
->>>>>>> e3a0f67c
+        (bvar () 0)))) : LExpr { Metadata := Unit, IDMeta := Unit }.mono
 -/
 #guard_msgs in
 #check
@@ -1450,11 +997,7 @@
 namespace Syntax
 open Lean Elab Meta
 
-<<<<<<< HEAD
-class MkLExprParams (Identifier : Type) where
-=======
-class MkIdent (IDMeta : Type) where
->>>>>>> e3a0f67c
+class MkLExprParams (IDMeta : Type) where
   elabIdent : Lean.Syntax → MetaM Expr
   toExpr : Expr
 
@@ -1478,97 +1021,38 @@
 scoped syntax "(" lconst ":" lty ")" : lconst
 scoped syntax lconst : lexpr
 
-<<<<<<< HEAD
-def elabLConst (Identifier : Type) [MkLExprParams Identifier] : Lean.Syntax → MetaM Expr
-  | `(lconst| #$n:num)  => do
-    let none ← mkNone (mkConst ``LTy)
-    let metadata ← mkAppM ``Unit.unit #[]
-    let baseParams := mkApp2 (mkConst ``LExprParams.mk) (mkConst ``Unit) (MkLExprParams.toExpr Identifier)
-    let tParams := mkApp2 (mkConst ``LExprParamsT.mk) baseParams (mkConst ``LTy)
-    return mkAppN (.const ``LExpr.const []) #[tParams, metadata, mkStrLit (toString n.getNat), none]
-  | `(lconst| (#$n:num : $ty:lty)) => do
-    let lty ← Lambda.LTy.Syntax.elabLTy ty
-    let lty ← mkSome (mkConst ``LTy) lty
-    let metadata ← mkAppM ``Unit.unit #[]
-    let baseParams := mkApp2 (mkConst ``LExprParams.mk) (mkConst ``Unit) (MkLExprParams.toExpr Identifier)
-    let tParams := mkApp2 (mkConst ``LExprParamsT.mk) baseParams (mkConst ``LTy)
-    return mkAppN (.const ``LExpr.const []) #[tParams, metadata, mkStrLit (toString n.getNat), lty]
-  | `(lconst| #-$n:num) => do
-    let none ← mkNone (mkConst ``LTy)
-    let metadata ← mkAppM ``Unit.unit #[]
-    let baseParams := mkApp2 (mkConst ``LExprParams.mk) (mkConst ``Unit) (MkLExprParams.toExpr Identifier)
-    let tParams := mkApp2 (mkConst ``LExprParamsT.mk) baseParams (mkConst ``LTy)
-    return mkAppN (.const ``LExpr.const []) #[tParams, metadata, mkStrLit ("-" ++ (toString n.getNat)), none]
-  | `(lconst| (#-$n:num : $ty:lty)) => do
-    let lty ← Lambda.LTy.Syntax.elabLTy ty
-    let lty ← mkSome (mkConst ``LTy) lty
-    let metadata ← mkAppM ``Unit.unit #[]
-    let baseParams := mkApp2 (mkConst ``LExprParams.mk) (mkConst ``Unit) (MkLExprParams.toExpr Identifier)
-    let tParams := mkApp2 (mkConst ``LExprParamsT.mk) baseParams (mkConst ``LTy)
-    return mkAppN (.const ``LExpr.const []) #[tParams, metadata, mkStrLit ("-" ++ (toString n.getNat)), lty]
-  | `(lconst| #true)    => do
-    let none ← mkNone (mkConst ``LTy)
-    let metadata ← mkAppM ``Unit.unit #[]
-    let baseParams := mkApp2 (mkConst ``LExprParams.mk) (mkConst ``Unit) (MkLExprParams.toExpr Identifier)
-    let tParams := mkApp2 (mkConst ``LExprParamsT.mk) baseParams (mkConst ``LTy)
-    return mkAppN (.const ``LExpr.const []) #[tParams, metadata, mkStrLit "true", none]
-  | `(lconst| (#true : $ty:lty))    => do
-    let lty ← Lambda.LTy.Syntax.elabLTy ty
-    let lty ← mkSome (mkConst ``LTy) lty
-    let metadata ← mkAppM ``Unit.unit #[]
-    let baseParams := mkApp2 (mkConst ``LExprParams.mk) (mkConst ``Unit) (MkLExprParams.toExpr Identifier)
-    let tParams := mkApp2 (mkConst ``LExprParamsT.mk) baseParams (mkConst ``LTy)
-    return mkAppN (.const ``LExpr.const []) #[tParams, metadata, mkStrLit "true", lty]
-  | `(lconst| #false)   =>  do
-    let none ← mkNone (mkConst ``LTy)
-    let metadata ← mkAppM ``Unit.unit #[]
-    let baseParams := mkApp2 (mkConst ``LExprParams.mk) (mkConst ``Unit) (MkLExprParams.toExpr Identifier)
-    let tParams := mkApp2 (mkConst ``LExprParamsT.mk) baseParams (mkConst ``LTy)
-    return mkAppN (.const ``LExpr.const []) #[tParams, metadata, mkStrLit "false", none]
-  | `(lconst| (#false : $ty:lty))    => do
-    let lty ← Lambda.LTy.Syntax.elabLTy ty
-    let lty ← mkSome (mkConst ``LTy) lty
-    let metadata ← mkAppM ``Unit.unit #[]
-    let baseParams := mkApp2 (mkConst ``LExprParams.mk) (mkConst ``Unit) (MkLExprParams.toExpr Identifier)
-    let tParams := mkApp2 (mkConst ``LExprParamsT.mk) baseParams (mkConst ``LTy)
-    return mkAppN (.const ``LExpr.const []) #[tParams, metadata, mkStrLit "false", lty]
-  | `(lconst| #$s:ident) => do
-    let none ← mkNone (mkConst ``LTy)
-    let s := toString s.getId
-    let metadata ← mkAppM ``Unit.unit #[]
-    let baseParams := mkApp2 (mkConst ``LExprParams.mk) (mkConst ``Unit) (MkLExprParams.toExpr Identifier)
-    let tParams := mkApp2 (mkConst ``LExprParamsT.mk) baseParams (mkConst ``LTy)
-    return mkAppN (.const ``LExpr.const []) #[tParams, metadata, mkStrLit s, none]
-  | `(lconst| (#$s:ident : $ty:lty)) => do
-    let lty ← Lambda.LTy.Syntax.elabLTy ty
-    let lty ← mkSome (mkConst ``LTy) lty
-    let s := toString s.getId
-    let metadata ← mkAppM ``Unit.unit #[]
-    let baseParams := mkApp2 (mkConst ``LExprParams.mk) (mkConst ``Unit) (MkLExprParams.toExpr Identifier)
-    let tParams := mkApp2 (mkConst ``LExprParamsT.mk) baseParams (mkConst ``LTy)
-    return mkAppN (.const ``LExpr.const []) #[tParams, metadata, mkStrLit s, lty]
-=======
 def mkIntLit (n: NumLit) : Expr := Expr.app (.const ``Int.ofNat []) (mkNatLit n.getNat)
 def mkNegLit (n: NumLit) := Expr.app (.const ``Int.neg []) (mkIntLit n)
 
-def elabLConst (IDMeta : Type) [MkIdent IDMeta] : Lean.Syntax → MetaM Expr
+def elabLConst (IDMeta : Type) [MkLExprParams IDMeta] : Lean.Syntax → MetaM Expr
   | `(lconst| #$n:num)  => do
-    let typeTypeExpr := mkConst ``LTy
-    return mkAppN (.const ``LExpr.intConst []) #[typeTypeExpr, MkIdent.toExpr IDMeta, mkIntLit n]
+    let metadata ← mkAppM ``Unit.unit #[]
+    let baseParams := mkApp2 (mkConst ``LExprParams.mk) (mkConst ``Unit) (MkLExprParams.toExpr IDMeta)
+    let tParams := mkApp2 (mkConst ``LExprParamsT.mk) baseParams (mkConst ``LTy)
+    let lconstVal ← mkAppM ``LConst.intConst #[mkIntLit n]
+    return mkAppN (.const ``LExpr.const []) #[tParams, metadata, lconstVal]
   | `(lconst| #-$n:num) => do
-    let typeTypeExpr := mkConst ``LTy
-    return mkAppN (.const ``LExpr.intConst []) #[typeTypeExpr, MkIdent.toExpr IDMeta, mkNegLit n]
+    let metadata ← mkAppM ``Unit.unit #[]
+    let baseParams := mkApp2 (mkConst ``LExprParams.mk) (mkConst ``Unit) (MkLExprParams.toExpr IDMeta)
+    let tParams := mkApp2 (mkConst ``LExprParamsT.mk) baseParams (mkConst ``LTy)
+    let lconstVal ← mkAppM ``LConst.intConst #[mkNegLit n]
+    return mkAppN (.const ``LExpr.const []) #[tParams, metadata, lconstVal]
   | `(lconst| #true)    => do
-    let typeTypeExpr := mkConst ``LTy
-    return mkAppN (.const ``LExpr.boolConst []) #[typeTypeExpr, MkIdent.toExpr IDMeta, toExpr true]
+    let metadata ← mkAppM ``Unit.unit #[]
+    let baseParams := mkApp2 (mkConst ``LExprParams.mk) (mkConst ``Unit) (MkLExprParams.toExpr IDMeta)
+    let tParams := mkApp2 (mkConst ``LExprParamsT.mk) baseParams (mkConst ``LTy)
+    return mkAppN (.const ``LExpr.boolConst []) #[tParams, metadata, toExpr true]
   | `(lconst| #false)   =>  do
-    let typeTypeExpr := mkConst ``LTy
-    return mkAppN (.const ``LExpr.boolConst []) #[typeTypeExpr, MkIdent.toExpr IDMeta, toExpr false]
+    let metadata ← mkAppM ``Unit.unit #[]
+    let baseParams := mkApp2 (mkConst ``LExprParams.mk) (mkConst ``Unit) (MkLExprParams.toExpr IDMeta)
+    let tParams := mkApp2 (mkConst ``LExprParamsT.mk) baseParams (mkConst ``LTy)
+    return mkAppN (.const ``LExpr.boolConst []) #[tParams, metadata, toExpr false]
   | `(lconst| #$s:ident) => do
     let s := toString s.getId
-    let typeTypeExpr := mkConst ``LTy
-    return mkAppN (.const ``LExpr.strConst []) #[typeTypeExpr, MkIdent.toExpr IDMeta, mkStrLit s]
->>>>>>> e3a0f67c
+    let metadata ← mkAppM ``Unit.unit #[]
+    let baseParams := mkApp2 (mkConst ``LExprParams.mk) (mkConst ``Unit) (MkLExprParams.toExpr IDMeta)
+    let tParams := mkApp2 (mkConst ``LExprParamsT.mk) baseParams (mkConst ``LTy)
+    return mkAppN (.const ``LExpr.const []) #[tParams, metadata, mkStrLit s]
   | _ => throwUnsupportedSyntax
 
 declare_syntax_cat lop
@@ -1576,51 +1060,32 @@
 scoped syntax "(" lop ":" lty ")" : lop
 scoped syntax lop : lexpr
 
-<<<<<<< HEAD
-def elabLOp (Identifier : Type) [MkLExprParams Identifier] : Lean.Syntax → MetaM Expr
+def elabLOp (IDMeta : Type) [MkLExprParams IDMeta] : Lean.Syntax → MetaM Expr
   | `(lop| ~$s:lident)  => do
     let none ← mkNone (mkConst ``LTy)
-    let ident ← MkLExprParams.elabIdent Identifier s
-    let metadata ← mkAppM ``Unit.unit #[]
-    let baseParams := mkApp2 (mkConst ``LExprParams.mk) (mkConst ``Unit) (MkLExprParams.toExpr Identifier)
+    let ident ← MkLExprParams.elabIdent IDMeta s
+    let metadata ← mkAppM ``Unit.unit #[]
+    let baseParams := mkApp2 (mkConst ``LExprParams.mk) (mkConst ``Unit) (MkLExprParams.toExpr IDMeta)
     let tParams := mkApp2 (mkConst ``LExprParamsT.mk) baseParams (mkConst ``LTy)
     return mkAppN (.const ``LExpr.op []) #[tParams, metadata, ident, none]
   | `(lop| (~$s:lident : $ty:lty)) => do
     let lty ← Lambda.LTy.Syntax.elabLTy ty
     let lty ← mkSome (mkConst ``LTy) lty
     let metadata ← mkAppM ``Unit.unit #[]
-    let baseParams := mkApp2 (mkConst ``LExprParams.mk) (mkConst ``Unit) (MkLExprParams.toExpr Identifier)
+    let baseParams := mkApp2 (mkConst ``LExprParams.mk) (mkConst ``Unit) (MkLExprParams.toExpr IDMeta)
     let tParams := mkApp2 (mkConst ``LExprParamsT.mk) baseParams (mkConst ``LTy)
-    return mkAppN (.const ``LExpr.op []) #[tParams, metadata, ← MkLExprParams.elabIdent Identifier s, lty]
-=======
-def elabLOp (IDMeta : Type) [MkIdent IDMeta] : Lean.Syntax → MetaM Expr
-  | `(lop| ~$s:lident)  => do
-    let none ← mkNone (mkConst ``LTy)
-    let ident ← MkIdent.elabIdent IDMeta s
-    let typeTypeExpr := mkConst ``LTy
-    return mkAppN (.const ``LExpr.op []) #[typeTypeExpr, MkIdent.toExpr IDMeta, ident, none]
-  | `(lop| (~$s:lident : $ty:lty)) => do
-    let lty ← Lambda.LTy.Syntax.elabLTy ty
-    let lty ← mkSome (mkConst ``LTy) lty
-    mkAppM ``LExpr.op #[← MkIdent.elabIdent IDMeta s, lty]
->>>>>>> e3a0f67c
+    return mkAppN (.const ``LExpr.op []) #[tParams, metadata, ← MkLExprParams.elabIdent IDMeta s, lty]
   | _ => throwUnsupportedSyntax
 
 declare_syntax_cat lbvar
 scoped syntax "%" noWs num : lbvar
-<<<<<<< HEAD
-def elabLBVar (Identifier : Type) [MkLExprParams Identifier] : Lean.Syntax → MetaM Expr
+
+def elabLBVar (IDMeta : Type) [MkLExprParams IDMeta] : Lean.Syntax → MetaM Expr
   | `(lbvar| %$n:num) => do
     let metadata ← mkAppM ``Unit.unit #[]
-    let baseParams := mkApp2 (mkConst ``LExprParams.mk) (mkConst ``Unit) (MkLExprParams.toExpr Identifier)
+    let baseParams := mkApp2 (mkConst ``LExprParams.mk) (mkConst ``Unit) (MkLExprParams.toExpr IDMeta)
     let tParams := mkApp2 (mkConst ``LExprParamsT.mk) baseParams (mkConst ``LTy)
     return mkAppN (.const ``LExpr.bvar []) #[tParams, metadata, mkNatLit n.getNat]
-=======
-def elabLBVar (IDMeta : Type) [MkIdent IDMeta] : Lean.Syntax → MetaM Expr
-  | `(lbvar| %$n:num) =>
-    let typeTypeExpr := mkConst ``LTy
-    return mkAppN (.const ``LExpr.bvar []) #[typeTypeExpr, MkIdent.toExpr IDMeta, mkNatLit n.getNat]
->>>>>>> e3a0f67c
   | _ => throwUnsupportedSyntax
 scoped syntax lbvar : lexpr
 
@@ -1628,31 +1093,20 @@
 scoped syntax lident : lfvar
 scoped syntax "(" lident ":" lty ")" : lfvar
 
-<<<<<<< HEAD
-def elabLFVar (Identifier : Type) [MkLExprParams Identifier] : Lean.Syntax → MetaM Expr
+def elabLFVar (IDMeta : Type) [MkLExprParams IDMeta] : Lean.Syntax → MetaM Expr
   | `(lfvar| $i:lident) => do
     let none ← mkNone (mkConst ``LTy)
     let metadata ← mkAppM ``Unit.unit #[]
-    let baseParams := mkApp2 (mkConst ``LExprParams.mk) (mkConst ``Unit) (MkLExprParams.toExpr Identifier)
+    let baseParams := mkApp2 (mkConst ``LExprParams.mk) (mkConst ``Unit) (MkLExprParams.toExpr IDMeta)
     let tParams := mkApp2 (mkConst ``LExprParamsT.mk) baseParams (mkConst ``LTy)
-    return mkAppN (.const ``LExpr.fvar []) #[tParams, metadata, ← MkLExprParams.elabIdent Identifier i, none]
+    return mkAppN (.const ``LExpr.fvar []) #[tParams, metadata, ← MkLExprParams.elabIdent IDMeta i, none]
   | `(lfvar| ($i:lident : $ty:lty)) => do
     let lty ← Lambda.LTy.Syntax.elabLTy ty
     let lty ← mkSome (mkConst ``LTy) lty
     let metadata ← mkAppM ``Unit.unit #[]
-    let baseParams := mkApp2 (mkConst ``LExprParams.mk) (mkConst ``Unit) (MkLExprParams.toExpr Identifier)
+    let baseParams := mkApp2 (mkConst ``LExprParams.mk) (mkConst ``Unit) (MkLExprParams.toExpr IDMeta)
     let tParams := mkApp2 (mkConst ``LExprParamsT.mk) baseParams (mkConst ``LTy)
-    return mkAppN (.const ``LExpr.fvar []) #[tParams, metadata, ← MkLExprParams.elabIdent Identifier i, lty]
-=======
-def elabLFVar (IDMeta : Type) [MkIdent IDMeta] : Lean.Syntax → MetaM Expr
-  | `(lfvar| $i:lident) => do
-    let none ← mkNone (mkConst ``LTy)
-    mkAppM ``LExpr.fvar #[← MkIdent.elabIdent IDMeta i, none]
-  | `(lfvar| ($i:lident : $ty:lty)) => do
-    let lty ← Lambda.LTy.Syntax.elabLTy ty
-    let lty ← mkSome (mkConst ``LTy) lty
-    mkAppM ``LExpr.fvar #[← MkIdent.elabIdent IDMeta i, lty]
->>>>>>> e3a0f67c
+    return mkAppN (.const ``LExpr.fvar []) #[tParams, metadata, ← MkLExprParams.elabIdent IDMeta i, lty]
   | _ => throwUnsupportedSyntax
 scoped syntax lfvar : lexpr
 
@@ -1692,185 +1146,108 @@
 It's the user's responsibility to ensure correct usage of type variables (i.e., they're
 unique).
 -/
-<<<<<<< HEAD
-partial def elabLExpr (Identifier : Type) [MkLExprParams Identifier] : Lean.Syntax → MetaM Expr
-  | `(lexpr| $c:lconst) => elabLConst Identifier c
-  | `(lexpr| $o:lop) => elabLOp Identifier o
-  | `(lexpr| $b:lbvar) => elabLBVar Identifier b
-  | `(lexpr| $f:lfvar) => elabLFVar Identifier f
-  | `(lexpr| λ $e:lexpr) => do
-     let e' ← elabLExpr Identifier e
-     let metadata ← mkAppM ``Unit.unit #[]
-     let baseParams := mkApp2 (mkConst ``LExprParams.mk) (mkConst ``Unit) (MkLExprParams.toExpr Identifier)
-     let tParams := mkApp2 (mkConst ``LExprParamsT.mk) baseParams (mkConst ``LTy)
-     return mkAppN (.const ``LExpr.absUntyped []) #[tParams, metadata, e']
-  | `(lexpr| λ ($mty:lty): $e:lexpr) => do
-     let lty ← Lambda.LTy.Syntax.elabLTy mty
-     let lty ← mkSome (mkConst ``LTy) lty
-     let e' ← elabLExpr Identifier e
-     let metadata ← mkAppM ``Unit.unit #[]
-     let baseParams := mkApp2 (mkConst ``LExprParams.mk) (mkConst ``Unit) (MkLExprParams.toExpr Identifier)
-     let tParams := mkApp2 (mkConst ``LExprParamsT.mk) baseParams (mkConst ``LTy)
-     return mkAppN (.const ``LExpr.abs []) #[tParams, metadata, lty, e']
-  | `(lexpr| ∀ $e:lexpr) => do
-     let e' ← elabLExpr Identifier e
-     let metadata ← mkAppM ``Unit.unit #[]
-     let baseParams := mkApp2 (mkConst ``LExprParams.mk) (mkConst ``Unit) (MkLExprParams.toExpr Identifier)
-     let tParams := mkApp2 (mkConst ``LExprParamsT.mk) baseParams (mkConst ``LTy)
-     return mkAppN (.const ``LExpr.allUntyped []) #[tParams, metadata, e']
-  | `(lexpr| ∀{$tr}$e:lexpr) => do
-     let e' ← elabLExpr Identifier e
-     let tr' ← elabLExpr Identifier tr
-     let metadata ← mkAppM ``Unit.unit #[]
-     let baseParams := mkApp2 (mkConst ``LExprParams.mk) (mkConst ``Unit) (MkLExprParams.toExpr Identifier)
-     let tParams := mkApp2 (mkConst ``LExprParamsT.mk) baseParams (mkConst ``LTy)
-     return mkAppN (.const ``LExpr.allUntypedTr []) #[tParams, metadata, tr', e']
-  | `(lexpr| ∀ ($mty:lty): $e:lexpr) => do
-     let lty ← Lambda.LTy.Syntax.elabLTy mty
-     let lty ← mkSome (mkConst ``LTy) lty
-     let e' ← elabLExpr Identifier e
-     let metadata ← mkAppM ``Unit.unit #[]
-     let baseParams := mkApp2 (mkConst ``LExprParams.mk) (mkConst ``Unit) (MkLExprParams.toExpr Identifier)
-     let tParams := mkApp2 (mkConst ``LExprParamsT.mk) baseParams (mkConst ``LTy)
-     return mkAppN (.const ``LExpr.all []) #[tParams, metadata, lty, e']
-  | `(lexpr| ∀ ($mty:lty): {$tr}$e:lexpr) => do
-     let lty ← Lambda.LTy.Syntax.elabLTy mty
-     let lty ← mkSome (mkConst ``LTy) lty
-     let e' ← elabLExpr Identifier e
-     let tr' ← elabLExpr Identifier tr
-     let metadata ← mkAppM ``Unit.unit #[]
-     let baseParams := mkApp2 (mkConst ``LExprParams.mk) (mkConst ``Unit) (MkLExprParams.toExpr Identifier)
-     let tParams := mkApp2 (mkConst ``LExprParamsT.mk) baseParams (mkConst ``LTy)
-     return mkAppN (.const ``LExpr.allTr []) #[tParams, metadata, lty, tr', e']
-  | `(lexpr| ∃ ($mty:lty): $e:lexpr) => do
-     let lty ← Lambda.LTy.Syntax.elabLTy mty
-     let lty ← mkSome (mkConst ``LTy) lty
-     let e' ← elabLExpr Identifier e
-     let metadata ← mkAppM ``Unit.unit #[]
-     let baseParams := mkApp2 (mkConst ``LExprParams.mk) (mkConst ``Unit) (MkLExprParams.toExpr Identifier)
-     let tParams := mkApp2 (mkConst ``LExprParamsT.mk) baseParams (mkConst ``LTy)
-     return mkAppN (.const ``LExpr.exist []) #[tParams, metadata, lty, e']
-  | `(lexpr| ∃ ($mty:lty): {$tr}$e:lexpr) => do
-     let lty ← Lambda.LTy.Syntax.elabLTy mty
-     let lty ← mkSome (mkConst ``LTy) lty
-     let e' ← elabLExpr Identifier e
-     let tr' ← elabLExpr Identifier tr
-     let metadata ← mkAppM ``Unit.unit #[]
-     let baseParams := mkApp2 (mkConst ``LExprParams.mk) (mkConst ``Unit) (MkLExprParams.toExpr Identifier)
-     let tParams := mkApp2 (mkConst ``LExprParamsT.mk) baseParams (mkConst ``LTy)
-     return mkAppN (.const ``LExpr.existTr []) #[tParams, metadata, lty, tr', e']
-  | `(lexpr| ∃ $e:lexpr) => do
-     let e' ← elabLExpr Identifier e
-     let metadata ← mkAppM ``Unit.unit #[]
-     let baseParams := mkApp2 (mkConst ``LExprParams.mk) (mkConst ``Unit) (MkLExprParams.toExpr Identifier)
-     let tParams := mkApp2 (mkConst ``LExprParamsT.mk) baseParams (mkConst ``LTy)
-     return mkAppN (.const ``LExpr.existUntyped []) #[tParams, metadata, e']
-  | `(lexpr| ∃ {$tr} $e:lexpr) => do
-     let e' ← elabLExpr Identifier e
-     let tr' ← elabLExpr Identifier tr
-     let metadata ← mkAppM ``Unit.unit #[]
-     let baseParams := mkApp2 (mkConst ``LExprParams.mk) (mkConst ``Unit) (MkLExprParams.toExpr Identifier)
-     let tParams := mkApp2 (mkConst ``LExprParamsT.mk) baseParams (mkConst ``LTy)
-     return mkAppN (.const ``LExpr.existUntypedTr []) #[tParams, metadata, tr', e']
-  | `(lexpr| ($e1:lexpr $e2:lexpr)) => do
-     let e1' ← elabLExpr Identifier e1
-     let e2' ← elabLExpr Identifier e2
-     let metadata ← mkAppM ``Unit.unit #[]
-     let baseParams := mkApp2 (mkConst ``LExprParams.mk) (mkConst ``Unit) (MkLExprParams.toExpr Identifier)
-     let tParams := mkApp2 (mkConst ``LExprParamsT.mk) baseParams (mkConst ``LTy)
-     return mkAppN (.const ``LExpr.app []) #[tParams, metadata, e1', e2']
-  | `(lexpr| $e1:lexpr == $e2:lexpr) => do
-     let e1' ← elabLExpr Identifier e1
-     let e2' ← elabLExpr Identifier e2
-     let metadata ← mkAppM ``Unit.unit #[]
-     let baseParams := mkApp2 (mkConst ``LExprParams.mk) (mkConst ``Unit) (MkLExprParams.toExpr Identifier)
-     let tParams := mkApp2 (mkConst ``LExprParamsT.mk) baseParams (mkConst ``LTy)
-     return mkAppN (.const ``LExpr.eq []) #[tParams, metadata, e1', e2']
-  | `(lexpr| if $e1:lexpr then $e2:lexpr else $e3:lexpr) => do
-     let e1' ← elabLExpr Identifier e1
-     let e2' ← elabLExpr Identifier e2
-     let e3' ← elabLExpr Identifier e3
-     let metadata ← mkAppM ``Unit.unit #[]
-     let baseParams := mkApp2 (mkConst ``LExprParams.mk) (mkConst ``Unit) (MkLExprParams.toExpr Identifier)
-     let tParams := mkApp2 (mkConst ``LExprParamsT.mk) baseParams (mkConst ``LTy)
-     return mkAppN (.const ``LExpr.ite []) #[tParams, metadata, e1', e2', e3']
-  | `(lexpr| ($e:lexpr)) => elabLExpr Identifier e
-=======
-partial def elabLExpr (IDMeta : Type) [MkIdent IDMeta] : Lean.Syntax → MetaM Expr
+partial def elabLExpr (IDMeta : Type) [MkLExprParams IDMeta] : Lean.Syntax → MetaM Expr
   | `(lexpr| $c:lconst) => elabLConst IDMeta c
   | `(lexpr| $o:lop) => elabLOp IDMeta o
   | `(lexpr| $b:lbvar) => elabLBVar IDMeta b
   | `(lexpr| $f:lfvar) => elabLFVar IDMeta f
   | `(lexpr| λ $e:lexpr) => do
      let e' ← elabLExpr IDMeta e
-     let typeTypeExpr := mkConst ``LTy
-     return mkAppN (.const ``LExpr.absUntyped []) #[typeTypeExpr, MkIdent.toExpr IDMeta, e']
+     let metadata ← mkAppM ``Unit.unit #[]
+     let baseParams := mkApp2 (mkConst ``LExprParams.mk) (mkConst ``Unit) (MkLExprParams.toExpr IDMeta)
+     let tParams := mkApp2 (mkConst ``LExprParamsT.mk) baseParams (mkConst ``LTy)
+     return mkAppN (.const ``LExpr.absUntyped []) #[tParams, metadata, e']
   | `(lexpr| λ ($mty:lty): $e:lexpr) => do
      let lty ← Lambda.LTy.Syntax.elabLTy mty
      let lty ← mkSome (mkConst ``LTy) lty
      let e' ← elabLExpr IDMeta e
-     let typeTypeExpr := mkConst ``LTy
-     return mkAppN (.const ``LExpr.abs []) #[typeTypeExpr, MkIdent.toExpr IDMeta, lty, e']
+     let metadata ← mkAppM ``Unit.unit #[]
+     let baseParams := mkApp2 (mkConst ``LExprParams.mk) (mkConst ``Unit) (MkLExprParams.toExpr IDMeta)
+     let tParams := mkApp2 (mkConst ``LExprParamsT.mk) baseParams (mkConst ``LTy)
+     return mkAppN (.const ``LExpr.abs []) #[tParams, metadata, lty, e']
   | `(lexpr| ∀ $e:lexpr) => do
      let e' ← elabLExpr IDMeta e
-     let typeTypeExpr := mkConst ``LTy
-     return mkAppN (.const ``LExpr.allUntyped []) #[typeTypeExpr, MkIdent.toExpr IDMeta, e']
+     let metadata ← mkAppM ``Unit.unit #[]
+     let baseParams := mkApp2 (mkConst ``LExprParams.mk) (mkConst ``Unit) (MkLExprParams.toExpr IDMeta)
+     let tParams := mkApp2 (mkConst ``LExprParamsT.mk) baseParams (mkConst ``LTy)
+     return mkAppN (.const ``LExpr.allUntyped []) #[tParams, metadata, e']
   | `(lexpr| ∀{$tr}$e:lexpr) => do
      let e' ← elabLExpr IDMeta e
      let tr' ← elabLExpr IDMeta tr
-     let typeTypeExpr := mkConst ``LTy
-     return mkAppN (.const ``LExpr.allUntypedTr []) #[typeTypeExpr, MkIdent.toExpr IDMeta, tr', e']
+     let metadata ← mkAppM ``Unit.unit #[]
+     let baseParams := mkApp2 (mkConst ``LExprParams.mk) (mkConst ``Unit) (MkLExprParams.toExpr IDMeta)
+     let tParams := mkApp2 (mkConst ``LExprParamsT.mk) baseParams (mkConst ``LTy)
+     return mkAppN (.const ``LExpr.allUntypedTr []) #[tParams, metadata, tr', e']
   | `(lexpr| ∀ ($mty:lty): $e:lexpr) => do
      let lty ← Lambda.LTy.Syntax.elabLTy mty
      let lty ← mkSome (mkConst ``LTy) lty
      let e' ← elabLExpr IDMeta e
-     let typeTypeExpr := mkConst ``LTy
-     return mkAppN (.const ``LExpr.all []) #[typeTypeExpr, MkIdent.toExpr IDMeta, lty, e']
+     let metadata ← mkAppM ``Unit.unit #[]
+     let baseParams := mkApp2 (mkConst ``LExprParams.mk) (mkConst ``Unit) (MkLExprParams.toExpr IDMeta)
+     let tParams := mkApp2 (mkConst ``LExprParamsT.mk) baseParams (mkConst ``LTy)
+     return mkAppN (.const ``LExpr.all []) #[tParams, metadata, lty, e']
   | `(lexpr| ∀ ($mty:lty): {$tr}$e:lexpr) => do
      let lty ← Lambda.LTy.Syntax.elabLTy mty
      let lty ← mkSome (mkConst ``LTy) lty
      let e' ← elabLExpr IDMeta e
      let tr' ← elabLExpr IDMeta tr
-     let typeTypeExpr := mkConst ``LTy
-     return mkAppN (.const ``LExpr.allTr []) #[typeTypeExpr, MkIdent.toExpr IDMeta, lty, tr', e']
+     let metadata ← mkAppM ``Unit.unit #[]
+     let baseParams := mkApp2 (mkConst ``LExprParams.mk) (mkConst ``Unit) (MkLExprParams.toExpr IDMeta)
+     let tParams := mkApp2 (mkConst ``LExprParamsT.mk) baseParams (mkConst ``LTy)
+     return mkAppN (.const ``LExpr.allTr []) #[tParams, metadata, lty, tr', e']
   | `(lexpr| ∃ ($mty:lty): $e:lexpr) => do
      let lty ← Lambda.LTy.Syntax.elabLTy mty
      let lty ← mkSome (mkConst ``LTy) lty
      let e' ← elabLExpr IDMeta e
-     let typeTypeExpr := mkConst ``LTy
-     return mkAppN (.const ``LExpr.exist []) #[typeTypeExpr, MkIdent.toExpr IDMeta, lty, e']
+     let metadata ← mkAppM ``Unit.unit #[]
+     let baseParams := mkApp2 (mkConst ``LExprParams.mk) (mkConst ``Unit) (MkLExprParams.toExpr IDMeta)
+     let tParams := mkApp2 (mkConst ``LExprParamsT.mk) baseParams (mkConst ``LTy)
+     return mkAppN (.const ``LExpr.exist []) #[tParams, metadata, lty, e']
   | `(lexpr| ∃ ($mty:lty): {$tr}$e:lexpr) => do
      let lty ← Lambda.LTy.Syntax.elabLTy mty
      let lty ← mkSome (mkConst ``LTy) lty
      let e' ← elabLExpr IDMeta e
      let tr' ← elabLExpr IDMeta tr
-     let typeTypeExpr := mkConst ``LTy
-     return mkAppN (.const ``LExpr.existTr []) #[typeTypeExpr, MkIdent.toExpr IDMeta, lty, tr', e']
+     let metadata ← mkAppM ``Unit.unit #[]
+     let baseParams := mkApp2 (mkConst ``LExprParams.mk) (mkConst ``Unit) (MkLExprParams.toExpr IDMeta)
+     let tParams := mkApp2 (mkConst ``LExprParamsT.mk) baseParams (mkConst ``LTy)
+     return mkAppN (.const ``LExpr.existTr []) #[tParams, metadata, lty, tr', e']
   | `(lexpr| ∃ $e:lexpr) => do
      let e' ← elabLExpr IDMeta e
-     mkAppM ``LExpr.existUntyped #[e']
+     let metadata ← mkAppM ``Unit.unit #[]
+     let baseParams := mkApp2 (mkConst ``LExprParams.mk) (mkConst ``Unit) (MkLExprParams.toExpr IDMeta)
+     let tParams := mkApp2 (mkConst ``LExprParamsT.mk) baseParams (mkConst ``LTy)
+     return mkAppN (.const ``LExpr.existUntyped []) #[tParams, metadata, e']
   | `(lexpr| ∃ {$tr} $e:lexpr) => do
      let e' ← elabLExpr IDMeta e
      let tr' ← elabLExpr IDMeta tr
-     mkAppM ``LExpr.existUntypedTr #[tr', e']
+     let metadata ← mkAppM ``Unit.unit #[]
+     let baseParams := mkApp2 (mkConst ``LExprParams.mk) (mkConst ``Unit) (MkLExprParams.toExpr IDMeta)
+     let tParams := mkApp2 (mkConst ``LExprParamsT.mk) baseParams (mkConst ``LTy)
+     return mkAppN (.const ``LExpr.existUntypedTr []) #[tParams, metadata, tr', e']
   | `(lexpr| ($e1:lexpr $e2:lexpr)) => do
      let e1' ← elabLExpr IDMeta e1
      let e2' ← elabLExpr IDMeta e2
-     let typeTypeExpr := mkConst ``LTy
-     return mkAppN (.const ``LExpr.app []) #[typeTypeExpr, MkIdent.toExpr IDMeta, e1', e2']
+     let metadata ← mkAppM ``Unit.unit #[]
+     let baseParams := mkApp2 (mkConst ``LExprParams.mk) (mkConst ``Unit) (MkLExprParams.toExpr IDMeta)
+     let tParams := mkApp2 (mkConst ``LExprParamsT.mk) baseParams (mkConst ``LTy)
+     return mkAppN (.const ``LExpr.app []) #[tParams, metadata, e1', e2']
   | `(lexpr| $e1:lexpr == $e2:lexpr) => do
      let e1' ← elabLExpr IDMeta e1
      let e2' ← elabLExpr IDMeta e2
-     let typeTypeExpr := mkConst ``LTy
-     return mkAppN (.const ``LExpr.eq []) #[typeTypeExpr, MkIdent.toExpr IDMeta, e1', e2']
+     let metadata ← mkAppM ``Unit.unit #[]
+     let baseParams := mkApp2 (mkConst ``LExprParams.mk) (mkConst ``Unit) (MkLExprParams.toExpr IDMeta)
+     let tParams := mkApp2 (mkConst ``LExprParamsT.mk) baseParams (mkConst ``LTy)
+     return mkAppN (.const ``LExpr.eq []) #[tParams, metadata, e1', e2']
   | `(lexpr| if $e1:lexpr then $e2:lexpr else $e3:lexpr) => do
      let e1' ← elabLExpr IDMeta e1
      let e2' ← elabLExpr IDMeta e2
      let e3' ← elabLExpr IDMeta e3
-     let typeTypeExpr := mkConst ``LTy
-     return mkAppN (.const ``LExpr.ite []) #[typeTypeExpr, MkIdent.toExpr IDMeta, e1', e2', e3']
+     let metadata ← mkAppM ``Unit.unit #[]
+     let baseParams := mkApp2 (mkConst ``LExprParams.mk) (mkConst ``Unit) (MkLExprParams.toExpr IDMeta)
+     let tParams := mkApp2 (mkConst ``LExprParamsT.mk) baseParams (mkConst ``LTy)
+     return mkAppN (.const ``LExpr.ite []) #[tParams, metadata, e1', e2', e3']
   | `(lexpr| ($e:lexpr)) => elabLExpr IDMeta e
->>>>>>> e3a0f67c
   | _ => throwUnsupportedSyntax
 
 scoped syntax ident : lident
@@ -1881,11 +1258,7 @@
     return mkAppN (.const `Lambda.Identifier.mk []) #[.const ``Unit [], mkStrLit s.toString, .const ``Unit.unit []]
   | _ => throwUnsupportedSyntax
 
-<<<<<<< HEAD
-instance : MkLExprParams String where
-=======
-instance : MkIdent Unit where
->>>>>>> e3a0f67c
+instance : MkLExprParams Unit where
   elabIdent := elabStrIdent
   toExpr := .const ``Unit []
 
@@ -1893,17 +1266,16 @@
 
 open LTy.Syntax
 
-<<<<<<< HEAD
 /--
 info: app () (absUntyped () (bvar () 0))
-  (const () "5" none) : LExpr { base := { Metadata := Unit, Identifier := String }, TypeType := LTy }
+  (const () (LConst.intConst (Int.ofNat 5))) : LExpr { base := { Metadata := Unit, IDMeta := Unit }, TypeType := LTy }
 -/
 #guard_msgs in
 #check es[((λ %0) #5)]
 
 /--
 info: app () (abs () (some (LTy.forAll [] (LMonoTy.tcons "bool" []))) (bvar () 0))
-  (const () "true" none) : LExpr { base := { Metadata := Unit, Identifier := String }, TypeType := LTy }
+  (boolConst () true) : LExpr { base := { Metadata := Unit, IDMeta := Unit }, TypeType := LTy }
 -/
 #guard_msgs in
 #check es[((λ (bool): %0) #true)]
@@ -1911,7 +1283,8 @@
 /--
 info: allUntyped ()
   (eq () (bvar () 0)
-    (const () "5" none)) : LExpr { base := { Metadata := Unit, Identifier := String }, TypeType := LTy }
+    (const ()
+      (LConst.intConst (Int.ofNat 5)))) : LExpr { base := { Metadata := Unit, IDMeta := Unit }, TypeType := LTy }
 -/
 #guard_msgs in
 #check es[(∀ %0 == #5)]
@@ -1919,7 +1292,8 @@
 /--
 info: existUntyped ()
   (eq () (bvar () 0)
-    (const () "5" none)) : LExpr { base := { Metadata := Unit, Identifier := String }, TypeType := LTy }
+    (const ()
+      (LConst.intConst (Int.ofNat 5)))) : LExpr { base := { Metadata := Unit, IDMeta := Unit }, TypeType := LTy }
 -/
 #guard_msgs in
 #check es[(∃ %0 == #5)]
@@ -1927,53 +1301,29 @@
 /--
 info: exist () (some (LTy.forAll [] (LMonoTy.tcons "int" [])))
   (eq () (bvar () 0)
-    (const () "5" none)) : LExpr { base := { Metadata := Unit, Identifier := String }, TypeType := LTy }
+    (const ()
+      (LConst.intConst (Int.ofNat 5)))) : LExpr { base := { Metadata := Unit, IDMeta := Unit }, TypeType := LTy }
 -/
 #guard_msgs in
 #check es[(∃ (int): %0 == #5)]
 
 /--
-info: fvar () "x"
+info: fvar () { name := "x", metadata := () }
   (some
-    (LTy.forAll []
-      (LMonoTy.tcons "bool" []))) : LExpr { base := { Metadata := Unit, Identifier := String }, TypeType := LTy }
--/
-=======
-/-- info: (bvar 0).absUntyped.app (intConst (Int.ofNat 5)) : LExpr LTy Unit -/
-#guard_msgs in
-#check es[((λ %0) #5)]
-
-/-- info: (abs (some (LTy.forAll [] (LMonoTy.tcons "bool" []))) (bvar 0)).app (boolConst true) : LExpr LTy Unit -/
-#guard_msgs in
-#check es[((λ (bool): %0) #true)]
-
-/-- info: ((bvar 0).eq (intConst (Int.ofNat 5))).allUntyped : LExpr LTy Unit -/
-#guard_msgs in
-#check es[(∀ %0 == #5)]
-
-/-- info: ((bvar 0).eq (intConst (Int.ofNat 5))).existUntyped : LExpr LTy Unit -/
-#guard_msgs in
-#check es[(∃ %0 == #5)]
-
-/-- info: exist (some (LTy.forAll [] (LMonoTy.tcons "int" []))) ((bvar 0).eq (intConst (Int.ofNat 5))) : LExpr LTy Unit -/
-#guard_msgs in
-#check es[(∃ (int): %0 == #5)]
-
-/-- info: fvar { name := "x", metadata := () } (some (LTy.forAll [] (LMonoTy.tcons "bool" []))) : LExpr LTy Unit -/
->>>>>>> e3a0f67c
+    (LTy.forAll [] (LMonoTy.tcons "bool" []))) : LExpr { base := { Metadata := Unit, IDMeta := Unit }, TypeType := LTy }
+-/
 #guard_msgs in
 #check es[(x : bool)]
 
 -- axiom [updateSelect]: forall m: Map k v, kk: k, vv: v :: m[kk := vv][kk] == vv;
 /--
-<<<<<<< HEAD
 info: all () (some (LTy.forAll [] (LMonoTy.tcons "Map" [LMonoTy.ftvar "k", LMonoTy.ftvar "v"])))
   (all () (some (LTy.forAll [] (LMonoTy.ftvar "k")))
     (all () (some (LTy.forAll [] (LMonoTy.ftvar "v")))
       (eq ()
         (app ()
           (app ()
-            (op () "select"
+            (op () { name := "select", metadata := () }
               (some
                 (LTy.forAll []
                   (LMonoTy.tcons "Map"
@@ -1983,19 +1333,12 @@
             (app ()
               (app ()
                 (app ()
-                  (op () "update"
-=======
-info: all (some (LTy.forAll [] (LMonoTy.tcons "Map" [LMonoTy.ftvar "k", LMonoTy.ftvar "v"])))
-  (all (some (LTy.forAll [] (LMonoTy.ftvar "k")))
-    (all (some (LTy.forAll [] (LMonoTy.ftvar "v")))
-      ((((op { name := "select", metadata := () }
->>>>>>> e3a0f67c
+                  (op () { name := "update", metadata := () }
                     (some
                       (LTy.forAll []
                         (LMonoTy.tcons "Map"
                           [LMonoTy.ftvar "k",
                             LMonoTy.tcons "arrow"
-<<<<<<< HEAD
                               [LMonoTy.ftvar "v",
                                 LMonoTy.tcons "arrow"
                                   [LMonoTy.ftvar "k",
@@ -2006,27 +1349,7 @@
                 (bvar () 1))
               (bvar () 0)))
           (bvar () 1))
-        (bvar () 0)))) : LExpr { base := { Metadata := Unit, Identifier := String }, TypeType := LTy }
-=======
-                              [LMonoTy.ftvar "v", LMonoTy.tcons "arrow" [LMonoTy.ftvar "k", LMonoTy.ftvar "v"]]])))).app
-                ((((op { name := "update", metadata := () }
-                              (some
-                                (LTy.forAll []
-                                  (LMonoTy.tcons "Map"
-                                    [LMonoTy.ftvar "k",
-                                      LMonoTy.tcons "arrow"
-                                        [LMonoTy.ftvar "v",
-                                          LMonoTy.tcons "arrow"
-                                            [LMonoTy.ftvar "k",
-                                              LMonoTy.tcons "arrow"
-                                                [LMonoTy.ftvar "v",
-                                                  LMonoTy.tcons "Map" [LMonoTy.ftvar "k", LMonoTy.ftvar "v"]]]]])))).app
-                          (bvar 2)).app
-                      (bvar 1)).app
-                  (bvar 0))).app
-            (bvar 1)).eq
-        (bvar 0)))) : LExpr LTy Unit
->>>>>>> e3a0f67c
+        (bvar () 0)))) : LExpr { base := { Metadata := Unit, IDMeta := Unit }, TypeType := LTy }
 -/
 #guard_msgs in
 #check
