/-
  Copyright Strata Contributors

  SPDX-License-Identifier: Apache-2.0 OR MIT
-/



import Strata.DL.Lambda.LExprWF
import Strata.DL.Util.Maps

namespace Lambda

open Std (ToFormat Format format)

---------------------------------------------------------------------

/-! ### Variable scopes

We keep a stack of `Scopes`, where we map in-scope free variables to the
`LExpr` values.

While the evaluation of Lambda expressions does not strictly need the notion of
scopes, other dialects that include Lambda may need to do so. For the evaluation
of Lambda expressions in isolation, the stack can contain a single scope.
-/

<<<<<<< HEAD
variable {T : LExprParams} [Inhabited T.Metadata] [BEq T.Metadata] [DecidableEq T.Identifier] [BEq T.Identifier] [ToFormat T.Identifier] [BEq (LExpr T.mono)] [ToFormat (LExpr T.mono)]

abbrev Scope (T : LExprParams) := (Map T.Identifier (Option LMonoTy × (LExpr T.mono)))

instance : BEq (Scope T) where
  beq m1 m2 := m1 == m2

instance : Inhabited (Scope T) where
  default := []

private def Scope.format (m : (Scope T)) : Std.Format :=
=======
variable {IDMeta : Type} [DecidableEq IDMeta]

abbrev Scope (IDMeta : Type) := (Map (Identifier IDMeta) (Option LMonoTy × (LExpr LMonoTy IDMeta)))

instance : BEq (Scope IDMeta) where
  beq m1 m2 := m1 == m2

instance : Inhabited (Scope IDMeta) where
  default := []

private def Scope.format (m : (Scope IDMeta)) : Std.Format :=
>>>>>>> e3a0f67c
  match m with
  | [] => ""
  | [(k, (ty, v))] => go k ty v
  | (k, (ty, v)) :: rest =>
    go k ty v ++ Format.line ++ Scope.format rest
  where go k ty v :=
    match ty with
    | some ty => f!"({k} : {ty}) → {v}"
    | none => f!"{k} → {v}"

<<<<<<< HEAD
instance : ToFormat (Scope T) where
=======
instance : ToFormat (Scope IDMeta) where
>>>>>>> e3a0f67c
  format := Scope.format

/--
Merge two maps `m1` and `m2`, where `m1` is assumed to be the map if `cond`
is `true` and `m2` when it is false.
-/
<<<<<<< HEAD
def Scope.merge (cond : (LExpr T.mono)) (m1 m2 : (Scope T)) : (Scope T) :=
=======
def Scope.merge (cond : (LExpr LMonoTy IDMeta)) (m1 m2 : (Scope IDMeta)) : (Scope IDMeta) :=
>>>>>>> e3a0f67c
  match m1 with
  | [] => m2.map (fun (i, (ty, e)) => (i, (ty, mkIte cond (.fvar (default : T.Metadata) i ty) e)))
  | (k, (ty1, e1)) :: rest =>
    match m2.find? k with
    | none =>
      (k, (ty1, mkIte cond e1 (.fvar (default : T.Metadata) k ty1))) ::
      Scope.merge cond rest m2
    | some (ty2, e2) =>
      if ty1 ≠ ty2 then
        panic! s!"[Scope.merge] Variable {Std.format k} is of two different types \
                  in the two varMaps\n\
                  {Std.format m1}\n{Std.format m2}"
      else
        (k, (ty1, mkIte cond e1 e2)) ::
      Scope.merge cond rest (m2.erase k)
<<<<<<< HEAD
  where mkIte (cond tru fals : (LExpr T.mono)) : (LExpr T.mono) :=
=======
  where mkIte (cond tru fals : (LExpr LMonoTy IDMeta)) : (LExpr LMonoTy IDMeta) :=
>>>>>>> e3a0f67c
    if tru == fals then tru
    else (LExpr.ite (default : T.Metadata) cond tru fals)

/-
section Scope.merge.tests
open LTy.Syntax LExpr.SyntaxMono

/--
info: (x : int) → #8
(z : int) → (if #true then #100 else (z : int))
-/
#guard_msgs in
#eval format $ Scope.merge (IDMeta:=Unit) .true
              [(("x"), (mty[int], .intConst 8)),
               (("z"), (mty[int], .intConst 100))]
              [(("x"), (mty[int], .intConst 8))]

/--
info: (x : int) → (if #true then #8 else (x : int))
(z : int) → (if #true then #100 else (z : int))
(y : int) → (if #true then (y : int) else #8)
-/
#guard_msgs in
#eval format $ Scope.merge (IDMeta:=Unit) .true
              [(("x"), (mty[int], .intConst 8)),
               (("z"), (mty[int], .intConst 100))]
              [(("y"), (mty[int], .intConst 8))]

/--
info: (y : int) → (if #true then #8 else (y : int))
(x : int) → (if #true then (x : int) else #8)
(z : int) → (if #true then (z : int) else #100)
-/
#guard_msgs in
#eval format $ Scope.merge (IDMeta:=Unit) .true
              [(("y"), (mty[int], .intConst 8 ))]
              [(("x"), (mty[int], .intConst 8)),
               (("z"), (mty[int], .intConst 100))]

/--
info: (a : int) → (if #true then #8 else (a : int))
(x : int) → (if #true then #800 else #8)
(b : int) → (if #true then #900 else (b : int))
(z : int) → (if #true then (z : int) else #100)
-/
#guard_msgs in
#eval format $ Scope.merge (IDMeta:=Unit) .true
                [(("a"), (mty[int], (.intConst 8))),
                 (("x"), (mty[int], (.intConst 800))),
                 (("b"), (mty[int], (.intConst 900)))]
                [(("x"), (mty[int], (.intConst 8))),
                 (("z"), (mty[int], (.intConst 100)))]

end Scope.merge.tests
-/

/--
A stack of scopes, where each scope maps the free variables
to their `LExpr` values.
-/
<<<<<<< HEAD
abbrev Scopes (T : LExprParams) := Maps T.Identifier (Option LMonoTy × LExpr T.mono)
=======
abbrev Scopes (IDMeta : Type) := Maps (Identifier IDMeta) (Option LMonoTy × LExpr LMonoTy IDMeta)
>>>>>>> e3a0f67c

/--
Merge two scopes, where `s1` is assumed to be the scope if `cond` is true, and
`s2` otherwise.
-/
<<<<<<< HEAD
def Scopes.merge (cond : LExpr T.mono) (s1 s2 : Scopes T) : Scopes T :=
=======
def Scopes.merge (cond : LExpr LMonoTy IDMeta) (s1 s2 : Scopes IDMeta) : Scopes IDMeta :=
>>>>>>> e3a0f67c
  match s1, s2 with
  | [], _ => s2
  | _, [] => s1
  | x :: xrest, y :: yrest =>
<<<<<<< HEAD
    Scope.merge cond x y :: Scopes.merge cond xrest yrest
=======
    Scope.merge (IDMeta := IDMeta) cond x y :: Scopes.merge cond xrest yrest
>>>>>>> e3a0f67c

--------------------------------------------------------------------

end Lambda<|MERGE_RESOLUTION|>--- conflicted
+++ resolved
@@ -25,8 +25,7 @@
 of Lambda expressions in isolation, the stack can contain a single scope.
 -/
 
-<<<<<<< HEAD
-variable {T : LExprParams} [Inhabited T.Metadata] [BEq T.Metadata] [DecidableEq T.Identifier] [BEq T.Identifier] [ToFormat T.Identifier] [BEq (LExpr T.mono)] [ToFormat (LExpr T.mono)]
+variable {T : LExprParams} [Inhabited T.Metadata] [BEq T.Metadata] [DecidableEq T.IDMeta] [BEq T.IDMeta] [ToFormat T.IDMeta] [BEq (LExpr T.mono)] [ToFormat (LExpr T.mono)]
 
 abbrev Scope (T : LExprParams) := (Map T.Identifier (Option LMonoTy × (LExpr T.mono)))
 
@@ -37,19 +36,6 @@
   default := []
 
 private def Scope.format (m : (Scope T)) : Std.Format :=
-=======
-variable {IDMeta : Type} [DecidableEq IDMeta]
-
-abbrev Scope (IDMeta : Type) := (Map (Identifier IDMeta) (Option LMonoTy × (LExpr LMonoTy IDMeta)))
-
-instance : BEq (Scope IDMeta) where
-  beq m1 m2 := m1 == m2
-
-instance : Inhabited (Scope IDMeta) where
-  default := []
-
-private def Scope.format (m : (Scope IDMeta)) : Std.Format :=
->>>>>>> e3a0f67c
   match m with
   | [] => ""
   | [(k, (ty, v))] => go k ty v
@@ -60,22 +46,14 @@
     | some ty => f!"({k} : {ty}) → {v}"
     | none => f!"{k} → {v}"
 
-<<<<<<< HEAD
 instance : ToFormat (Scope T) where
-=======
-instance : ToFormat (Scope IDMeta) where
->>>>>>> e3a0f67c
   format := Scope.format
 
 /--
 Merge two maps `m1` and `m2`, where `m1` is assumed to be the map if `cond`
 is `true` and `m2` when it is false.
 -/
-<<<<<<< HEAD
 def Scope.merge (cond : (LExpr T.mono)) (m1 m2 : (Scope T)) : (Scope T) :=
-=======
-def Scope.merge (cond : (LExpr LMonoTy IDMeta)) (m1 m2 : (Scope IDMeta)) : (Scope IDMeta) :=
->>>>>>> e3a0f67c
   match m1 with
   | [] => m2.map (fun (i, (ty, e)) => (i, (ty, mkIte cond (.fvar (default : T.Metadata) i ty) e)))
   | (k, (ty1, e1)) :: rest =>
@@ -91,11 +69,7 @@
       else
         (k, (ty1, mkIte cond e1 e2)) ::
       Scope.merge cond rest (m2.erase k)
-<<<<<<< HEAD
-  where mkIte (cond tru fals : (LExpr T.mono)) : (LExpr T.mono) :=
-=======
-  where mkIte (cond tru fals : (LExpr LMonoTy IDMeta)) : (LExpr LMonoTy IDMeta) :=
->>>>>>> e3a0f67c
+  where mkIte (cond tru fals : LExpr T.mono) : LExpr T.mono :=
     if tru == fals then tru
     else (LExpr.ite (default : T.Metadata) cond tru fals)
 
@@ -156,30 +130,18 @@
 A stack of scopes, where each scope maps the free variables
 to their `LExpr` values.
 -/
-<<<<<<< HEAD
 abbrev Scopes (T : LExprParams) := Maps T.Identifier (Option LMonoTy × LExpr T.mono)
-=======
-abbrev Scopes (IDMeta : Type) := Maps (Identifier IDMeta) (Option LMonoTy × LExpr LMonoTy IDMeta)
->>>>>>> e3a0f67c
 
 /--
 Merge two scopes, where `s1` is assumed to be the scope if `cond` is true, and
 `s2` otherwise.
 -/
-<<<<<<< HEAD
 def Scopes.merge (cond : LExpr T.mono) (s1 s2 : Scopes T) : Scopes T :=
-=======
-def Scopes.merge (cond : LExpr LMonoTy IDMeta) (s1 s2 : Scopes IDMeta) : Scopes IDMeta :=
->>>>>>> e3a0f67c
   match s1, s2 with
   | [], _ => s2
   | _, [] => s1
   | x :: xrest, y :: yrest =>
-<<<<<<< HEAD
     Scope.merge cond x y :: Scopes.merge cond xrest yrest
-=======
-    Scope.merge (IDMeta := IDMeta) cond x y :: Scopes.merge cond xrest yrest
->>>>>>> e3a0f67c
 
 --------------------------------------------------------------------
 
