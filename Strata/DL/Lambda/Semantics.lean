--- conflicted
+++ resolved
@@ -150,22 +150,8 @@
 /--
 Multi-step execution: reflexive transitive closure of single steps.
 -/
-<<<<<<< HEAD
-inductive StepStar (F:@Factory Tbase) (rf:Env Tbase)
-  : LExpr Tbase.mono → LExpr Tbase.mono → Prop where
-
-/-- Reflexivity: an expression `e` can evaluate to itself in zero steps. -/
-| refl : StepStar F rf e e
-
-/-- Transitivity: if `e` can reach `e'` in some number of steps and `e'` can
-reach `e''` in some number of steps, `e` can reach `e''` in some number of
-steps. -/
-| step : ∀ e e' e'', Step F rf e e' → StepStar F rf e' e''
-        → StepStar F rf e e''
-=======
 def StepStar (F:@Factory Tbase) (rf:Env Tbase)
   : LExpr Tbase.mono → LExpr Tbase.mono → Prop :=
   ReflTrans (Step F rf)
->>>>>>> 4aa17a2c
 
 end Lambda