/-
  Copyright Strata Contributors

  SPDX-License-Identifier: Apache-2.0 OR MIT
-/

import Strata.DL.Lambda.LExpr
import Strata.DL.Lambda.LState
import Strata.DL.Lambda.LTy
import Strata.DL.Lambda.LExprTypeEnv
import Lean.Elab.Term
import Lean.Meta

/-!
## Reflect Lambda expressions into Lean's Logic

WIP.
-/

namespace Lambda
open Lean Elab Tactic Expr Meta
open Std (ToFormat Format format)

-------------------------------------------------------------------------------

def LMonoTy.toExpr (mty : LMonoTy) : MetaM Lean.Expr := do
  match mty with
  | LMonoTy.bool    => return (mkConst ``Bool)
  | LMonoTy.int     => return (mkConst ``Int)
  | LMonoTy.string  => return (mkConst ``String)
  | LMonoTy.bv1     => return (mkApp (mkConst ``BitVec) (mkNatLit 1))
  | LMonoTy.bv8     => return (mkApp (mkConst ``BitVec) (mkNatLit 8))
  | LMonoTy.bv16    => return (mkApp (mkConst ``BitVec) (mkNatLit 16))
  | LMonoTy.bv32    => return (mkApp (mkConst ``BitVec) (mkNatLit 32))
  | LMonoTy.bv64    => return (mkApp (mkConst ``BitVec) (mkNatLit 64))
  | .tcons "arrow" [a, b] =>
    let a ← LMonoTy.toExpr a
    let b ← LMonoTy.toExpr b
    return (.forallE `x a b .default)
  | .tcons "Map" [a, b] =>
    let a ← LMonoTy.toExpr a
    let b ← LMonoTy.toExpr b
    return mkApp2 (mkConst ``Map) a b
  | _ => throwError f!"[LMonoTy.toExpr] Unimplemented: {mty}"

/--
info: Lean.Expr.app (Lean.Expr.app (Lean.Expr.const `Map []) (Lean.Expr.const `Int [])) (Lean.Expr.const `Bool [])
-/
#guard_msgs in
open LTy.Syntax in
#eval LMonoTy.toExpr mty[Map int bool]

def toProp (e : Lean.Expr) : MetaM Lean.Expr := do
  let eType ← inferType e
  let eLvl ← getLevel eType
  if eType.isProp then
    return e
  else if eType == mkConst ``Bool then
    let expr := mkAppN (mkConst ``Eq [eLvl]) #[eType, e, mkConst ``Bool.true]
    return expr
  else
    throwError f!"Cannot coerce to a Prop: {e}"

def LExpr.const.toExpr (c : LConst) : MetaM Lean.Expr := do
  match c with
  | .boolConst .true => return (mkConst ``Bool.true)
  | .boolConst .false => return (mkConst ``Bool.false)
  | .intConst i => return (mkIntLit i)
  | .strConst s => return (mkStrLit s)
  | _ => throwError f!"Unexpected constant: {c}"

abbrev MonoString: LExprParamsT := ⟨⟨Unit, String⟩, LMonoTy⟩

def LExpr.toExprNoFVars (e : LExpr MonoString) : MetaM Lean.Expr := do
  match e with
  | .const _ c =>
    let expr ← LExpr.const.toExpr c
    return expr

  | .op _ _ _ =>
    throwError f!"[LExpr.toExprNoFVars] Operations not yet supported: {e}"

  | .bvar _ i =>
    let lctx ← getLCtx
    let some decl := lctx.getAt? (lctx.decls.size - i - 1) |
        throwError f!"[LExpr {e}]: No local declaration found in the context!"
    let expr := .fvar decl.fvarId
    return expr

  | .fvar _ f _ =>
    let lctx ← getLCtx
    match lctx.findFromUserName? (Lean.Name.mkSimple f.name) with
    | none => throwError f!"[LExpr.toExprNoFVars] Cannot find free var in the local context: {e}"
    | some decl => return decl.toExpr

  | .abs _ mty e' =>
    match mty with
    | none => throwError f!"[LExpr.toExprNoFVars] Cannot reflect untyped abstraction!"
    | some ty => do
      let tyExpr ← LMonoTy.toExpr ty
      let fname ← Lean.Core.mkFreshUserName `x
      withLocalDecl fname .default tyExpr fun x => do
        let bodyExpr ← LExpr.toExprNoFVars e'
        mkLambdaFVars #[x] bodyExpr

<<<<<<< HEAD
  | .quant qk mty _tr e =>
=======
  | .quant _ qk mty _ e =>
>>>>>>> fbab27c8
    match mty with
    | none => throwError f!"[LExpr.toExprNoFVars] Cannot reflect untyped quantifier!"
    | some ty =>
      let tyExpr ← LMonoTy.toExpr ty
      let fname ← Lean.Core.mkFreshUserName `x
      withLocalDecl fname .default tyExpr fun x => do
        let bodyExpr ← LExpr.toExprNoFVars e
        let bodyExpr ← toProp bodyExpr
        match qk with
        | .all =>
            let expr ← mkForallFVars #[x] bodyExpr
            return expr
        | .exist => do
          let lambdaExpr ← mkLambdaFVars #[x] bodyExpr
          mkAppM ``Exists #[lambdaExpr]

  | .app _ fn arg =>
    let fnExpr ← LExpr.toExprNoFVars fn
    let argExpr ← LExpr.toExprNoFVars arg
    mkAppM' fnExpr #[argExpr]

  | .ite _ c t e =>
    -- Lean's ite:
    -- _root_.ite.{u} {α : Sort u} (c : Prop) [h : Decidable c] (t e : α) : α
    let cExpr ← LExpr.toExprNoFVars c
    let tExpr ← LExpr.toExprNoFVars t
    let eExpr ← LExpr.toExprNoFVars e
    -- In `cProp` below, `Eq` helps coerce `cExpr`, which is a `Bool`, to
    -- `Prop`.
    let cProp ← mkAppM ``Eq #[cExpr, mkConst ``Bool.true]
    mkAppM ``_root_.ite #[cProp, tExpr, eExpr]

  | .eq _ e1 e2 =>
    let e1Expr ← LExpr.toExprNoFVars e1
    let e2Expr ← LExpr.toExprNoFVars e2
    let expr ← mkAppM ``BEq.beq #[e1Expr, e2Expr]
    return expr

def LExpr.toExpr (e : LExpr MonoString) : MetaM Lean.Expr := do
  let idTs := e.freeVars
  let decls : List (Name × (Array Lean.Expr → MetaM Lean.Expr)) ←
    idTs.mapM fun idT => do
      match idT.snd with
      | none => throwError f!"Untyped fvar encountered: {idT.fst}"
      | some ty =>
        -- let name ← Lean.Core.mkFreshUserName (Lean.Name.mkSimple idT.fst)
        let name := Lean.Name.mkSimple idT.fst.name
        return (name, fun _ => LMonoTy.toExpr ty)
  withLocalDeclsD decls.toArray fun fvars => do
    let e ← LExpr.toExprNoFVars e
    let e ← toProp e
    mkForallFVars (usedOnly := true) fvars e

-------------------------------------------------------------------------------

section Tests

open LTy.Syntax LExpr.Syntax

def test1 : MetaM Lean.Expr :=
  LExpr.toExpr
    (.quant () .all (some mty[int]) (LExpr.noTrigger ()) (.eq () (.fvar () "x" mty[int]) (.bvar () 0)))

/--
info: Lean.Expr.forallE
  `x
  (Lean.Expr.const `Int [])
  (Lean.Expr.forallE
    (Lean.Name.mkNum (Lean.Name.mkStr (Lean.Name.mkStr (Lean.Name.mkNum `x.«_@».Strata.DL.Lambda.Reflect 1611904336) "_hygCtx") "_hyg") 8)
    (Lean.Expr.const `Int [])
    (Lean.Expr.app
      (Lean.Expr.app
        (Lean.Expr.app (Lean.Expr.const `Eq [Lean.Level.succ (Lean.Level.zero)]) (Lean.Expr.const `Bool []))
        (Lean.Expr.app
          (Lean.Expr.app
            (Lean.Expr.app
              (Lean.Expr.app (Lean.Expr.const `BEq.beq [Lean.Level.zero]) (Lean.Expr.const `Int []))
              (Lean.Expr.app
                (Lean.Expr.app (Lean.Expr.const `instBEqOfDecidableEq [Lean.Level.zero]) (Lean.Expr.const `Int []))
                (Lean.Expr.const `Int.instDecidableEq [])))
            (Lean.Expr.bvar 1))
          (Lean.Expr.bvar 0)))
      (Lean.Expr.const `Bool.true []))
    (Lean.BinderInfo.default))
  (Lean.BinderInfo.default)
-/
#guard_msgs in
#eval test1

-- #eval show MetaM _ from do
--   ppExpr (← test1)

elab "test1" : term => do
  let result ← liftM test1
  return result

/-- info: ∀ (x x_1 : Int), (x == x_1) = true : Prop -/
#guard_msgs in
#check test1


def test2 : MetaM Lean.Expr :=
  LExpr.toExpr
    (LExpr.app () (.abs () (some mty[bool]) (.bvar () 0)) (.eq () (.const () (.intConst 4)) (.const () (.intConst 4))))


elab "test2" : term => do
  let result ← liftM test2
  return result

/-- info: (fun x => x) (4 == 4) = true : Prop -/
#guard_msgs in
#check test2

elab "elaborate_lexpr" "[" e:term "]" : term => unsafe do
  let expr ← Term.elabTerm e none
  let lexpr ← Lean.Meta.evalExpr (LExpr MonoString)
    (mkApp (mkConst ``LExpr) (mkConst ``MonoString)) expr
  let result ← liftM (LExpr.toExpr lexpr)
  return result

/-- info: true -/
#guard_msgs in
#eval elaborate_lexpr [@LExpr.eq MonoString ()
                        (@LExpr.const MonoString () (.intConst 5))
                        (@LExpr.const MonoString () (.intConst 5))]

/-- info: ∀ (x : Int), (x == 5) = true : Prop -/
#guard_msgs in
#check elaborate_lexpr [@LExpr.eq MonoString ()
                          (@LExpr.fvar MonoString () "x" (Option.some (LMonoTy.int)))
                          (@LExpr.const MonoString () (.intConst 5))]

end Tests

-------------------------------------------------------------------------------<|MERGE_RESOLUTION|>--- conflicted
+++ resolved
@@ -103,11 +103,7 @@
         let bodyExpr ← LExpr.toExprNoFVars e'
         mkLambdaFVars #[x] bodyExpr
 
-<<<<<<< HEAD
-  | .quant qk mty _tr e =>
-=======
   | .quant _ qk mty _ e =>
->>>>>>> fbab27c8
     match mty with
     | none => throwError f!"[LExpr.toExprNoFVars] Cannot reflect untyped quantifier!"
     | some ty =>
