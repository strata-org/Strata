--- conflicted
+++ resolved
@@ -321,12 +321,7 @@
       | some cty =>
         let (optTyy, T) := (cty.aliasInst T)
         let S ← Constraints.unify [(ty, optTyy.getD cty )] T.state.substInfo
-<<<<<<< HEAD
-        let T := TEnv.updateSubst T S
-        .ok (ty, T)
-=======
         .ok (ty, TEnv.updateSubst T S)
->>>>>>> dbc5d686
 
 partial def fromLExprAux.ite (T : (TEnv Identifier)) (c th el : (LExpr LMonoTy Identifier)) := do
   let (ct, T) ← fromLExprAux T c
@@ -368,20 +363,14 @@
   | _, _ => .ok ()
   .ok (.abs etclosed mty, T)
 
-<<<<<<< HEAD
-partial def fromLExprAux.quant (T : (TEnv Identifier)) (qk : QuantifierKind) (oty : Option LMonoTy) (triggers : LExpr Identifier) (e : (LExpr Identifier)) := do
-=======
-partial def fromLExprAux.quant (T : (TEnv Identifier)) (qk : QuantifierKind) (oty : Option LMonoTy) (e : (LExpr LMonoTy Identifier)) := do
->>>>>>> dbc5d686
+partial def fromLExprAux.quant (T : (TEnv Identifier)) (qk : QuantifierKind) (oty : Option LMonoTy) (e : (LExpr Identifier)) := do
   let (xv, T) := HasGen.genVar T
   let (xt', T) := TEnv.genTyVar T
   let xt := .forAll [] (.ftvar xt')
   let S ← match oty with
   | .some ty =>
-    -- DEALIASING: introducing a dramatic slow down, should be removed
-    -- let (optTyy, T) := (ty.aliasInst T)
-    -- (Constraints.unify [(.ftvar xt', optTyy.getD ty)] T.state.substInfo)
-    (Constraints.unify [(.ftvar xt', ty)] T.state.substInfo)
+    let (optTyy, T) := (ty.aliasInst T)
+    (Constraints.unify [(.ftvar xt', optTyy.getD ty)] T.state.substInfo)
   | .none =>
     .ok T.state.substInfo
 
@@ -418,23 +407,7 @@
   let ty2 := e2t.toLMonoTy
   let (fresh_name, T) := TEnv.genTyVar T
   let freshty := (.ftvar fresh_name)
-  -- Indirection for type aliases
-  let (optTyy1, T) := (ty1.aliasInst T)
-  let (fresh_name1, T) := TEnv.genTyVar T
-  let freshty1: LMonoTy := (.ftvar fresh_name1)
-  let (optTyy2, T) := (ty2.aliasInst T)
-  let (fresh_name2, T) := TEnv.genTyVar T
-  let freshty2: LMonoTy := (.ftvar fresh_name2)
-  let S ← Constraints.unify [(freshty1, optTyy1.getD ty1 )] T.state.substInfo
-  let T := TEnv.updateSubst T S
-<<<<<<< HEAD
-  let S ← Constraints.unify [(freshty2, optTyy2.getD ty1 )] T.state.substInfo
-=======
-  let S ← Constraints.unify [(freshty2, optTyy2.getD ty2 )] T.state.substInfo
->>>>>>> dbc5d686
-  let T := TEnv.updateSubst T S
-
-  let S ← Constraints.unify [(freshty1, (.tcons "arrow" [freshty2, freshty]))] T.state.substInfo
+  let S ← Constraints.unify [(ty1, (.tcons "arrow" [ty2, freshty]))] T.state.substInfo
   let mty := LMonoTy.subst S.subst freshty
   .ok (.app e1t e2t mty, TEnv.updateSubst T S)
 
