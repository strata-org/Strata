--- conflicted
+++ resolved
@@ -295,13 +295,8 @@
       .error f!"Strings are not registered in the known types.\n\
                 Don't know how to interpret the following constant:\n\
                 {@LExpr.const LMonoTy IDMeta c cty}\n\
-<<<<<<< HEAD
-                Known Types: {T.knownTypes}"
+                Known Types: {C.knownTypes}"
   | _, none =>
-=======
-                Known Types: {C.knownTypes}"
-  | _, _ =>
->>>>>>> 63023b5c
   -- Unannotated Integers
     if c.isInt then
       if C.knownTypes.containsName "int" then
