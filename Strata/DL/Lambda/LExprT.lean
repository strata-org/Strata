/-
  Copyright Strata Contributors

  SPDX-License-Identifier: Apache-2.0 OR MIT
-/

import Strata.DL.Lambda.LExprTypeEnv
import Strata.DL.Lambda.LExprWF

/-! ## Type Inference Transform for Lambda Expressions.

Type inference that transforms `LExpr` to annotated `LExprT`. `LExprT` is very
similar to `LExpr`, except that we mandate every constructor's annotation with
an inferred (mono)type.
-/

---------------------------------------------------------------------

namespace Lambda

open Std (ToFormat Format format)
open LTy

variable {Identifier : Type} [ToString Identifier] [DecidableEq Identifier] [ToFormat Identifier] [HasGen Identifier]

/--
Monotype-annotated Lambda expressions, obtained after a type inference transform
from Lambda expressions `LExpr`.
-/
inductive LExprT (Identifier : Type): Type where
  | const (c : String) (ty : LMonoTy)
  | op    (c : Identifier) (ty : LMonoTy)
  | bvar (deBruijnIndex : Nat) (ty : LMonoTy)
  | fvar (name : Identifier) (ty : LMonoTy)
  | mdata (info : Info) (e : LExprT Identifier)
  | abs (e : LExprT Identifier) (ty : LMonoTy)
  | quant (k : QuantifierKind) (argTy : LMonoTy) (e : LExprT Identifier)
  | app (fn e : LExprT Identifier) (ty : LMonoTy)
  | ite (c t e : LExprT Identifier) (ty : LMonoTy)
  | eq (e1 e2 : LExprT Identifier) (ty : LMonoTy)
  deriving Repr, DecidableEq

partial def LExprT.format (et : (LExprT Identifier)) : Std.Format :=
  match et with
  | .const c ty => f!"(#{c} : {ty})"
  | .op o ty => f!"(~{o} : {ty})"
  | .bvar i ty => f!"(%{i} : {ty})"
  | .fvar x ty => f!"({x} : {ty})"
  | .mdata m e => f!"(.mdata {repr m} {LExprT.format e})"
  | .abs e ty => f!"((λ {LExprT.format e}) : {ty})"
  | .quant .all ty e => f!"(∀({ty}) {LExprT.format e})"
  | .quant .exist ty e => f!"(∃({ty}) {LExprT.format e})"
  | .app e1 e2 ty => f!"({LExprT.format e1} {LExprT.format e2}) : {ty})"
  | .ite c t f ty => f!"(if {LExprT.format c} then \
                            {LExprT.format t} else \
                            {LExprT.format f}) : {ty})"
  | .eq e1 e2 ty => f!"({LExprT.format e1} == {LExprT.format e2}) : {ty})"

instance : ToFormat (LExprT Identifier) where
  format := LExprT.format

---------------------------------------------------------------------

namespace LExprT

/--
Obtain the monotype from `LExprT e`.
-/
def toLMonoTy (e : (LExprT Identifier)) : LMonoTy :=
  match e with
  | .const _ ty | .op _ ty | .bvar _ ty | .fvar _ ty
  | .app _ _ ty | .abs _ ty | .ite _ _ _ ty | .eq _ _ ty => ty
  | .quant _ _ _ => LMonoTy.bool
  | .mdata _ et => LExprT.toLMonoTy et

/--
Obtain an `LExpr` from an `LExprT`. We erase type annotations for all
expressions, except the constants `.const`s, `.op`s, and free variables
`.fvar`s.
-/
def toLExpr (e : (LExprT Identifier)) : (LExpr Identifier) :=
  match e with
  | .const c ty => .const c ty
  | .op o ty => .op o ty
  | .bvar b _ => .bvar b
  | .fvar f ty => .fvar f ty
  | .app e1 e2 _ =>
    .app e1.toLExpr e2.toLExpr
  | .abs e (.arrow aty _) => .abs aty e.toLExpr
  | .abs e _ => .abs .none e.toLExpr
  | .quant qk ty e => .quant qk ty e.toLExpr
  | .ite c t f _ => .ite c.toLExpr t.toLExpr f.toLExpr
  | .eq e1 e2 _ => .eq e1.toLExpr e2.toLExpr
  | .mdata m e => .mdata m e.toLExpr

/--
Apply type substitution `S` to `LExprT e`.
-/
def applySubst (e : (LExprT Identifier)) (S : Subst) : (LExprT Identifier) :=
  match e with
  | .const c ty =>
    let ty := LMonoTy.subst S ty
    .const c ty
  | .op o ty =>
    let ty := LMonoTy.subst S ty
    .op o ty
  | .bvar b ty =>
    let ty := LMonoTy.subst S ty
    .bvar b ty
  | .fvar x ty =>
    let ty := LMonoTy.subst S ty
    .fvar x ty
  | .app e1 e2 ty =>
    let e1 := LExprT.applySubst e1 S
    let e2 := LExprT.applySubst e2 S
    let ty := LMonoTy.subst S ty
    .app e1 e2 ty
  | .abs e ty =>
    let e := LExprT.applySubst e S
    let ty := LMonoTy.subst S ty
    .abs e ty
  | .quant qk ty e =>
    let e := LExprT.applySubst e S
    .quant qk ty e
  | .ite c t f ty =>
    let c := LExprT.applySubst c S
    let t := LExprT.applySubst t S
    let f := LExprT.applySubst f S
    let ty := LMonoTy.subst S ty
    .ite c t f ty
  | .eq e1 e2 ty =>
    let e1 := LExprT.applySubst e1 S
    let e2 := LExprT.applySubst e2 S
    let ty := LMonoTy.subst S ty
    .eq e1 e2 ty
  | .mdata m e =>
    let e := LExprT.applySubst e S
    .mdata m e

/--
This function turns some free variables into bound variables to build an
abstraction, given its body. `varClose k x e` keeps track of the number `k`
of abstractions that have passed by; it replaces all `(.fvar x)` with
`(.bvar k)` in an `LExprT e`.

Also see `LExpr.varClose` for an analogous function for `LExpr`s.
-/
protected def varClose (k : Nat) (x : Identifier) (e : (LExprT Identifier)) : (LExprT Identifier) :=
  match e with
  | .const c ty => .const c ty
  | .op o ty => .op o ty
  | .bvar i ty => .bvar i ty
  | .fvar y yty => if (x == y) then (.bvar k yty)
                               else (.fvar y yty)
  | .mdata info e' => .mdata info (.varClose k x e')
  | .abs e' ty => .abs (.varClose (k + 1) x e') ty
  | .quant qk ty e' => .quant qk ty (.varClose (k + 1) x e')
  | .app e1 e2 ty => .app (.varClose k x e1) (.varClose k x e2) ty
  | .ite c t e ty => .ite (.varClose k x c) (.varClose k x t) (.varClose k x e) ty
  | .eq e1 e2 ty => .eq (.varClose k x e1) (.varClose k x e2) ty

---------------------------------------------------------------------

/-- Infer the type of `.fvar x fty`. -/
def inferFVar (T : (TEnv Identifier)) (x : Identifier) (fty : Option LMonoTy) :
  Except Format (LMonoTy × (TEnv Identifier)) :=
  match T.context.types.find? x with
  | none => .error f!"Cannot find this fvar in the context! \
                      {LExpr.fvar x fty}"
  | some ty => do
    let (ty, T) ← LTy.instantiateWithCheck ty T
    match fty with
    | none => .ok (ty, T)
    | some fty =>
      -- We do not support expressions to be annotated with type synonyms yet.
      -- As such, if `fty` is a synonym, then the following may raise an error.
      let S ← Constraints.unify [(fty, ty)] T.state.substInfo
      .ok (ty, TEnv.updateSubst T S)

/--
Infer the type of `.const c cty`. Here, we use the term "constant" in the same
sense as "literal".

For now, we have built-in support for booleans, integers, and strings. Note that
`LExpr` is extensible in the sense that support for new constants can be added
in the `Factory`, where a 0-ary function could be used to stand in for a
constant. However, pragmatically, we may want to incorporate first-class support
for some kinds of constants, especially for types with really large or infinite
members (e.g., bitvectors, natural numbers, etc.). `.const` is the place to do
that.
-/
def inferConst (T : (TEnv Identifier)) (c : String) (cty : Option LMonoTy) :
  Except Format (LMonoTy × (TEnv Identifier)) :=
  open LTy.Syntax in
  match c, cty with
  -- Annotated Booleans
  | "true", some LMonoTy.bool | "false", some LMonoTy.bool => .ok (mty[bool], T)
  -- Unannotated Booleans: note that `(.const "true" none)` and
  -- `(.const "false" none)` will be interpreted as booleans.
  | "true", none | "false", none =>
    if t[bool] ∈ T.knownTypes then
      .ok (mty[bool], T)
    else
      .error f!"Booleans are not registered in the known types.\n\
                Don't know how to interpret the following constant:\n\
                {@LExpr.const Identifier c cty}\n\
                Known Types: {T.knownTypes}"
  -- Annotated Integers
  | c, some LMonoTy.int =>
    if t[int] ∈ T.knownTypes then
      if c.isInt then .ok (mty[int], T)
                 else .error f!"Constant annotated as an integer, but it is not.\n\
                                {@LExpr.const Identifier c cty}"
    else
      .error f!"Integers are not registered in the known types.\n\
                Don't know how to interpret the following constant:\n\
                {@LExpr.const Identifier c cty}\n\
                Known Types: {T.knownTypes}"
  -- Annotated Reals
  | c, some LMonoTy.real =>
    if t[real] ∈ T.knownTypes then
      .ok (mty[real], T)
    else
      .error f!"Reals are not registered in the known types.\n\
                Don't know how to interpret the following constant:\n\
                {@LExpr.const Identifier c cty}\n\
                Known Types: {T.knownTypes}"
  -- Annotated BitVecs
  | c, some (LMonoTy.bitvec n) =>
    let ty := LMonoTy.bitvec n
    if .forAll [] ty ∈ T.knownTypes then
      (.ok (ty, T))
    else
      .error f!"Bit vectors of size {n} are not registered in the known types.\n\
                Don't know how to interpret the following constant:\n\
                {@LExpr.const Identifier c cty}\n\
                Known Types: {T.knownTypes}"
  -- Annotated Strings
  | c, some LMonoTy.string =>
    if t[string] ∈ T.knownTypes then
      .ok (mty[string], T)
    else
      .error f!"Strings are not registered in the known types.\n\
                Don't know how to interpret the following constant:\n\
                {@LExpr.const Identifier c cty}\n\
                Known Types: {T.knownTypes}"
  | _, _ =>
  -- Unannotated Integers
    if c.isInt then
      if t[int] ∈ T.knownTypes then
        .ok (mty[int], T)
      else
        .error f!"Integers are not registered in the known types.\n\
                  Constant {@LExpr.const Identifier c cty}\n\
                  Known Types: {T.knownTypes}"
    else
      .error f!"Cannot infer the type of this constant: \
                {@LExpr.const Identifier c cty}"

mutual
partial def fromLExprAux (T : (TEnv Identifier)) (e : (LExpr Identifier)) :
    Except Format ((LExprT Identifier) × (TEnv Identifier)) :=
  open LTy.Syntax in do
  match e with
  | .mdata m e =>
    let (et, T) ← fromLExprAux T e
    .ok ((.mdata m et), T)
  | .const c cty =>
    let (ty, T) ← inferConst T c cty
    .ok (.const c ty, T)
  | .op o oty =>
    let (ty, T) ← inferOp T o oty
    .ok (.op o ty, T)
  | .bvar _ => .error f!"Cannot infer the type of this bvar: {e}"
  | .fvar x fty =>
    let (ty, T) ← inferFVar T x fty
    .ok (.fvar x ty, T)
  | .app e1 e2   => fromLExprAux.app T e1 e2
  | .abs ty e    => fromLExprAux.abs T ty e
  | .quant qk ty e => fromLExprAux.quant T qk ty e
  | .eq e1 e2    => fromLExprAux.eq T e1 e2
  | .ite c th el => fromLExprAux.ite T c th el

/-- Infer the type of an operation `.op o oty`, where an operation is defined in
  the factory. -/
partial def inferOp (T : (TEnv Identifier)) (o : Identifier) (oty : Option LMonoTy) :
  Except Format (LMonoTy × (TEnv Identifier)) :=
  open LTy.Syntax in
  match T.functions.find? (fun fn => fn.name == o) with
  | none =>
    .error f!"{toString $ T.functions.getFunctionNames} Cannot infer the type of this operation: \
              {LExpr.op (toString o) oty}"
  | some func => do
      -- `LFunc.type` below will also catch any ill-formed functions (e.g.,
      -- where there are duplicates in the formals, etc.).
      let type ← func.type
      let (ty, T) ← LTy.instantiateWithCheck type T
      let T ←
        match func.body with
        | none => .ok T
        | some body =>
          if body.freeVars.keys.all (fun k => k ∈ func.inputs.keys) then
            -- Temporarily add formals in the context.
            let T := T.pushEmptyContext
            let T := T.addToContext func.inputPolyTypes
            -- Type check the body and ensure that it unifies with the return type.
            -- let (bodyty, T) ← infer T body
            let (body_typed, T) ← fromLExprAux T body
            let bodyty := body_typed.toLMonoTy
            let (retty, T) ← func.outputPolyType.instantiateWithCheck T
            let S ← Constraints.unify [(retty, bodyty)] T.state.substInfo
            let T := T.updateSubst S
            let T := T.popContext
            .ok T
          else
            .error f!"Function body contains free variables!\n\
                      {func}"
      match oty with
      | none => .ok (ty, T)
      | some cty =>
<<<<<<< HEAD
        let (optTyy, T) := (cty.aliasInst T)
        let S ← Constraints.unify [(ty, optTyy.getD cty )] T.state.subst
        let T := TEnv.updateSubst T S
=======
        let S ← Constraints.unify [(cty, ty)] T.state.substInfo
>>>>>>> 80472ba7
        .ok (ty, TEnv.updateSubst T S)

partial def fromLExprAux.ite (T : (TEnv Identifier)) (c th el : (LExpr Identifier)) := do
  let (ct, T) ← fromLExprAux T c
  let (tt, T) ← fromLExprAux T th
  let (et, T) ← fromLExprAux T el
  let cty := ct.toLMonoTy
  let tty := tt.toLMonoTy
  let ety := et.toLMonoTy
  let S ← Constraints.unify [(cty, LMonoTy.bool), (tty, ety)] T.state.substInfo
  .ok (.ite ct tt et tty, TEnv.updateSubst T S)

partial def fromLExprAux.eq (T : (TEnv Identifier)) (e1 e2 : (LExpr Identifier)) := do
  -- `.eq A B` is well-typed if there is some instantiation of
  -- type parameters in `A` and `B` that makes them have the same type.
  let (e1t, T) ← fromLExprAux T e1
  let (e2t, T) ← fromLExprAux T e2
  let ty1 := e1t.toLMonoTy
  let ty2 := e2t.toLMonoTy
  let S ← Constraints.unify [(ty1, ty2)] T.state.substInfo
  .ok (.eq e1t e2t LMonoTy.bool, TEnv.updateSubst T S)

partial def fromLExprAux.abs (T : (TEnv Identifier)) (oty : Option LMonoTy) (e : (LExpr Identifier)) := do
  let (xv, T) := HasGen.genVar T
  let (xt', T) := TEnv.genTyVar T
  let xt := .forAll [] (.ftvar xt')
  let T := T.insertInContext xv xt
  let e' := LExpr.varOpen 0 (xv, some (.ftvar xt')) e
  let (et, T) ← fromLExprAux T e'
  let ety := et.toLMonoTy
  let etclosed := .varClose 0 xv et
  let T := T.eraseFromContext xv
  let ty := (.tcons "arrow" [(.ftvar xt'), ety])
  let mty := LMonoTy.subst T.state.substInfo.subst ty
  match mty, oty with
  | .arrow aty _, .some ty =>
    if aty == ty
    then .ok ()
    else .error "Type annotation on LTerm.abs doesn't match inferred argument type"
  | _, _ => .ok ()
  .ok (.abs etclosed mty, T)

partial def fromLExprAux.quant (T : (TEnv Identifier)) (qk : QuantifierKind) (oty : Option LMonoTy) (e : (LExpr Identifier)) := do
  let (xv, T) := HasGen.genVar T
  let (xt', T) := TEnv.genTyVar T
  let xt := .forAll [] (.ftvar xt')
  let S ← match oty with
  | .some ty =>
    let (optTyy, T) := (ty.aliasInst T)
    (Constraints.unify [(.ftvar xt', optTyy.getD ty)] T.state.substInfo)
  | .none =>
    .ok T.state.substInfo

  let T := TEnv.updateSubst T S

  let T := T.insertInContext xv xt
  let e' := LExpr.varOpen 0 (xv, some (.ftvar xt')) e
  let (et, T) ← fromLExprAux T e'
  let ety := et.toLMonoTy
  let mty := LMonoTy.subst T.state.substInfo.subst (.ftvar xt')
  match oty with
  | .some ty =>
    let (optTyy, _) := (ty.aliasInst T)
    if optTyy.getD ty == mty
    then .ok ()
    else .error f!"Type annotation on LTerm.quant {ty} (alias for {optTyy.getD ty}) doesn't match inferred argument type"
  | _ => .ok ()
  if ety = LMonoTy.bool then do
    let etclosed := .varClose 0 xv et
    let T := T.eraseFromContext xv
    .ok (.quant qk mty etclosed, T)
  else
    .error f!"Quantifier body has non-Boolean type: {ety}"

partial def fromLExprAux.app (T : (TEnv Identifier)) (e1 e2 : (LExpr Identifier)) := do
  let (e1t, T) ← fromLExprAux T e1
  let ty1 := e1t.toLMonoTy
  let (e2t, T) ← fromLExprAux T e2
  let ty2 := e2t.toLMonoTy
  let (fresh_name, T) := TEnv.genTyVar T
  let freshty := (.ftvar fresh_name)
<<<<<<< HEAD
  -- Indirection for type aliases
  let (optTyy1, T) := (ty1.aliasInst T)
  let (fresh_name1, T) := TEnv.genTyVar T
  let freshty1: LMonoTy := (.ftvar fresh_name1)
  let (optTyy2, T) := (ty2.aliasInst T)
  let (fresh_name2, T) := TEnv.genTyVar T
  let freshty2: LMonoTy := (.ftvar fresh_name2)
  let S ← Constraints.unify [(freshty1, optTyy1.getD ty1 )] T.state.subst
  let T := TEnv.updateSubst T S
  let S ← Constraints.unify [(freshty2, optTyy2.getD ty1 )] T.state.subst
  let T := TEnv.updateSubst T S

  let S ← Constraints.unify [(freshty1, (.tcons "arrow" [freshty2, freshty]))] T.state.subst
  let mty := LMonoTy.subst S freshty
=======
  let S ← Constraints.unify [(ty1, (.tcons "arrow" [ty2, freshty]))] T.state.substInfo
  let mty := LMonoTy.subst S.subst freshty
>>>>>>> 80472ba7
  .ok (.app e1t e2t mty, TEnv.updateSubst T S)

end

protected def fromLExpr (T : (TEnv Identifier)) (e : (LExpr Identifier)) :
    Except Format ((LExprT Identifier) × (TEnv Identifier)) := do
  let (et, T) ← fromLExprAux T e
  .ok (LExprT.applySubst et T.state.substInfo.subst, T)

protected def fromLExprs (T : (TEnv Identifier)) (es : List (LExpr Identifier)) :
    Except Format (List (LExprT Identifier) × (TEnv Identifier)) := do
  match es with
  | [] => .ok ([], T)
  | e :: erest =>
    let (et, T) ← LExprT.fromLExpr T e
    let (erestt, T) ← LExprT.fromLExprs T erest
    .ok ((et :: erestt), T)

end LExprT

---------------------------------------------------------------------

/--
Annotate an `LExpr e` with inferred monotypes.
-/
def LExpr.annotate (T : (TEnv Identifier)) (e : (LExpr Identifier)) :
    Except Format ((LExpr Identifier) × (TEnv Identifier)) := do
  let (e_a, T) ← LExprT.fromLExpr T e
  return (LExprT.toLExpr e_a, T)

/--
Apply type substitution `S` to `LExpr e`.
-/
def LExpr.applySubst (e : (LExpr Identifier)) (S : Subst) : (LExpr Identifier) :=
  match e with
  | .const c ty =>
    match ty with
    | none => e
    | some ty =>
      let ty := LMonoTy.subst S ty
      .const c ty
  | .op o ty =>
    match ty with
    | none => e
    | some ty =>
      let ty := LMonoTy.subst S ty
      .op o ty
  | .fvar x ty =>
      match ty with
    | none => e
    | some ty =>
      let ty := LMonoTy.subst S ty
      .fvar x ty
  | .bvar _ => e
  | .abs ty e => .abs ty (e.applySubst S)
  | .quant qk ty e => .quant qk ty (e.applySubst S)
  | .app e1 e2 => .app (e1.applySubst S) (e2.applySubst S)
  | .ite c t f => .ite (c.applySubst S) (t.applySubst S) (f.applySubst S)
  | .eq e1 e2 => .eq (e1.applySubst S) (e2.applySubst S)
  | .mdata m e => .mdata m (e.applySubst S)

---------------------------------------------------------------------

end Lambda<|MERGE_RESOLUTION|>--- conflicted
+++ resolved
@@ -318,13 +318,9 @@
       match oty with
       | none => .ok (ty, T)
       | some cty =>
-<<<<<<< HEAD
         let (optTyy, T) := (cty.aliasInst T)
-        let S ← Constraints.unify [(ty, optTyy.getD cty )] T.state.subst
+        let S ← Constraints.unify [(ty, optTyy.getD cty )] T.state.substInfo
         let T := TEnv.updateSubst T S
-=======
-        let S ← Constraints.unify [(cty, ty)] T.state.substInfo
->>>>>>> 80472ba7
         .ok (ty, TEnv.updateSubst T S)
 
 partial def fromLExprAux.ite (T : (TEnv Identifier)) (c th el : (LExpr Identifier)) := do
@@ -406,7 +402,6 @@
   let ty2 := e2t.toLMonoTy
   let (fresh_name, T) := TEnv.genTyVar T
   let freshty := (.ftvar fresh_name)
-<<<<<<< HEAD
   -- Indirection for type aliases
   let (optTyy1, T) := (ty1.aliasInst T)
   let (fresh_name1, T) := TEnv.genTyVar T
@@ -414,17 +409,13 @@
   let (optTyy2, T) := (ty2.aliasInst T)
   let (fresh_name2, T) := TEnv.genTyVar T
   let freshty2: LMonoTy := (.ftvar fresh_name2)
-  let S ← Constraints.unify [(freshty1, optTyy1.getD ty1 )] T.state.subst
+  let S ← Constraints.unify [(freshty1, optTyy1.getD ty1 )] T.state.substInfo
   let T := TEnv.updateSubst T S
-  let S ← Constraints.unify [(freshty2, optTyy2.getD ty1 )] T.state.subst
+  let S ← Constraints.unify [(freshty2, optTyy2.getD ty1 )] T.state.substInfo
   let T := TEnv.updateSubst T S
 
-  let S ← Constraints.unify [(freshty1, (.tcons "arrow" [freshty2, freshty]))] T.state.subst
+  let S ← Constraints.unify [(freshty1, (.tcons "arrow" [freshty2, freshty]))] T.state.substInfo
   let mty := LMonoTy.subst S freshty
-=======
-  let S ← Constraints.unify [(ty1, (.tcons "arrow" [ty2, freshty]))] T.state.substInfo
-  let mty := LMonoTy.subst S.subst freshty
->>>>>>> 80472ba7
   .ok (.app e1t e2t mty, TEnv.updateSubst T S)
 
 end
