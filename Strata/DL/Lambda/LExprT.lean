/-
  Copyright Strata Contributors

  SPDX-License-Identifier: Apache-2.0 OR MIT
-/

import Strata.DL.Lambda.LExprTypeEnv
import Strata.DL.Lambda.LExprWF

/-! ## Type Inference Transform for Lambda Expressions.

Type inference that transforms `LExpr` to annotated `LExprT`. `LExprT` is very
similar to `LExpr`, except that we mandate every constructor's annotation with
an inferred (mono)type.
-/

---------------------------------------------------------------------

namespace Lambda

open Std (ToFormat Format format)
open LTy

<<<<<<< HEAD
variable {T : LExprParams} [ToString T.Identifier] [DecidableEq T.Identifier] [ToFormat T.Identifier] [HasGen T] [ToFormat (LFunc T)]

abbrev LExprT (T : LExprParamsT) :=
  LExpr (LExprParamsT.typed T)

partial def LExprT.format {T : LExprParamsT} [ToFormat T.base.Identifier] (et : LExprT T) : Std.Format :=
=======
variable {IDMeta : Type} [DecidableEq IDMeta] [HasGen IDMeta]

/--
Apply type substitution `S` to `LExpr e`.
-/
def LExpr.applySubst (e : (LExpr LMonoTy IDMeta)) (S : Subst) : (LExpr LMonoTy IDMeta) :=
  match e with
  | .const c => .const c
  | .op o ty =>
    match ty with
    | none => e
    | some ty =>
      let ty := LMonoTy.subst S ty
      .op o ty
  | .fvar x ty =>
      match ty with
    | none => e
    | some ty =>
      let ty := LMonoTy.subst S ty
      .fvar x ty
  | .bvar _ => e
  | .abs ty e => .abs ty (e.applySubst S)
  | .quant qk ty tr e => .quant qk ty (tr.applySubst S) (e.applySubst S)
  | .app e1 e2 => .app (e1.applySubst S) (e2.applySubst S)
  | .ite c t f => .ite (c.applySubst S) (t.applySubst S) (f.applySubst S)
  | .eq e1 e2 => .eq (e1.applySubst S) (e2.applySubst S)
  | .mdata m e => .mdata m (e.applySubst S)

/--
Monotype-annotated Lambda expressions, obtained after a type inference transform
from Lambda expressions `LExpr`.
-/
inductive LExprT (IDMeta : Type): Type where
  | const (c : LConst) (ty : LMonoTy)
  | op    (c : Identifier IDMeta) (ty : LMonoTy)
  | bvar (deBruijnIndex : Nat) (ty : LMonoTy)
  | fvar (name : Identifier IDMeta) (ty : LMonoTy)
  | mdata (info : Info) (e : LExprT IDMeta)
  | abs (e : LExprT IDMeta) (ty : LMonoTy)
  | quant (k : QuantifierKind) (argTy : LMonoTy) (triggers : LExprT IDMeta) (e : LExprT IDMeta)
  | app (fn e : LExprT IDMeta) (ty : LMonoTy)
  | ite (c t e : LExprT IDMeta) (ty : LMonoTy)
  | eq (e1 e2 : LExprT IDMeta) (ty : LMonoTy)
  deriving Repr, DecidableEq

partial def LExprT.format (et : (LExprT IDMeta)) : Std.Format :=
>>>>>>> e3a0f67c
  match et with
  | .const m c _ => f!"(#{c} : {m.type})"
  | .op m o _ => f!"(~{o} : {m.type})"
  | .bvar m i => f!"(%{i} : {m.type})"
  | .fvar m x _ => f!"({x} : {m.type})"
  | .abs m _ e => f!"((λ {LExprT.format e}) : {m.type})"
  | .quant _ .all argTy _ e => f!"(∀({argTy}) {LExprT.format e})"
  | .quant _ .exist argTy _ e => f!"(∃({argTy}) {LExprT.format e})"
  | .app m e1 e2 => f!"({LExprT.format e1} {LExprT.format e2}) : {m.type})"
  | .ite m c t f => f!"(if {LExprT.format c} then \
                            {LExprT.format t} else \
                            {LExprT.format f}) : {m.type})"
  | .eq m e1 e2 => f!"({LExprT.format e1} == {LExprT.format e2}) : {m.type})"

<<<<<<< HEAD
instance {T : LExprParamsT} [ToFormat T.base.Identifier] : ToFormat (LExprT T) where
=======
instance : ToFormat (LExprT IDMeta) where
>>>>>>> e3a0f67c
  format := LExprT.format

---------------------------------------------------------------------

namespace LExpr

/--
Obtain the monotype from `LExprT e`.
-/
<<<<<<< HEAD
def toLMonoTy {T : LExprParamsT} (e : LExprT T) : LMonoTy :=
=======
def toLMonoTy (e : (LExprT IDMeta)) : LMonoTy :=
>>>>>>> e3a0f67c
  match e with
  | .const m _ _ | .op m _ _ | .bvar m _ | .fvar m _ _
  | .app m _ _ | .abs m _ _ | .ite m _ _ _ | .eq m _ _ => m.type
  | .quant _ _ _ _ _ => LMonoTy.bool

/--
<<<<<<< HEAD
Remove any type annotation stored in metadata for all
expressions, except the constants `.const`s, `.op`s, and free variables
`.fvar`s.
-/
def unresolved {T : LExprParamsT} (e : LExprT T) : LExpr T.base.mono :=
  match e with
  | .const m c _ => .const m.underlying c (some m.type)
  | .op m o _ => .op m.underlying o (some m.type)
  | .bvar m b => .bvar m.underlying b
  | .fvar m f _ => .fvar m.underlying f (some m.type)
  | .app m e1 e2 =>
    .app m.underlying e1.unresolved e2.unresolved
  | .abs ⟨underlying, .arrow aty _⟩ _ e =>
    .abs underlying (some aty) e.unresolved
  | .abs m t e => .abs m.underlying t e.unresolved
  -- Since quantifiers are bools, the type stored in their
  -- metadata is the type of the argument
  | .quant m qk _ tr e => .quant m.underlying qk (some m.type) tr.unresolved e.unresolved
  | .ite m c t f => .ite m.underlying c.unresolved t.unresolved f.unresolved
  | .eq m e1 e2 => .eq m.underlying e1.unresolved e2.unresolved
=======
Obtain an `LExpr` from an `LExprT`. We erase type annotations for all
expressions, except the `.op`s and free variables
`.fvar`s.
-/
def toLExpr (e : (LExprT IDMeta)) : (LExpr LMonoTy IDMeta) :=
  match e with
  | .const c _ => .const c
  | .op o ty => .op o ty
  | .bvar b _ => .bvar b
  | .fvar f ty => .fvar f ty
  | .app e1 e2 _ =>
    .app e1.toLExpr e2.toLExpr
  | .abs e (.arrow aty _) => .abs aty e.toLExpr
  | .abs e _ => .abs .none e.toLExpr
  | .quant qk ty tr e => .quant qk ty tr.toLExpr e.toLExpr
  | .ite c t f _ => .ite c.toLExpr t.toLExpr f.toLExpr
  | .eq e1 e2 _ => .eq e1.toLExpr e2.toLExpr
  | .mdata m e => .mdata m e.toLExpr
>>>>>>> e3a0f67c

/--
Transform metadata in an expression using a callback function.
-/
<<<<<<< HEAD
def replaceMetadata {T : LExprParamsT} (e : LExpr T) (f : T.base.Metadata → T.base.Metadata) : LExpr T :=
  match e with
  | .const m c uty =>
    .const (f m) c uty
  | .op m o uty =>
    .op (f m) o uty
  | .bvar m b =>
    .bvar (f m) b
  | .fvar m x uty =>
    .fvar (f m) x uty
  | .app m e1 e2 =>
    let e1 := replaceMetadata e1 f
    let e2 := replaceMetadata e2 f
    .app (f m) e1 e2
  | .abs m uty e =>
    let e := replaceMetadata e f
    .abs (f m) uty e
  | .quant m qk argTy tr e =>
    let e := replaceMetadata e f
    let tr := replaceMetadata tr f
    .quant (f m) qk argTy tr e
  | .ite m c t f_expr =>
    let c := replaceMetadata c f
    let t := replaceMetadata t f
    let f_expr := replaceMetadata f_expr f
    .ite (f m) c t f_expr
  | .eq m e1 e2 =>
    let e1 := replaceMetadata e1 f
    let e2 := replaceMetadata e2 f
    .eq (f m) e1 e2

def replaceUserProvidedType {T : LExprParamsT} (e : LExpr T) (f : T.TypeType → T.TypeType) : LExpr T :=
=======
def applySubst (e : (LExprT IDMeta)) (S : Subst) : (LExprT IDMeta) :=
>>>>>>> e3a0f67c
  match e with
  | .const m c uty =>
    .const m c (uty.map f)
  | .op m o uty =>
    .op m o (uty.map f)
  | .bvar m b =>
    .bvar m b
  | .fvar m x uty =>
    .fvar m x (uty.map f)
  | .app m e1 e2 =>
    let e1 := replaceUserProvidedType e1 f
    let e2 := replaceUserProvidedType e2 f
    .app m e1 e2
  | .abs m uty e =>
    let e := replaceUserProvidedType e f
    .abs m (uty.map f) e
  | .quant m qk argTy tr e =>
    let e := replaceUserProvidedType e f
    let tr := replaceUserProvidedType tr f
    .quant m qk (argTy.map f) tr e
  | .ite m c t f_expr =>
    let c := replaceUserProvidedType c f
    let t := replaceUserProvidedType t f
    let f_expr := replaceUserProvidedType f_expr f
    .ite m c t f_expr
  | .eq m e1 e2 =>
    let e1 := replaceUserProvidedType e1 f
    let e2 := replaceUserProvidedType e2 f
    .eq m e1 e2

/--
Apply type substitution `S` to `LExpr e`.
This is only for user-defined types, not metadata-stored resolved types
If e is an LExprT whose metadata contains type information, use applySubstT
-/
def applySubst {T : LExprParams} (e : LExpr T.mono) (S : Subst) : LExpr T.mono :=
  replaceUserProvidedType e (fun t: LMonoTy => LMonoTy.subst S t)

/--
Apply type substitution `S` to `LExpr e`.
This is for metadata-stored types.
To change user-defined types, use applySubst
-/
def applySubstT (e : LExprT T.mono) (S : Subst) : LExprT T.mono :=
  LExpr.replaceMetadata e <|
    fun ⟨m, ty⟩ =>
      let ty := LMonoTy.subst S ty
      ⟨m, ty⟩


/--
This function turns some free variables into bound variables to build an
abstraction, given its body. `varCloseT k x e` keeps track of the number `k`
of abstractions that have passed by; it replaces all `(.fvar x)` with
`(.bvar k)` in an `LExprT e`.

Also see `LExpr.varClose` for an analogous function for `LExpr`s.
-/
<<<<<<< HEAD
protected def varCloseT (k : Nat) (x : T.Identifier) (e : (LExprT T.mono)) : (LExprT T.mono) :=
=======
protected def varClose (k : Nat) (x : Identifier IDMeta) (e : (LExprT IDMeta)) : (LExprT IDMeta) :=
>>>>>>> e3a0f67c
  match e with
  | .const m c ty => .const m c ty
  | .op m o ty => .op m o ty
  | .bvar m i => .bvar m i
  | .fvar m y yty => if (x == y) then (.bvar m k)
                                else (.fvar m y yty)
  | .abs m ty e' => .abs m ty (.varCloseT (k + 1) x e')
  | .quant m qk ty tr' e' => .quant m qk ty (.varCloseT (k + 1) x tr') (.varCloseT (k + 1) x e')
  | .app m e1 e2 => .app m (.varCloseT k x e1) (.varCloseT k x e2)
  | .ite m c t e => .ite m (.varCloseT k x c) (.varCloseT k x t) (.varCloseT k x e)
  | .eq m e1 e2 => .eq m (.varCloseT k x e1) (.varCloseT k x e2)

---------------------------------------------------------------------

/--
Generate a fresh identifier `xv` for a bound variable. Use the type annotation
`ty` if present, otherwise generate a fresh type variable. Add `xv` along with
its type to the type context.
-/
def typeBoundVar (C: LContext IDMeta) (T : TEnv IDMeta) (ty : Option LMonoTy) :
  Except Format (Identifier IDMeta × LMonoTy × TEnv IDMeta) := do
  let (xv, T) := liftGenEnv HasGen.genVar T
  let (xty, T) ← match ty with
    | some bty =>
      let ans := LMonoTy.instantiateWithCheck bty C T
      match ans with
      | .error e => .error e
      | .ok (bty, T) => .ok (bty, T)
    | none =>
      let (xtyid, T) := TEnv.genTyVar T
      let xty := (LMonoTy.ftvar xtyid)
      .ok (xty, T)
  let T := T.insertInContext xv (.forAll [] xty)
  return (xv, xty, T)

/-- Infer the type of `.fvar x fty`. -/
<<<<<<< HEAD
def inferFVar (Env : TEnv T) (x : T.Identifier) (fty : Option LMonoTy) :
  Except Format (LMonoTy × (TEnv T)) :=
  match Env.context.types.find? x with
=======
def inferFVar (C: LContext IDMeta) (T : (TEnv IDMeta)) (x : Identifier IDMeta) (fty : Option LMonoTy) :
  Except Format (LMonoTy × (TEnv IDMeta)) :=
  match T.context.types.find? x with
>>>>>>> e3a0f67c
  | none => .error f!"Cannot find this fvar in the context! \
                      {x}"
  | some ty => do
<<<<<<< HEAD
    let (ty, Env) ← LTy.instantiateWithCheck ty Env
=======
    let (ty, T) ← LTy.instantiateWithCheck ty C T
>>>>>>> e3a0f67c
    match fty with
    | none => .ok (ty, Env)
    | some fty =>
<<<<<<< HEAD
      let (fty, Env) ← LMonoTy.instantiateWithCheck fty Env
      let S ← Constraints.unify [(fty, ty)] Env.state.substInfo
      .ok (ty, TEnv.updateSubst Env S)
=======
      let (fty, T) ← LMonoTy.instantiateWithCheck fty C T
      let S ← Constraints.unify [(fty, ty)] T.stateSubstInfo
      .ok (ty, TEnv.updateSubst T S)
>>>>>>> e3a0f67c

/--
Infer the type of `.const c cty`. Here, we use the term "constant" in the same
sense as "literal".

For now, we have built-in support for booleans, integers, and strings. Note that
`LExpr` is extensible in the sense that support for new constants can be added
in the `Factory`, where a 0-ary function could be used to stand in for a
constant. However, pragmatically, we may want to incorporate first-class support
for some kinds of constants, especially for types with really large or infinite
members (e.g., bitvectors, natural numbers, etc.). `.const` is the place to do
that.
-/
<<<<<<< HEAD
def inferConst (Env : TEnv T) (c : String) (cty : Option LMonoTy) :
  Except Format (LMonoTy × (TEnv T)) :=
  open LTy.Syntax in
  match c, cty with
  -- Annotated Booleans
  | "true", some LMonoTy.bool | "false", some LMonoTy.bool => .ok (mty[bool], Env)
  -- Unannotated Booleans: note that `(.const "true" none)` and
  -- `(.const "false" none)` will be interpreted as booleans.
  | "true", none | "false", none =>
    if { name := "bool" } ∈ Env.knownTypes then
      .ok (mty[bool], Env)
    else
      .error f!"Booleans are not registered in the known types.\n\
                Don't know how to interpret the following constant:\n\
                {c}\n\
                Known Types: {Env.knownTypes}"
  -- Annotated Integers
  | c, some LMonoTy.int =>
    if { name := "int" } ∈ Env.knownTypes then
      if c.isInt then .ok (mty[int], Env)
                 else .error f!"Constant annotated as an integer, but it is not.\n\
                                {c}"
    else
      .error f!"Integers are not registered in the known types.\n\
                Don't know how to interpret the following constant:\n\
                {c}\n\
                Known Types: {Env.knownTypes}"
  -- Annotated Reals
  | c, some LMonoTy.real =>
    if { name := "real" } ∈ Env.knownTypes then
      .ok (mty[real], Env)
    else
      .error f!"Reals are not registered in the known types.\n\
                Don't know how to interpret the following constant:\n\
                {c}\n\
                Known Types: {Env.knownTypes}"
  -- Annotated BitVecs
  | c, some (LMonoTy.bitvec n) =>
    let ty := LMonoTy.bitvec n
    if { name := "bitvec", arity := 1 } ∈ Env.knownTypes then
      (.ok (ty, Env))
    else
      .error f!"Bit vectors of size {n} are not registered in the known types.\n\
                Don't know how to interpret the following constant:\n\
                {c}\n\
                Known Types: {Env.knownTypes}"
  -- Annotated Strings
  | c, some LMonoTy.string =>
    if { name := "string" } ∈ Env.knownTypes then
      .ok (mty[string], Env)
    else
      .error f!"Strings are not registered in the known types.\n\
                Don't know how to interpret the following constant:\n\
                {c}\n\
                Known Types: {Env.knownTypes}"
  | _, _ =>
  -- Unannotated Integers
    if c.isInt then
      if { name := "int" } ∈ Env.knownTypes then
        .ok (mty[int], Env)
      else
        .error f!"Integers are not registered in the known types.\n\
                  Constant {c}\n\
                  Known Types: {Env.knownTypes}"
    else
      .error f!"Cannot infer the type of this constant: \
                {c}"

mutual
partial def fromLExprAux (Env : TEnv T) (e : LExpr T.mono) :
    Except Format (LExprT T.mono × (TEnv T)) :=
  open LTy.Syntax in do
  match e with

  | .const m c cty =>
    let (ty, Env) ← inferConst Env c cty
    .ok (.const ⟨m, ty⟩ c (.some ty), Env)
  | .op m o oty =>
    let (ty, Env) ← inferOp Env o oty
    .ok (.op ⟨m, ty⟩ o (.some ty), Env)
  | .bvar _ _ => .error f!"Cannot infer the type of this bvar: {e}"
  | .fvar m x fty =>
    let (ty, Env) ← inferFVar Env x fty
    .ok (.fvar ⟨m, ty⟩ x ty, Env)
  | .app m e1 e2   => fromLExprAux.app Env m e1 e2
  | .abs m ty e    => fromLExprAux.abs Env m ty e
  | .quant m qk ty tr e => fromLExprAux.quant Env m qk ty tr e
  | .eq m e1 e2    => fromLExprAux.eq Env m e1 e2
  | .ite m c th el => fromLExprAux.ite Env m c th el

/-- Infer the type of an operation `.op o oty`, where an operation is defined in
  the factory. -/
partial def inferOp (Env : TEnv T) (o : T.Identifier) (oty : Option LMonoTy) :
  Except Format (LMonoTy × (TEnv T)) :=
  open LTy.Syntax in
  match Env.functions.find? (fun fn => fn.name == o) with
  | none =>
    .error f!"Cannot infer the type of this operation: \
              {o}"
=======
def inferConst (C: LContext IDMeta) (T : (TEnv IDMeta)) (c : LConst) :
  Except Format (LMonoTy × (TEnv IDMeta)) :=
  if C.knownTypes.containsName c.tyName then
    .ok (c.ty, T)
  else .error (c.tyNameFormat ++ f!" are not registered in the known types.\n\
                Don't know how to interpret the following constant:\n\
                {@LExpr.const LMonoTy IDMeta c}\n\
                Known Types: {C.knownTypes}")

mutual
partial def fromLExprAux (C: LContext IDMeta) (T : (TEnv IDMeta)) (e : (LExpr LMonoTy IDMeta)) :
    Except Format ((LExprT IDMeta) × (TEnv IDMeta)) :=
  open LTy.Syntax in do
  match e with
  | .mdata m e =>
    let (et, T) ← fromLExprAux C T e
    .ok ((.mdata m et), T)
  | .const c =>
    let (ty, T) ← inferConst C T c
    .ok (.const c ty, T)
  | .op o oty =>
    let (ty, T) ← inferOp C T o oty
    .ok (.op o ty, T)
  | .bvar _ => .error f!"Cannot infer the type of this bvar: {e}"
  | .fvar x fty =>
    let (ty, T) ← inferFVar C T x fty
    .ok (.fvar x ty, T)
  | .app e1 e2   => fromLExprAux.app C T e1 e2
  | .abs ty e    => fromLExprAux.abs C T ty e
  | .quant qk ty tr e => fromLExprAux.quant C T qk ty tr e
  | .eq e1 e2    => fromLExprAux.eq C T e1 e2
  | .ite c th el => fromLExprAux.ite C T c th el

/-- Infer the type of an operation `.op o oty`, where an operation is defined in
  the factory. -/
partial def inferOp (C: LContext IDMeta) (T : (TEnv IDMeta)) (o : Identifier IDMeta) (oty : Option LMonoTy) :
  Except Format (LMonoTy × (TEnv IDMeta)) :=
  open LTy.Syntax in
  match C.functions.find? (fun fn => fn.name == o) with
  | none =>
    .error f!"{toString $ C.functions.getFunctionNames} Cannot infer the type of this operation: \
              {LExpr.op o oty}"
>>>>>>> e3a0f67c
  | some func => do
      -- `LFunc.type` below will also catch any ill-formed functions (e.g.,
      -- where there are duplicates in the formals, etc.).
      let type ← func.type
<<<<<<< HEAD
      let (ty, Env) ← LTy.instantiateWithCheck type Env
      let Env ←
=======
      let (ty, T) ← LTy.instantiateWithCheck type C T
      let T ←
>>>>>>> e3a0f67c
        match func.body with
        | none => .ok Env
        | some body =>
          if body.freeVars.idents.all (fun k => k ∈ func.inputs.keys) then
            -- Temporarily add formals in the context.
            let Env := Env.pushEmptyContext
            let Env := Env.addToContext func.inputPolyTypes
            -- Type check the body and ensure that it unifies with the return type.
<<<<<<< HEAD
            -- let (bodyty, Env) ← infer Env body
            let (body_typed, Env) ← fromLExprAux Env body
            let bodyty := body_typed.toLMonoTy
            let (retty, Env) ← func.outputPolyType.instantiateWithCheck Env
            let S ← Constraints.unify [(retty, bodyty)] Env.state.substInfo
            let Env := Env.updateSubst S
            let Env := Env.popContext
            .ok Env
=======
            -- let (bodyty, T) ← infer T body
            let (body_typed, T) ← fromLExprAux C T body
            let bodyty := body_typed.toLMonoTy
            let (retty, T) ← func.outputPolyType.instantiateWithCheck C T
            let S ← Constraints.unify [(retty, bodyty)] T.stateSubstInfo
            let T := T.updateSubst S
            let T := T.popContext
            .ok T
>>>>>>> e3a0f67c
          else
            .error f!"Function body contains free variables!\n\
                      {func}"
      match oty with
      | none => .ok (ty, Env)
      | some oty =>
<<<<<<< HEAD
        let (oty, Env) ← LMonoTy.instantiateWithCheck oty Env
        let S ← Constraints.unify [(ty, oty)] Env.state.substInfo
        .ok (ty, TEnv.updateSubst Env S)

partial def fromLExprAux.ite (Env : TEnv T) (m : T.Metadata) (c th el : LExpr ⟨T, LMonoTy⟩) := do
  let (ct, Env) ← fromLExprAux Env c
  let (tt, Env) ← fromLExprAux Env th
  let (et, Env) ← fromLExprAux Env el
  let cty := ct.toLMonoTy
  let tty := tt.toLMonoTy
  let ety := et.toLMonoTy
  let S ← Constraints.unify [(cty, LMonoTy.bool), (tty, ety)] Env.state.substInfo
  .ok (.ite ⟨m, tty⟩ ct tt et, Env.updateSubst S)

partial def fromLExprAux.eq (Env : TEnv T) (m: T.Metadata) (e1 e2 : LExpr T.mono) := do
  -- `.eq A B` is well-typed if there is some instantiation of
  -- type parameters in `A` and `B` that makes them have the same type.
  let (e1t, Env) ← fromLExprAux Env e1
  let (e2t, Env) ← fromLExprAux Env e2
  let ty1 := e1t.toLMonoTy
  let ty2 := e2t.toLMonoTy
  let S ← Constraints.unify [(ty1, ty2)] Env.state.substInfo
  .ok (.eq ⟨m, LMonoTy.bool⟩ e1t e2t, TEnv.updateSubst Env S)

partial def fromLExprAux.abs (Env : TEnv T) (m: T.Metadata) (bty : Option LMonoTy) (e : LExpr T.mono) := do
  -- Generate a fresh expression variable to stand in for the bound variable
  let (xv, Env) := HasGen.genVar Env
  -- Generate a fresh type variable to stand in for the type of the bound
  -- variable.
  let (xt', Env) := TEnv.genTyVar Env
  let xmt := .ftvar xt'
  let xt := .forAll [] xmt
  let Env := Env.insertInContext xv xt
  -- Construct `e'` from `e`, where the bound variable has been replaced by
  -- `xv`.
  let e' := LExpr.varOpen 0 (xv, some xmt) e
  let (et, Env) ← fromLExprAux Env e'
  let ety := et.toLMonoTy
  let etclosed := .varClose 0 (xv, some xmt) et
  -- Safe to erase fresh variable from context after closing the expressions.
  let Env := Env.eraseFromContext xv
  let ty := (.tcons "arrow" [xmt, ety])
  let mty := LMonoTy.subst Env.state.substInfo.subst ty
  match bty with
  | none => .ok ((.abs ⟨m, mty⟩ bty etclosed), Env)
  | some bty =>
    let (bty, Env) ← LMonoTy.instantiateWithCheck bty Env
    let S ← Constraints.unify [(mty, bty)] Env.state.substInfo
    .ok (.abs ⟨m, mty⟩ bty etclosed, TEnv.updateSubst Env S)

partial def fromLExprAux.quant (Env : TEnv T) (m: T.Metadata) (qk : QuantifierKind) (bty : Option LMonoTy)
    (triggers e : LExpr T.mono) := do
  -- Generate a fresh variable to stand in for the bound variable.
  let (xv, Env) := HasGen.genVar Env
  -- Generate a fresh type variable to stand in for the type of the bound
  -- variable.
  let (xt', Env) := TEnv.genTyVar Env
  let xmt := Lambda.LMonoTy.ftvar xt'
  let xt := Lambda.LTy.forAll [] xmt
  let Env := Env.insertInContext xv xt
  -- Construct new expressions, where the bound variable has been replaced by
  -- `xv`.
  let e' := LExpr.varOpen 0 (xv, some xmt) e
  let triggers' := LExpr.varOpen 0 (xv, some xmt) triggers
  let (et, Env) ← fromLExprAux Env e'
  let (triggersT, Env) ← fromLExprAux Env triggers'
  let ety := et.toLMonoTy
  let mty := LMonoTy.subst Env.state.substInfo.subst xmt
  let etclosed := Lambda.LExpr.varClose (T:=T.typed) 0 (xv, some xmt) et
  let triggersClosed := Lambda.LExpr.varClose (T:=T.typed) 0 (xv, some xmt) triggersT
  -- Safe to erase fresh variable from context after closing the expressions.
  let Env := Env.eraseFromContext xv
  if ety != LMonoTy.bool then do
    .error f!"Quantifier body has non-Boolean type: {ety}"
  else
    match bty with
    | none => .ok (LExpr.quant ⟨m, mty⟩ qk bty triggersClosed etclosed, Env)
    | some bty =>
      let (bty, Env) ← LMonoTy.instantiateWithCheck bty Env
      let S ← Constraints.unify [(mty, bty)] Env.state.substInfo
      .ok (.quant ⟨m, mty⟩ qk bty triggersClosed etclosed, TEnv.updateSubst Env S)

partial def fromLExprAux.app (Env : TEnv T) (m: T.Metadata) (e1 e2 : LExpr T.mono) := do
  let (e1t, Env) ← fromLExprAux Env e1
  let ty1 := e1t.toLMonoTy
  let (e2t, Env) ← fromLExprAux Env e2
  let ty2 := e2t.toLMonoTy
  let (fresh_name, Env) := TEnv.genTyVar Env
=======
        let (oty, T) ← LMonoTy.instantiateWithCheck oty C T
        let S ← Constraints.unify [(ty, oty)] T.stateSubstInfo
        .ok (ty, TEnv.updateSubst T S)

partial def fromLExprAux.ite (C: LContext IDMeta) (T : (TEnv IDMeta)) (c th el : (LExpr LMonoTy IDMeta)) := do
  let (ct, T) ← fromLExprAux C T c
  let (tt, T) ← fromLExprAux C T th
  let (et, T) ← fromLExprAux C T el
  let cty := ct.toLMonoTy
  let tty := tt.toLMonoTy
  let ety := et.toLMonoTy
  let S ← Constraints.unify [(cty, LMonoTy.bool), (tty, ety)] T.stateSubstInfo
  .ok (ite ct tt et tty, TEnv.updateSubst T S)

partial def fromLExprAux.eq (C: LContext IDMeta) (T : (TEnv IDMeta)) (e1 e2 : (LExpr LMonoTy IDMeta)) := do
  -- `.eq A B` is well-typed if there is some instantiation of
  -- type parameters in `A` and `B` that makes them have the same type.
  let (e1t, T) ← fromLExprAux C T e1
  let (e2t, T) ← fromLExprAux C T e2
  let ty1 := e1t.toLMonoTy
  let ty2 := e2t.toLMonoTy
  let S ← Constraints.unify [(ty1, ty2)] T.stateSubstInfo
  .ok (.eq e1t e2t LMonoTy.bool, TEnv.updateSubst T S)

partial def fromLExprAux.abs (C: LContext IDMeta) (T : (TEnv IDMeta)) (bty : Option LMonoTy) (e : (LExpr LMonoTy IDMeta)) := do
  -- Generate a fresh expression variable to stand in for the bound variable.
  -- For the bound variable, use type annotation if present. Otherwise,
  -- generate a fresh type variable.
  let (xv, xty, T) ← typeBoundVar C T bty
  -- Construct `e'` from `e`, where the bound variable has been replaced by
  -- `xv`.
  let e' := LExpr.varOpen 0 (xv, some xty) e
  let (et, T) ← fromLExprAux C T e'
  let etclosed := .varClose 0 xv et
  let ety := etclosed.toLMonoTy
  let mty := LMonoTy.subst T.stateSubstInfo.subst (.tcons "arrow" [xty, ety])
  -- Safe to erase fresh variable from context after closing the expressions.
  -- Note that we don't erase `xty` (if it was a fresh type variable) from the substitution
  -- list because it may occur in `etclosed`, which hasn't undergone a
  -- substitution. We could, of course, substitute `xty` in `etclosed`, but
  -- that'd require crawling over that expression, which could be expensive.
  let T := T.eraseFromContext xv
  .ok ((.abs etclosed mty), T)

partial def fromLExprAux.quant (C: LContext IDMeta) (T : (TEnv IDMeta)) (qk : QuantifierKind) (bty : Option LMonoTy)
    (triggers : LExpr LMonoTy IDMeta) (e : (LExpr LMonoTy IDMeta)) := do
  let (xv, xty, T) ← typeBoundVar C T bty
  let e' := LExpr.varOpen 0 (xv, some xty) e
  let triggers' := LExpr.varOpen 0 (xv, some xty) triggers
  let (et, T) ← fromLExprAux C T e'
  let (triggersT, T) ← fromLExprAux C T triggers'
  let ety := et.toLMonoTy
  let xty := LMonoTy.subst T.stateSubstInfo.subst xty
  let etclosed := LExprT.varClose 0 xv et
  let triggersClosed := LExprT.varClose 0 xv triggersT
  -- Safe to erase fresh variable from context after closing the expressions.
  -- Again, as in `abs`, we do not erase `xty` (if it was a fresh variable) from the
  -- substitution list.
  let T := T.eraseFromContext xv
  if ety != LMonoTy.bool then do
    .error f!"Quantifier body has non-Boolean type: {ety}"
  else
    .ok (.quant qk xty triggersClosed etclosed, T)

partial def fromLExprAux.app (C: LContext IDMeta) (T : (TEnv IDMeta)) (e1 e2 : (LExpr LMonoTy IDMeta)) := do
  let (e1t, T) ← fromLExprAux C T e1
  let ty1 := e1t.toLMonoTy
  let (e2t, T) ← fromLExprAux C T e2
  let ty2 := e2t.toLMonoTy
  -- `freshty` is the type variable whose identifier is `fresh_name`. It denotes
  -- the type of `(.app e1 e2)`.
  let (fresh_name, T) := TEnv.genTyVar T
>>>>>>> e3a0f67c
  let freshty := (.ftvar fresh_name)
  -- `ty1` must be of the form `ty2 → freshty`.
  let constraints := [(ty1, (.tcons "arrow" [ty2, freshty]))]
<<<<<<< HEAD
  let S ← Constraints.unify constraints Env.state.substInfo
  let mty := LMonoTy.subst S.subst freshty
  .ok (.app ⟨m, mty⟩ e1t e2t, TEnv.updateSubst Env S)
=======
  let S ← Constraints.unify constraints T.stateSubstInfo
  -- The type of `(.app e1 e2)` is `freshty`, with appropriate substitutions
  -- applied.
  let mty := LMonoTy.subst S.subst freshty
  -- `freshty` can now be safely removed from the substitution list.
  have hWF : SubstWF (Maps.remove S.subst fresh_name) := by
    apply @SubstWF_of_remove S.subst fresh_name S.isWF
  let S := { S with subst := S.subst.remove fresh_name, isWF := hWF }
  .ok (.app e1t e2t mty, TEnv.updateSubst T S)
>>>>>>> e3a0f67c

protected partial def fromLExpr (Env : TEnv T) (e : LExpr T.mono) :
    Except Format ((LExprT T.mono) × (TEnv T)) := do
  let (et, Env) ← fromLExprAux Env e
  .ok (LExpr.applySubstT et Env.state.substInfo.subst, Env)

<<<<<<< HEAD
end

protected def fromLExprs (Env : TEnv T) (es : List (LExpr T.mono)) :
    Except Format (List (LExprT T.mono) × (TEnv T)) := do
  go Env es []
  where
    go (Env : TEnv T) (rest : List (LExpr T.mono))
        (acc : List (LExprT T.mono)) := do
=======
protected def fromLExpr (C: LContext IDMeta) (T : (TEnv IDMeta)) (e : (LExpr LMonoTy IDMeta)) :
    Except Format ((LExprT IDMeta) × (TEnv IDMeta)) := do
  let (et, T) ← fromLExprAux C T e
  .ok (LExprT.applySubst et T.stateSubstInfo.subst, T)

protected def fromLExprs (C: LContext IDMeta) (T : (TEnv IDMeta)) (es : List (LExpr LMonoTy IDMeta)) :
    Except Format (List (LExprT IDMeta) × (TEnv IDMeta)) := do
  go T es []
  where
    go (T : TEnv IDMeta) (rest : List (LExpr LMonoTy IDMeta))
        (acc : List (LExprT IDMeta)) := do
>>>>>>> e3a0f67c
      match rest with
      | [] => .ok (acc.reverse, Env)
      | e :: erest =>
<<<<<<< HEAD
        let (et, T) ← LExpr.fromLExpr Env e
=======
        let (et, T) ← LExprT.fromLExpr C T e
>>>>>>> e3a0f67c
        go T erest (et :: acc)

end LExpr

---------------------------------------------------------------------

/--
Annotate an `LExpr e` with inferred monotypes.
-/
<<<<<<< HEAD
def LExpr.annotate (Env : TEnv T) (e : (LExpr T.mono)) :
    Except Format ((LExpr T.mono) × (TEnv T)) := do
  let (e_a, Env) ← LExpr.fromLExpr Env e
  return (unresolved e_a, Env)
=======
def LExpr.annotate (C: LContext IDMeta)  (T : (TEnv IDMeta)) (e : (LExpr LMonoTy IDMeta)) :
    Except Format ((LExpr LMonoTy IDMeta) × (TEnv IDMeta)) := do
  let (e_a, T) ← LExprT.fromLExpr C T e
  return (LExprT.toLExpr e_a, T)
>>>>>>> e3a0f67c

---------------------------------------------------------------------

end Lambda<|MERGE_RESOLUTION|>--- conflicted
+++ resolved
@@ -21,61 +21,12 @@
 open Std (ToFormat Format format)
 open LTy
 
-<<<<<<< HEAD
 variable {T : LExprParams} [ToString T.Identifier] [DecidableEq T.Identifier] [ToFormat T.Identifier] [HasGen T] [ToFormat (LFunc T)]
 
 abbrev LExprT (T : LExprParamsT) :=
   LExpr (LExprParamsT.typed T)
 
 partial def LExprT.format {T : LExprParamsT} [ToFormat T.base.Identifier] (et : LExprT T) : Std.Format :=
-=======
-variable {IDMeta : Type} [DecidableEq IDMeta] [HasGen IDMeta]
-
-/--
-Apply type substitution `S` to `LExpr e`.
--/
-def LExpr.applySubst (e : (LExpr LMonoTy IDMeta)) (S : Subst) : (LExpr LMonoTy IDMeta) :=
-  match e with
-  | .const c => .const c
-  | .op o ty =>
-    match ty with
-    | none => e
-    | some ty =>
-      let ty := LMonoTy.subst S ty
-      .op o ty
-  | .fvar x ty =>
-      match ty with
-    | none => e
-    | some ty =>
-      let ty := LMonoTy.subst S ty
-      .fvar x ty
-  | .bvar _ => e
-  | .abs ty e => .abs ty (e.applySubst S)
-  | .quant qk ty tr e => .quant qk ty (tr.applySubst S) (e.applySubst S)
-  | .app e1 e2 => .app (e1.applySubst S) (e2.applySubst S)
-  | .ite c t f => .ite (c.applySubst S) (t.applySubst S) (f.applySubst S)
-  | .eq e1 e2 => .eq (e1.applySubst S) (e2.applySubst S)
-  | .mdata m e => .mdata m (e.applySubst S)
-
-/--
-Monotype-annotated Lambda expressions, obtained after a type inference transform
-from Lambda expressions `LExpr`.
--/
-inductive LExprT (IDMeta : Type): Type where
-  | const (c : LConst) (ty : LMonoTy)
-  | op    (c : Identifier IDMeta) (ty : LMonoTy)
-  | bvar (deBruijnIndex : Nat) (ty : LMonoTy)
-  | fvar (name : Identifier IDMeta) (ty : LMonoTy)
-  | mdata (info : Info) (e : LExprT IDMeta)
-  | abs (e : LExprT IDMeta) (ty : LMonoTy)
-  | quant (k : QuantifierKind) (argTy : LMonoTy) (triggers : LExprT IDMeta) (e : LExprT IDMeta)
-  | app (fn e : LExprT IDMeta) (ty : LMonoTy)
-  | ite (c t e : LExprT IDMeta) (ty : LMonoTy)
-  | eq (e1 e2 : LExprT IDMeta) (ty : LMonoTy)
-  deriving Repr, DecidableEq
-
-partial def LExprT.format (et : (LExprT IDMeta)) : Std.Format :=
->>>>>>> e3a0f67c
   match et with
   | .const m c _ => f!"(#{c} : {m.type})"
   | .op m o _ => f!"(~{o} : {m.type})"
@@ -90,11 +41,7 @@
                             {LExprT.format f}) : {m.type})"
   | .eq m e1 e2 => f!"({LExprT.format e1} == {LExprT.format e2}) : {m.type})"
 
-<<<<<<< HEAD
-instance {T : LExprParamsT} [ToFormat T.base.Identifier] : ToFormat (LExprT T) where
-=======
-instance : ToFormat (LExprT IDMeta) where
->>>>>>> e3a0f67c
+instance {T : LExprParamsT} [ToFormat T.base.IDMeta] : ToFormat (LExprT T) where
   format := LExprT.format
 
 ---------------------------------------------------------------------
@@ -104,25 +51,20 @@
 /--
 Obtain the monotype from `LExprT e`.
 -/
-<<<<<<< HEAD
 def toLMonoTy {T : LExprParamsT} (e : LExprT T) : LMonoTy :=
-=======
-def toLMonoTy (e : (LExprT IDMeta)) : LMonoTy :=
->>>>>>> e3a0f67c
-  match e with
-  | .const m _ _ | .op m _ _ | .bvar m _ | .fvar m _ _
+  match e with
+  | .const m _ | .op m _ _ | .bvar m _ | .fvar m _ _
   | .app m _ _ | .abs m _ _ | .ite m _ _ _ | .eq m _ _ => m.type
   | .quant _ _ _ _ _ => LMonoTy.bool
 
 /--
-<<<<<<< HEAD
 Remove any type annotation stored in metadata for all
-expressions, except the constants `.const`s, `.op`s, and free variables
+expressions, except the `.op`s and free variables
 `.fvar`s.
 -/
 def unresolved {T : LExprParamsT} (e : LExprT T) : LExpr T.base.mono :=
   match e with
-  | .const m c _ => .const m.underlying c (some m.type)
+  | .const m c => .const m.underlying c
   | .op m o _ => .op m.underlying o (some m.type)
   | .bvar m b => .bvar m.underlying b
   | .fvar m f _ => .fvar m.underlying f (some m.type)
@@ -136,31 +78,10 @@
   | .quant m qk _ tr e => .quant m.underlying qk (some m.type) tr.unresolved e.unresolved
   | .ite m c t f => .ite m.underlying c.unresolved t.unresolved f.unresolved
   | .eq m e1 e2 => .eq m.underlying e1.unresolved e2.unresolved
-=======
-Obtain an `LExpr` from an `LExprT`. We erase type annotations for all
-expressions, except the `.op`s and free variables
-`.fvar`s.
--/
-def toLExpr (e : (LExprT IDMeta)) : (LExpr LMonoTy IDMeta) :=
-  match e with
-  | .const c _ => .const c
-  | .op o ty => .op o ty
-  | .bvar b _ => .bvar b
-  | .fvar f ty => .fvar f ty
-  | .app e1 e2 _ =>
-    .app e1.toLExpr e2.toLExpr
-  | .abs e (.arrow aty _) => .abs aty e.toLExpr
-  | .abs e _ => .abs .none e.toLExpr
-  | .quant qk ty tr e => .quant qk ty tr.toLExpr e.toLExpr
-  | .ite c t f _ => .ite c.toLExpr t.toLExpr f.toLExpr
-  | .eq e1 e2 _ => .eq e1.toLExpr e2.toLExpr
-  | .mdata m e => .mdata m e.toLExpr
->>>>>>> e3a0f67c
 
 /--
 Transform metadata in an expression using a callback function.
 -/
-<<<<<<< HEAD
 def replaceMetadata {T : LExprParamsT} (e : LExpr T) (f : T.base.Metadata → T.base.Metadata) : LExpr T :=
   match e with
   | .const m c uty =>
@@ -193,9 +114,6 @@
     .eq (f m) e1 e2
 
 def replaceUserProvidedType {T : LExprParamsT} (e : LExpr T) (f : T.TypeType → T.TypeType) : LExpr T :=
-=======
-def applySubst (e : (LExprT IDMeta)) (S : Subst) : (LExprT IDMeta) :=
->>>>>>> e3a0f67c
   match e with
   | .const m c uty =>
     .const m c (uty.map f)
@@ -254,11 +172,7 @@
 
 Also see `LExpr.varClose` for an analogous function for `LExpr`s.
 -/
-<<<<<<< HEAD
 protected def varCloseT (k : Nat) (x : T.Identifier) (e : (LExprT T.mono)) : (LExprT T.mono) :=
-=======
-protected def varClose (k : Nat) (x : Identifier IDMeta) (e : (LExprT IDMeta)) : (LExprT IDMeta) :=
->>>>>>> e3a0f67c
   match e with
   | .const m c ty => .const m c ty
   | .op m o ty => .op m o ty
@@ -278,52 +192,37 @@
 `ty` if present, otherwise generate a fresh type variable. Add `xv` along with
 its type to the type context.
 -/
-def typeBoundVar (C: LContext IDMeta) (T : TEnv IDMeta) (ty : Option LMonoTy) :
-  Except Format (Identifier IDMeta × LMonoTy × TEnv IDMeta) := do
-  let (xv, T) := liftGenEnv HasGen.genVar T
-  let (xty, T) ← match ty with
+def typeBoundVar (C: LContext T.base.IDMeta) (Env : TEnv T) (ty : Option LMonoTy) :
+  Except Format (Identifier T.base.IDMeta × LMonoTy × TEnv T) := do
+  let (xv, Env) := liftGenEnv HasGen.genVar Env
+  let (xty, Env) ← match ty with
     | some bty =>
-      let ans := LMonoTy.instantiateWithCheck bty C T
+      let ans := LMonoTy.instantiateWithCheck bty C Env
       match ans with
       | .error e => .error e
-      | .ok (bty, T) => .ok (bty, T)
+      | .ok (bty, Env) => .ok (bty, Env)
     | none =>
-      let (xtyid, T) := TEnv.genTyVar T
+      let (xtyid, Env) := TEnv.genTyVar Env
       let xty := (LMonoTy.ftvar xtyid)
-      .ok (xty, T)
-  let T := T.insertInContext xv (.forAll [] xty)
-  return (xv, xty, T)
+      .ok (xty, Env)
+  let Env := Env.insertInContext xv (.forAll [] xty)
+  return (xv, xty, EnvT)
 
 /-- Infer the type of `.fvar x fty`. -/
-<<<<<<< HEAD
-def inferFVar (Env : TEnv T) (x : T.Identifier) (fty : Option LMonoTy) :
+def inferFVar (C: LContext T.base.IDMeta) (Env : TEnv T) (x : Identifier T.base.IDMeta) (fty : Option LMonoTy) :
   Except Format (LMonoTy × (TEnv T)) :=
   match Env.context.types.find? x with
-=======
-def inferFVar (C: LContext IDMeta) (T : (TEnv IDMeta)) (x : Identifier IDMeta) (fty : Option LMonoTy) :
-  Except Format (LMonoTy × (TEnv IDMeta)) :=
-  match T.context.types.find? x with
->>>>>>> e3a0f67c
   | none => .error f!"Cannot find this fvar in the context! \
                       {x}"
   | some ty => do
-<<<<<<< HEAD
-    let (ty, Env) ← LTy.instantiateWithCheck ty Env
-=======
-    let (ty, T) ← LTy.instantiateWithCheck ty C T
->>>>>>> e3a0f67c
+    let (ty, Env) ← LTy.instantiateWithCheck ty C Env
     match fty with
+LContext
     | none => .ok (ty, Env)
     | some fty =>
-<<<<<<< HEAD
-      let (fty, Env) ← LMonoTy.instantiateWithCheck fty Env
-      let S ← Constraints.unify [(fty, ty)] Env.state.substInfo
+      let (fty, Env) ← LMonoTy.instantiateWithCheck fty C Env
+      let S ← Constraints.unify [(fty, ty)] Env.stateSubstInfo
       .ok (ty, TEnv.updateSubst Env S)
-=======
-      let (fty, T) ← LMonoTy.instantiateWithCheck fty C T
-      let S ← Constraints.unify [(fty, ty)] T.stateSubstInfo
-      .ok (ty, TEnv.updateSubst T S)
->>>>>>> e3a0f67c
 
 /--
 Infer the type of `.const c cty`. Here, we use the term "constant" in the same
@@ -337,161 +236,52 @@
 members (e.g., bitvectors, natural numbers, etc.). `.const` is the place to do
 that.
 -/
-<<<<<<< HEAD
-def inferConst (Env : TEnv T) (c : String) (cty : Option LMonoTy) :
+def inferConst (C: LContext T.base.IDMeta) (Env : TEnv T) (c : String) (cty : Option LMonoTy) :
   Except Format (LMonoTy × (TEnv T)) :=
-  open LTy.Syntax in
-  match c, cty with
-  -- Annotated Booleans
-  | "true", some LMonoTy.bool | "false", some LMonoTy.bool => .ok (mty[bool], Env)
-  -- Unannotated Booleans: note that `(.const "true" none)` and
-  -- `(.const "false" none)` will be interpreted as booleans.
-  | "true", none | "false", none =>
-    if { name := "bool" } ∈ Env.knownTypes then
-      .ok (mty[bool], Env)
-    else
-      .error f!"Booleans are not registered in the known types.\n\
-                Don't know how to interpret the following constant:\n\
-                {c}\n\
-                Known Types: {Env.knownTypes}"
-  -- Annotated Integers
-  | c, some LMonoTy.int =>
-    if { name := "int" } ∈ Env.knownTypes then
-      if c.isInt then .ok (mty[int], Env)
-                 else .error f!"Constant annotated as an integer, but it is not.\n\
-                                {c}"
-    else
-      .error f!"Integers are not registered in the known types.\n\
-                Don't know how to interpret the following constant:\n\
-                {c}\n\
-                Known Types: {Env.knownTypes}"
-  -- Annotated Reals
-  | c, some LMonoTy.real =>
-    if { name := "real" } ∈ Env.knownTypes then
-      .ok (mty[real], Env)
-    else
-      .error f!"Reals are not registered in the known types.\n\
-                Don't know how to interpret the following constant:\n\
-                {c}\n\
-                Known Types: {Env.knownTypes}"
-  -- Annotated BitVecs
-  | c, some (LMonoTy.bitvec n) =>
-    let ty := LMonoTy.bitvec n
-    if { name := "bitvec", arity := 1 } ∈ Env.knownTypes then
-      (.ok (ty, Env))
-    else
-      .error f!"Bit vectors of size {n} are not registered in the known types.\n\
-                Don't know how to interpret the following constant:\n\
-                {c}\n\
-                Known Types: {Env.knownTypes}"
-  -- Annotated Strings
-  | c, some LMonoTy.string =>
-    if { name := "string" } ∈ Env.knownTypes then
-      .ok (mty[string], Env)
-    else
-      .error f!"Strings are not registered in the known types.\n\
-                Don't know how to interpret the following constant:\n\
-                {c}\n\
-                Known Types: {Env.knownTypes}"
-  | _, _ =>
-  -- Unannotated Integers
-    if c.isInt then
-      if { name := "int" } ∈ Env.knownTypes then
-        .ok (mty[int], Env)
-      else
-        .error f!"Integers are not registered in the known types.\n\
-                  Constant {c}\n\
-                  Known Types: {Env.knownTypes}"
-    else
-      .error f!"Cannot infer the type of this constant: \
-                {c}"
-
-mutual
-partial def fromLExprAux (Env : TEnv T) (e : LExpr T.mono) :
-    Except Format (LExprT T.mono × (TEnv T)) :=
-  open LTy.Syntax in do
-  match e with
-
-  | .const m c cty =>
-    let (ty, Env) ← inferConst Env c cty
-    .ok (.const ⟨m, ty⟩ c (.some ty), Env)
-  | .op m o oty =>
-    let (ty, Env) ← inferOp Env o oty
-    .ok (.op ⟨m, ty⟩ o (.some ty), Env)
-  | .bvar _ _ => .error f!"Cannot infer the type of this bvar: {e}"
-  | .fvar m x fty =>
-    let (ty, Env) ← inferFVar Env x fty
-    .ok (.fvar ⟨m, ty⟩ x ty, Env)
-  | .app m e1 e2   => fromLExprAux.app Env m e1 e2
-  | .abs m ty e    => fromLExprAux.abs Env m ty e
-  | .quant m qk ty tr e => fromLExprAux.quant Env m qk ty tr e
-  | .eq m e1 e2    => fromLExprAux.eq Env m e1 e2
-  | .ite m c th el => fromLExprAux.ite Env m c th el
-
-/-- Infer the type of an operation `.op o oty`, where an operation is defined in
-  the factory. -/
-partial def inferOp (Env : TEnv T) (o : T.Identifier) (oty : Option LMonoTy) :
-  Except Format (LMonoTy × (TEnv T)) :=
-  open LTy.Syntax in
-  match Env.functions.find? (fun fn => fn.name == o) with
-  | none =>
-    .error f!"Cannot infer the type of this operation: \
-              {o}"
-=======
-def inferConst (C: LContext IDMeta) (T : (TEnv IDMeta)) (c : LConst) :
-  Except Format (LMonoTy × (TEnv IDMeta)) :=
   if C.knownTypes.containsName c.tyName then
     .ok (c.ty, T)
   else .error (c.tyNameFormat ++ f!" are not registered in the known types.\n\
                 Don't know how to interpret the following constant:\n\
-                {@LExpr.const LMonoTy IDMeta c}\n\
+                {c}\n\
                 Known Types: {C.knownTypes}")
 
 mutual
-partial def fromLExprAux (C: LContext IDMeta) (T : (TEnv IDMeta)) (e : (LExpr LMonoTy IDMeta)) :
-    Except Format ((LExprT IDMeta) × (TEnv IDMeta)) :=
+partial def fromLExprAux (C: LContext T.base.IDMeta) (Env : TEnv T) (e : LExpr T.mono) :
+    Except Format (LExprT T.mono × (TEnv T)) :=
   open LTy.Syntax in do
   match e with
-  | .mdata m e =>
-    let (et, T) ← fromLExprAux C T e
-    .ok ((.mdata m et), T)
-  | .const c =>
-    let (ty, T) ← inferConst C T c
-    .ok (.const c ty, T)
-  | .op o oty =>
-    let (ty, T) ← inferOp C T o oty
-    .ok (.op o ty, T)
-  | .bvar _ => .error f!"Cannot infer the type of this bvar: {e}"
-  | .fvar x fty =>
-    let (ty, T) ← inferFVar C T x fty
-    .ok (.fvar x ty, T)
-  | .app e1 e2   => fromLExprAux.app C T e1 e2
-  | .abs ty e    => fromLExprAux.abs C T ty e
-  | .quant qk ty tr e => fromLExprAux.quant C T qk ty tr e
-  | .eq e1 e2    => fromLExprAux.eq C T e1 e2
-  | .ite c th el => fromLExprAux.ite C T c th el
+
+  | .const m c cty =>
+    let (ty, Env) ← inferConst C Env c cty
+    .ok (.const ⟨m, ty⟩ c (.some ty), Env)
+  | .op m o oty =>
+    let (ty, Env) ← inferOp C Env o oty
+    .ok (.op ⟨m, ty⟩ o (.some ty), Env)
+  | .bvar _ _ => .error f!"Cannot infer the type of this bvar: {e}"
+  | .fvar m x fty =>
+    let (ty, Env) ← inferFVar C Env x fty
+    .ok (.fvar ⟨m, ty⟩ x ty, Env)
+  | .app m e1 e2   => fromLExprAux.app C Env m e1 e2
+  | .abs m ty e    => fromLExprAux.abs C Env m ty e
+  | .quant m qk ty tr e => fromLExprAux.quant C Env m qk ty tr e
+  | .eq m e1 e2    => fromLExprAux.eq C Env m e1 e2
+  | .ite m c th el => fromLExprAux.ite C Env m c th el
 
 /-- Infer the type of an operation `.op o oty`, where an operation is defined in
   the factory. -/
-partial def inferOp (C: LContext IDMeta) (T : (TEnv IDMeta)) (o : Identifier IDMeta) (oty : Option LMonoTy) :
-  Except Format (LMonoTy × (TEnv IDMeta)) :=
+partial def inferOp (C: LContext T.base.IDMeta) (Env : TEnv T) (o : T.Identifier) (oty : Option LMonoTy) :
+  Except Format (LMonoTy × (TEnv T)) :=
   open LTy.Syntax in
   match C.functions.find? (fun fn => fn.name == o) with
   | none =>
     .error f!"{toString $ C.functions.getFunctionNames} Cannot infer the type of this operation: \
-              {LExpr.op o oty}"
->>>>>>> e3a0f67c
+              {o}"
   | some func => do
       -- `LFunc.type` below will also catch any ill-formed functions (e.g.,
       -- where there are duplicates in the formals, etc.).
       let type ← func.type
-<<<<<<< HEAD
-      let (ty, Env) ← LTy.instantiateWithCheck type Env
+      let (ty, Env) ← LTy.instantiateWithCheck type C Env
       let Env ←
-=======
-      let (ty, T) ← LTy.instantiateWithCheck type C T
-      let T ←
->>>>>>> e3a0f67c
         match func.body with
         | none => .ok Env
         | some body =>
@@ -500,155 +290,55 @@
             let Env := Env.pushEmptyContext
             let Env := Env.addToContext func.inputPolyTypes
             -- Type check the body and ensure that it unifies with the return type.
-<<<<<<< HEAD
             -- let (bodyty, Env) ← infer Env body
-            let (body_typed, Env) ← fromLExprAux Env body
+            let (body_typed, Env) ← fromLExprAux C Env body
             let bodyty := body_typed.toLMonoTy
-            let (retty, Env) ← func.outputPolyType.instantiateWithCheck Env
-            let S ← Constraints.unify [(retty, bodyty)] Env.state.substInfo
+            let (retty, Env) ← func.outputPolyType.instantiateWithCheck C Env
+            let S ← Constraints.unify [(retty, bodyty)] Env.stateSubstInfo
             let Env := Env.updateSubst S
             let Env := Env.popContext
             .ok Env
-=======
-            -- let (bodyty, T) ← infer T body
-            let (body_typed, T) ← fromLExprAux C T body
-            let bodyty := body_typed.toLMonoTy
-            let (retty, T) ← func.outputPolyType.instantiateWithCheck C T
-            let S ← Constraints.unify [(retty, bodyty)] T.stateSubstInfo
-            let T := T.updateSubst S
-            let T := T.popContext
-            .ok T
->>>>>>> e3a0f67c
           else
             .error f!"Function body contains free variables!\n\
                       {func}"
       match oty with
       | none => .ok (ty, Env)
       | some oty =>
-<<<<<<< HEAD
-        let (oty, Env) ← LMonoTy.instantiateWithCheck oty Env
-        let S ← Constraints.unify [(ty, oty)] Env.state.substInfo
+        let (oty, Env) ← LMonoTy.instantiateWithCheck oty C Env
+        let S ← Constraints.unify [(ty, oty)] Env.stateSubstInfo
         .ok (ty, TEnv.updateSubst Env S)
 
-partial def fromLExprAux.ite (Env : TEnv T) (m : T.Metadata) (c th el : LExpr ⟨T, LMonoTy⟩) := do
-  let (ct, Env) ← fromLExprAux Env c
-  let (tt, Env) ← fromLExprAux Env th
-  let (et, Env) ← fromLExprAux Env el
+partial def fromLExprAux.ite (C: LContext T.base.IDMeta) (Env : TEnv T) (m : T.Metadata) (c th el : LExpr ⟨T, LMonoTy⟩) := do
+  let (ct, Env) ← fromLExprAux C Env c
+  let (tt, Env) ← fromLExprAux C Env th
+  let (et, Env) ← fromLExprAux C Env el
   let cty := ct.toLMonoTy
   let tty := tt.toLMonoTy
   let ety := et.toLMonoTy
-  let S ← Constraints.unify [(cty, LMonoTy.bool), (tty, ety)] Env.state.substInfo
+  let S ← Constraints.unify [(cty, LMonoTy.bool), (tty, ety)] Env.
   .ok (.ite ⟨m, tty⟩ ct tt et, Env.updateSubst S)
 
+partial def fromLExprAux.eq (C: LContext T.base.IDMeta) (T : (TEnv Identifier)) (e1 e2 : (LExpr LMonoTy Identifier)) := do
 partial def fromLExprAux.eq (Env : TEnv T) (m: T.Metadata) (e1 e2 : LExpr T.mono) := do
   -- `.eq A B` is well-typed if there is some instantiation of
   -- type parameters in `A` and `B` that makes them have the same type.
-  let (e1t, Env) ← fromLExprAux Env e1
-  let (e2t, Env) ← fromLExprAux Env e2
+  let (e1t, Env) ← fromLExprAux C Env e1
+  let (e2t, Env) ← fromLExprAux C Env e2
   let ty1 := e1t.toLMonoTy
   let ty2 := e2t.toLMonoTy
-  let S ← Constraints.unify [(ty1, ty2)] Env.state.substInfo
+  let S ← Constraints.unify [(ty1, ty2)] Env.
   .ok (.eq ⟨m, LMonoTy.bool⟩ e1t e2t, TEnv.updateSubst Env S)
 
 partial def fromLExprAux.abs (Env : TEnv T) (m: T.Metadata) (bty : Option LMonoTy) (e : LExpr T.mono) := do
   -- Generate a fresh expression variable to stand in for the bound variable
-  let (xv, Env) := HasGen.genVar Env
-  -- Generate a fresh type variable to stand in for the type of the bound
-  -- variable.
-  let (xt', Env) := TEnv.genTyVar Env
-  let xmt := .ftvar xt'
-  let xt := .forAll [] xmt
-  let Env := Env.insertInContext xv xt
-  -- Construct `e'` from `e`, where the bound variable has been replaced by
-  -- `xv`.
-  let e' := LExpr.varOpen 0 (xv, some xmt) e
-  let (et, Env) ← fromLExprAux Env e'
-  let ety := et.toLMonoTy
-  let etclosed := .varClose 0 (xv, some xmt) et
-  -- Safe to erase fresh variable from context after closing the expressions.
-  let Env := Env.eraseFromContext xv
-  let ty := (.tcons "arrow" [xmt, ety])
-  let mty := LMonoTy.subst Env.state.substInfo.subst ty
-  match bty with
-  | none => .ok ((.abs ⟨m, mty⟩ bty etclosed), Env)
-  | some bty =>
-    let (bty, Env) ← LMonoTy.instantiateWithCheck bty Env
-    let S ← Constraints.unify [(mty, bty)] Env.state.substInfo
-    .ok (.abs ⟨m, mty⟩ bty etclosed, TEnv.updateSubst Env S)
-
-partial def fromLExprAux.quant (Env : TEnv T) (m: T.Metadata) (qk : QuantifierKind) (bty : Option LMonoTy)
-    (triggers e : LExpr T.mono) := do
-  -- Generate a fresh variable to stand in for the bound variable.
-  let (xv, Env) := HasGen.genVar Env
-  -- Generate a fresh type variable to stand in for the type of the bound
-  -- variable.
-  let (xt', Env) := TEnv.genTyVar Env
-  let xmt := Lambda.LMonoTy.ftvar xt'
-  let xt := Lambda.LTy.forAll [] xmt
-  let Env := Env.insertInContext xv xt
-  -- Construct new expressions, where the bound variable has been replaced by
-  -- `xv`.
-  let e' := LExpr.varOpen 0 (xv, some xmt) e
-  let triggers' := LExpr.varOpen 0 (xv, some xmt) triggers
-  let (et, Env) ← fromLExprAux Env e'
-  let (triggersT, Env) ← fromLExprAux Env triggers'
-  let ety := et.toLMonoTy
-  let mty := LMonoTy.subst Env.state.substInfo.subst xmt
-  let etclosed := Lambda.LExpr.varClose (T:=T.typed) 0 (xv, some xmt) et
-  let triggersClosed := Lambda.LExpr.varClose (T:=T.typed) 0 (xv, some xmt) triggersT
-  -- Safe to erase fresh variable from context after closing the expressions.
-  let Env := Env.eraseFromContext xv
-  if ety != LMonoTy.bool then do
-    .error f!"Quantifier body has non-Boolean type: {ety}"
-  else
-    match bty with
-    | none => .ok (LExpr.quant ⟨m, mty⟩ qk bty triggersClosed etclosed, Env)
-    | some bty =>
-      let (bty, Env) ← LMonoTy.instantiateWithCheck bty Env
-      let S ← Constraints.unify [(mty, bty)] Env.state.substInfo
-      .ok (.quant ⟨m, mty⟩ qk bty triggersClosed etclosed, TEnv.updateSubst Env S)
-
-partial def fromLExprAux.app (Env : TEnv T) (m: T.Metadata) (e1 e2 : LExpr T.mono) := do
-  let (e1t, Env) ← fromLExprAux Env e1
-  let ty1 := e1t.toLMonoTy
-  let (e2t, Env) ← fromLExprAux Env e2
-  let ty2 := e2t.toLMonoTy
-  let (fresh_name, Env) := TEnv.genTyVar Env
-=======
-        let (oty, T) ← LMonoTy.instantiateWithCheck oty C T
-        let S ← Constraints.unify [(ty, oty)] T.stateSubstInfo
-        .ok (ty, TEnv.updateSubst T S)
-
-partial def fromLExprAux.ite (C: LContext IDMeta) (T : (TEnv IDMeta)) (c th el : (LExpr LMonoTy IDMeta)) := do
-  let (ct, T) ← fromLExprAux C T c
-  let (tt, T) ← fromLExprAux C T th
-  let (et, T) ← fromLExprAux C T el
-  let cty := ct.toLMonoTy
-  let tty := tt.toLMonoTy
-  let ety := et.toLMonoTy
-  let S ← Constraints.unify [(cty, LMonoTy.bool), (tty, ety)] T.stateSubstInfo
-  .ok (ite ct tt et tty, TEnv.updateSubst T S)
-
-partial def fromLExprAux.eq (C: LContext IDMeta) (T : (TEnv IDMeta)) (e1 e2 : (LExpr LMonoTy IDMeta)) := do
-  -- `.eq A B` is well-typed if there is some instantiation of
-  -- type parameters in `A` and `B` that makes them have the same type.
-  let (e1t, T) ← fromLExprAux C T e1
-  let (e2t, T) ← fromLExprAux C T e2
-  let ty1 := e1t.toLMonoTy
-  let ty2 := e2t.toLMonoTy
-  let S ← Constraints.unify [(ty1, ty2)] T.stateSubstInfo
-  .ok (.eq e1t e2t LMonoTy.bool, TEnv.updateSubst T S)
-
-partial def fromLExprAux.abs (C: LContext IDMeta) (T : (TEnv IDMeta)) (bty : Option LMonoTy) (e : (LExpr LMonoTy IDMeta)) := do
-  -- Generate a fresh expression variable to stand in for the bound variable.
   -- For the bound variable, use type annotation if present. Otherwise,
   -- generate a fresh type variable.
-  let (xv, xty, T) ← typeBoundVar C T bty
+  let (xv, xty, Env) ← typeBoundVar C Env bty
   -- Construct `e'` from `e`, where the bound variable has been replaced by
   -- `xv`.
   let e' := LExpr.varOpen 0 (xv, some xty) e
-  let (et, T) ← fromLExprAux C T e'
-  let etclosed := .varClose 0 xv et
+  let (et, Env) ← fromLExprAux C Env e'
+  let etclosed := .varClose 0 (xv, some xmt) et
   let ety := etclosed.toLMonoTy
   let mty := LMonoTy.subst T.stateSubstInfo.subst (.tcons "arrow" [xty, ety])
   -- Safe to erase fresh variable from context after closing the expressions.
@@ -656,20 +346,20 @@
   -- list because it may occur in `etclosed`, which hasn't undergone a
   -- substitution. We could, of course, substitute `xty` in `etclosed`, but
   -- that'd require crawling over that expression, which could be expensive.
-  let T := T.eraseFromContext xv
-  .ok ((.abs etclosed mty), T)
-
-partial def fromLExprAux.quant (C: LContext IDMeta) (T : (TEnv IDMeta)) (qk : QuantifierKind) (bty : Option LMonoTy)
-    (triggers : LExpr LMonoTy IDMeta) (e : (LExpr LMonoTy IDMeta)) := do
-  let (xv, xty, T) ← typeBoundVar C T bty
+  let Env := Env.eraseFromContext xv
+  .ok ((.abs ⟨m, mty⟩ bty etclosed), T)
+
+partial def fromLExprAux.quant (C: LContext T.base.IDMeta) (Env : TEnv T) (m: T.Metadata) (qk : QuantifierKind) (bty : Option LMonoTy)
+    (triggers e : LExpr T.mono) := do
+  let (xv, xty, Env) ← typeBoundVar C Env bty
   let e' := LExpr.varOpen 0 (xv, some xty) e
   let triggers' := LExpr.varOpen 0 (xv, some xty) triggers
-  let (et, T) ← fromLExprAux C T e'
-  let (triggersT, T) ← fromLExprAux C T triggers'
+  let (et, Env) ← fromLExprAux C Env e'
+  let (triggersT, Env) ← fromLExprAux C Env triggers'
   let ety := et.toLMonoTy
-  let xty := LMonoTy.subst T.stateSubstInfo.subst xty
-  let etclosed := LExprT.varClose 0 xv et
-  let triggersClosed := LExprT.varClose 0 xv triggersT
+  let xty := LMonoTy.subst Env.stateSubstInfo.subst xty
+  let etclosed := Lambda.LExpr.varClose (T:=T.typed) 0 xv et
+  let triggersClosed := Lambda.LExpr.varClose (T:=T.typed) 0 xv triggersT
   -- Safe to erase fresh variable from context after closing the expressions.
   -- Again, as in `abs`, we do not erase `xty` (if it was a fresh variable) from the
   -- substitution list.
@@ -679,69 +369,43 @@
   else
     .ok (.quant qk xty triggersClosed etclosed, T)
 
-partial def fromLExprAux.app (C: LContext IDMeta) (T : (TEnv IDMeta)) (e1 e2 : (LExpr LMonoTy IDMeta)) := do
-  let (e1t, T) ← fromLExprAux C T e1
+partial def fromLExprAux.app (C: LContext T.base.IDMeta) (Env : TEnv T) (m: T.Metadata) (e1 e2 : LExpr T.mono) := do
+  let (e1t, Env) ← fromLExprAux C Env e1
   let ty1 := e1t.toLMonoTy
-  let (e2t, T) ← fromLExprAux C T e2
+  let (e2t, Env) ← fromLExprAux C Env e2
   let ty2 := e2t.toLMonoTy
   -- `freshty` is the type variable whose identifier is `fresh_name`. It denotes
   -- the type of `(.app e1 e2)`.
-  let (fresh_name, T) := TEnv.genTyVar T
->>>>>>> e3a0f67c
+  let (fresh_name, Env) := TEnv.genTyVar Env
   let freshty := (.ftvar fresh_name)
   -- `ty1` must be of the form `ty2 → freshty`.
   let constraints := [(ty1, (.tcons "arrow" [ty2, freshty]))]
-<<<<<<< HEAD
-  let S ← Constraints.unify constraints Env.state.substInfo
-  let mty := LMonoTy.subst S.subst freshty
-  .ok (.app ⟨m, mty⟩ e1t e2t, TEnv.updateSubst Env S)
-=======
-  let S ← Constraints.unify constraints T.stateSubstInfo
-  -- The type of `(.app e1 e2)` is `freshty`, with appropriate substitutions
-  -- applied.
+  let S ← Constraints.unify constraints Env.stateSubstInfo
   let mty := LMonoTy.subst S.subst freshty
   -- `freshty` can now be safely removed from the substitution list.
   have hWF : SubstWF (Maps.remove S.subst fresh_name) := by
     apply @SubstWF_of_remove S.subst fresh_name S.isWF
   let S := { S with subst := S.subst.remove fresh_name, isWF := hWF }
-  .ok (.app e1t e2t mty, TEnv.updateSubst T S)
->>>>>>> e3a0f67c
+  .ok (.app ⟨m, mty⟩ e1t e2t, TEnv.updateSubst T S)
 
 protected partial def fromLExpr (Env : TEnv T) (e : LExpr T.mono) :
     Except Format ((LExprT T.mono) × (TEnv T)) := do
   let (et, Env) ← fromLExprAux Env e
   .ok (LExpr.applySubstT et Env.state.substInfo.subst, Env)
 
-<<<<<<< HEAD
 end
 
-protected def fromLExprs (Env : TEnv T) (es : List (LExpr T.mono)) :
-    Except Format (List (LExprT T.mono) × (TEnv T)) := do
-  go Env es []
+
+protected def fromLExprs (C: LContext T.Base.IDMeta) (Env : TEnv T) (es : List (LExpr T.mono)) :
+    Except Format (List (LExpr T.mono) × (TEnv T)) := do
+  go T es []
   where
     go (Env : TEnv T) (rest : List (LExpr T.mono))
         (acc : List (LExprT T.mono)) := do
-=======
-protected def fromLExpr (C: LContext IDMeta) (T : (TEnv IDMeta)) (e : (LExpr LMonoTy IDMeta)) :
-    Except Format ((LExprT IDMeta) × (TEnv IDMeta)) := do
-  let (et, T) ← fromLExprAux C T e
-  .ok (LExprT.applySubst et T.stateSubstInfo.subst, T)
-
-protected def fromLExprs (C: LContext IDMeta) (T : (TEnv IDMeta)) (es : List (LExpr LMonoTy IDMeta)) :
-    Except Format (List (LExprT IDMeta) × (TEnv IDMeta)) := do
-  go T es []
-  where
-    go (T : TEnv IDMeta) (rest : List (LExpr LMonoTy IDMeta))
-        (acc : List (LExprT IDMeta)) := do
->>>>>>> e3a0f67c
       match rest with
       | [] => .ok (acc.reverse, Env)
       | e :: erest =>
-<<<<<<< HEAD
-        let (et, T) ← LExpr.fromLExpr Env e
-=======
-        let (et, T) ← LExprT.fromLExpr C T e
->>>>>>> e3a0f67c
+        let (et, T) ← LExpr.fromLExpr C Env e
         go T erest (et :: acc)
 
 end LExpr
@@ -751,17 +415,10 @@
 /--
 Annotate an `LExpr e` with inferred monotypes.
 -/
-<<<<<<< HEAD
-def LExpr.annotate (Env : TEnv T) (e : (LExpr T.mono)) :
+def LExpr.annotate (C: LContext T.base.IDMeta) (Env : TEnv T) (e : (LExpr T.mono)) :
     Except Format ((LExpr T.mono) × (TEnv T)) := do
   let (e_a, Env) ← LExpr.fromLExpr Env e
   return (unresolved e_a, Env)
-=======
-def LExpr.annotate (C: LContext IDMeta)  (T : (TEnv IDMeta)) (e : (LExpr LMonoTy IDMeta)) :
-    Except Format ((LExpr LMonoTy IDMeta) × (TEnv IDMeta)) := do
-  let (e_a, T) ← LExprT.fromLExpr C T e
-  return (LExprT.toLExpr e_a, T)
->>>>>>> e3a0f67c
 
 ---------------------------------------------------------------------
 
