--- conflicted
+++ resolved
@@ -363,11 +363,7 @@
   | _, _ => .ok ()
   .ok (.abs etclosed mty, T)
 
-<<<<<<< HEAD
-partial def fromLExprAux.quant (T : (TEnv Identifier)) (qk : QuantifierKind) (oty : Option LMonoTy) (triggers : LExpr Identifier) (e : (LExpr Identifier)) := do
-=======
-partial def fromLExprAux.quant (T : (TEnv Identifier)) (qk : QuantifierKind) (oty : Option LMonoTy) (e : (LExpr LMonoTy Identifier)) := do
->>>>>>> dbc5d686
+partial def fromLExprAux.quant (T : (TEnv Identifier)) (qk : QuantifierKind) (oty : Option LMonoTy) (triggers : LExpr Identifier) (e : (LExpr LMonoTy Identifier)) := do
   let (xv, T) := HasGen.genVar T
   let (xt', T) := TEnv.genTyVar T
   let xt := .forAll [] (.ftvar xt')
