/-
  Copyright Strata Contributors

  SPDX-License-Identifier: Apache-2.0 OR MIT
-/

import Strata.DL.Lambda.LExprWF
import Strata.DL.Lambda.LTy
import Strata.DL.Util.ListMap

/-!
## Lambda's Factory

This module formalizes Lambda's _factory_, which is a mechanism to extend the
type checker (see `Strata.DL.Lambda.LExprT`) and partial evaluator (see
`Strata.DL.Lambda.LExprEval`) by providing a map from operations to their types
and optionally, denotations. The factory allows adding type checking and
evaluation support for new operations without modifying the implementation of
either or any core ASTs.

Also see `Strata.DL.Lambda.IntBoolFactory` for a concrete example of a factory.
-/


namespace Lambda

open Std (ToFormat Format format)

variable {T : LExprParams} [Inhabited T.Metadata] [Inhabited T.Identifier] [DecidableEq T.Identifier] [BEq T.Identifier] [ToFormat T.Identifier] [Inhabited (LExpr T.mono)] [ToFormat (LExpr T.mono)]

---------------------------------------------------------------------

open LTy.Syntax

variable {IDMeta : Type} [DecidableEq IDMeta] [Inhabited IDMeta]

/--
A signature is a map from variable identifiers to types.
-/
abbrev Signature (IDMeta : Type) (Ty : Type) := ListMap (Identifier IDMeta) Ty

def Signature.format (ty : Signature IDMeta Ty) [Std.ToFormat Ty] : Std.Format :=
  match ty with
  | [] => ""
  | [(k, v)] => f!"({k} : {v})"
  | (k, v) :: rest =>
    f!"({k} : {v}) " ++ Signature.format rest

abbrev LMonoTySignature := Signature IDMeta LMonoTy

abbrev LTySignature := Signature IDMeta LTy


/--
A Lambda factory function, where the body can be optional. Universally
quantified type identifiers, if any, appear before this signature and can
quantify over the type identifiers in it.

A optional evaluation function can be provided in the `concreteEval` field for
each factory function to allow the partial evaluator to do constant propagation
when all the arguments of a function are concrete. Such a function should take
two inputs: a function call expression and also -- somewhat redundantly, but
perhaps more conveniently -- the list of arguments in this expression.  Here's
an example of a `concreteEval` function for `Int.Add`:

```
(fun e args => match args with
               | [e1, e2] =>
                 let e1i := LExpr.denoteInt e1
                 let e2i := LExpr.denoteInt e2
                 match e1i, e2i with
                 | some x, some y => (.const (toString (x + y)) mty[int])
                 | _, _ => e
               | _ => e)
```

Note that if there is an arity mismatch or if the arguments are not
concrete/constants, this fails and we return the original term `e`.

(TODO) Can we enforce well-formedness of the denotation function? E.g., that it
has the right number and type of arguments, etc.?
(TODO) Use `.bvar`s in the body to correspond to the formals instead of using
`.fvar`s.
-/
<<<<<<< HEAD
structure LFunc (T : LExprParams) where
  name     : T.Identifier
  typeArgs : List TyIdentifier := []
  inputs   : @LMonoTySignature T.Identifier
  output   : LMonoTy
  body     : Option (LExpr T.mono) := .none
  -- (TODO): Add support for a fixed set of attributes (e.g., whether to inline
  -- a function, etc.).
  attr     : Array String := #[]
  concreteEval : Option ((LExpr T.mono) → List (LExpr T.mono) → (LExpr T.mono)) := .none
  axioms   : List (LExpr T.mono) := []  -- For axiomatic definitions

instance [Inhabited T.Metadata] [Inhabited T.Identifier] : Inhabited (LFunc T) where
  default := { name := Inhabited.default, inputs := [], output := LMonoTy.bool }

instance : ToFormat (LFunc T) where
=======
structure LFunc (IDMeta : Type) where
  name     : Identifier IDMeta
  typeArgs : List TyIdentifier := []
  inputs   : @LMonoTySignature IDMeta
  output   : LMonoTy
  body     : Option (LExpr LMonoTy IDMeta) := .none
  -- (TODO): Add support for a fixed set of attributes (e.g., whether to inline
  -- a function, etc.).
  attr     : Array String := #[]
  concreteEval : Option ((LExpr LMonoTy IDMeta) → List (LExpr LMonoTy IDMeta) → (LExpr LMonoTy IDMeta)) := .none
  axioms   : List (LExpr LMonoTy IDMeta) := []  -- For axiomatic definitions

instance : Inhabited (LFunc IDMeta) where
  default := { name := Inhabited.default, inputs := [], output := LMonoTy.bool }

instance : ToFormat (LFunc IDMeta) where
>>>>>>> e3a0f67c
  format f :=
    let attr := if f.attr.isEmpty then f!"" else f!"@[{f.attr}]{Format.line}"
    let typeArgs := if f.typeArgs.isEmpty
                    then f!""
                    else f!"∀{f.typeArgs}."
    let type := f!"{typeArgs} ({Signature.format f.inputs}) → {f.output}"
    let sep := if f.body.isNone then f!";" else f!" :="
    let body := if f.body.isNone then f!"" else Std.Format.indentD f!"({f.body.get!})"
    f!"{attr}\
       func {f.name} : {type}{sep}\
       {body}"

<<<<<<< HEAD
def LFunc.type (f : (LFunc T)) : Except Format LTy := do
  if !(decide f.inputs.keys.Nodup) then
=======
def LFunc.type (f : (LFunc IDMeta)) : Except Format LTy := do
  if !f.inputs.keys.Nodup then
>>>>>>> e3a0f67c
    .error f!"[{f.name}] Duplicates found in the formals!\
              {Format.line}\
              {f.inputs}"
  else if !(decide f.typeArgs.Nodup) then
    .error f!"[{f.name}] Duplicates found in the universally \
              quantified type identifiers!\
              {Format.line}\
              {f.typeArgs}"
  let input_tys := f.inputs.values
  let output_tys := Lambda.LMonoTy.destructArrow f.output
  match input_tys with
  | [] => .ok (.forAll f.typeArgs f.output)
  | ity :: irest =>
    .ok (.forAll f.typeArgs (Lambda.LMonoTy.mkArrow ity (irest ++ output_tys)))

<<<<<<< HEAD
def LFunc.opExpr [Inhabited T.Metadata] (f: LFunc T) : LExpr T.mono :=
=======
def LFunc.opExpr (f: LFunc IDMeta) : LExpr LMonoTy IDMeta :=
>>>>>>> e3a0f67c
  let input_tys := f.inputs.values
  let output_tys := Lambda.LMonoTy.destructArrow f.output
  let ty := match input_tys with
            | [] => f.output
            | ity :: irest => Lambda.LMonoTy.mkArrow ity (irest ++ output_tys)
  .op (default : T.Metadata) f.name (some ty)

<<<<<<< HEAD
def LFunc.inputPolyTypes (f : (LFunc T)) : @LTySignature T.Identifier :=
  f.inputs.map (fun (id, mty) => (id, .forAll f.typeArgs mty))

def LFunc.outputPolyType (f : (LFunc T)) : LTy :=
  .forAll f.typeArgs f.output

def LFunc.eraseTypes (f : LFunc T) : LFunc T :=
=======
def LFunc.inputPolyTypes (f : (LFunc IDMeta)) : @LTySignature IDMeta :=
  f.inputs.map (fun (id, mty) => (id, .forAll f.typeArgs mty))

def LFunc.outputPolyType (f : (LFunc IDMeta)) : LTy :=
  .forAll f.typeArgs f.output

def LFunc.eraseTypes (f : LFunc IDMeta) : LFunc IDMeta :=
>>>>>>> e3a0f67c
  { f with
    body := f.body.map LExpr.eraseTypes,
    axioms := f.axioms.map LExpr.eraseTypes
  }

/--
The type checker and partial evaluator for Lambda is parameterizable by
a user-provided `Factory`.

We don't have any "built-in" functions like `+`, `-`, etc. in `(LExpr
IDMeta)` -- lambdas are our only tool. `Factory` gives us a way to add
support for concrete/symbolic evaluation and type checking for `FunFactory`
functions without actually modifying any core logic or the ASTs.
-/
<<<<<<< HEAD
def Factory (T : LExprParams) := Array (LFunc T)

def Factory.default : @Factory T := #[]

instance : Inhabited (@Factory T) where
  default := @Factory.default T

def Factory.getFunctionNames (F : @Factory T) : Array T.Identifier :=
  F.map (fun f => f.name)

def Factory.getFactoryLFunc (F : @Factory T) (name : T.Identifier) : Option (LFunc T) :=
=======
def Factory := Array (LFunc IDMeta)

def Factory.default : @Factory IDMeta := #[]

instance : Inhabited (@Factory IDMeta) where
  default := @Factory.default IDMeta

def Factory.getFunctionNames (F : @Factory IDMeta) : Array (Identifier IDMeta) :=
  F.map (fun f => f.name)

def Factory.getFactoryLFunc (F : @Factory IDMeta) (name : Identifier IDMeta) : Option (LFunc IDMeta) :=
>>>>>>> e3a0f67c
  F.find? (fun fn => fn.name == name)

/--
Add a function `func` to the factory `F`. Redefinitions are not allowed.
-/
<<<<<<< HEAD
def Factory.addFactoryFunc (F : @Factory T) (func : (LFunc T)) : Except Format (@Factory T) :=
=======
def Factory.addFactoryFunc (F : @Factory IDMeta) (func : (LFunc IDMeta)) : Except Format (@Factory IDMeta) :=
>>>>>>> e3a0f67c
  match F.getFactoryLFunc func.name with
  | none => .ok (F.push func)
  | some func' =>
    .error f!"A function of name {func.name} already exists! \
              Redefinitions are not allowed.\n\
              Existing Function: {func'}\n\
              New Function:{func}"

/--
Append a factory `newF` to an existing factory `F`, checking for redefinitions
along the way.
-/
<<<<<<< HEAD
def Factory.addFactory (F newF : @Factory T) : Except Format (@Factory T) :=
  Array.foldlM (fun factory func => factory.addFactoryFunc func) F newF

def getLFuncCall (e : (LExpr T.mono)) : (LExpr T.mono) × List (LExpr T.mono) :=
  go e []
  where go e (acc : List (LExpr T.mono)) :=
=======
def Factory.addFactory (F newF : @Factory IDMeta) : Except Format (@Factory IDMeta) :=
  Array.foldlM (fun factory func => factory.addFactoryFunc func) F newF

def getLFuncCall (e : (LExpr LMonoTy IDMeta)) : (LExpr LMonoTy IDMeta) × List (LExpr LMonoTy IDMeta) :=
  go e []
  where go e (acc : List (LExpr LMonoTy IDMeta)) :=
>>>>>>> e3a0f67c
  match e with
  | .app _ (.app _ e' arg1) arg2 =>  go e' ([arg1, arg2] ++ acc)
  | .app m (.op _ fn  fnty) arg1 =>  ((.op m fn fnty), ([arg1] ++ acc))
  | _ => (e, acc)

<<<<<<< HEAD
def getConcreteLFuncCall (e : (LExpr T.mono)) : (LExpr T.mono) × List (LExpr T.mono) :=
=======
def getConcreteLFuncCall (e : (LExpr LMonoTy IDMeta)) : (LExpr LMonoTy IDMeta) × List (LExpr LMonoTy IDMeta) :=
>>>>>>> e3a0f67c
  let (op, args) := getLFuncCall e
  if args.all (LExpr.isConst T.mono) then (op, args) else (e, [])

/--
If `e` is a call of a factory function, get the operator (`.op`), a list
of all the actuals, and the `(LFunc IDMeta)`.
-/
<<<<<<< HEAD
def Factory.callOfLFunc (F : @Factory T) (e : (LExpr T.mono)) : Option ((LExpr T.mono) × List (LExpr T.mono) × (LFunc T)) :=
=======
def Factory.callOfLFunc (F : @Factory IDMeta) (e : (LExpr LMonoTy IDMeta)) : Option ((LExpr LMonoTy IDMeta) × List (LExpr LMonoTy IDMeta) × (LFunc IDMeta)) :=
>>>>>>> e3a0f67c
  let (op, args) := getLFuncCall e
  match op with
  | .op _ name _ =>
    let maybe_func := getFactoryLFunc F name
    match maybe_func with
    | none => none
    | some func =>
      -- Note that we don't do any type or well-formedness checking here; this
      -- is just a simple arity check.
      match args.length == func.inputs.length with
      | true => (op, args, func) | false => none
  | _ => none

end Lambda

---------------------------------------------------------------------<|MERGE_RESOLUTION|>--- conflicted
+++ resolved
@@ -82,11 +82,10 @@
 (TODO) Use `.bvar`s in the body to correspond to the formals instead of using
 `.fvar`s.
 -/
-<<<<<<< HEAD
 structure LFunc (T : LExprParams) where
-  name     : T.Identifier
+  name     : Identifier T.base.IDMeta
   typeArgs : List TyIdentifier := []
-  inputs   : @LMonoTySignature T.Identifier
+  inputs   : @LMonoTySignature T.base.IDMeta
   output   : LMonoTy
   body     : Option (LExpr T.mono) := .none
   -- (TODO): Add support for a fixed set of attributes (e.g., whether to inline
@@ -99,24 +98,6 @@
   default := { name := Inhabited.default, inputs := [], output := LMonoTy.bool }
 
 instance : ToFormat (LFunc T) where
-=======
-structure LFunc (IDMeta : Type) where
-  name     : Identifier IDMeta
-  typeArgs : List TyIdentifier := []
-  inputs   : @LMonoTySignature IDMeta
-  output   : LMonoTy
-  body     : Option (LExpr LMonoTy IDMeta) := .none
-  -- (TODO): Add support for a fixed set of attributes (e.g., whether to inline
-  -- a function, etc.).
-  attr     : Array String := #[]
-  concreteEval : Option ((LExpr LMonoTy IDMeta) → List (LExpr LMonoTy IDMeta) → (LExpr LMonoTy IDMeta)) := .none
-  axioms   : List (LExpr LMonoTy IDMeta) := []  -- For axiomatic definitions
-
-instance : Inhabited (LFunc IDMeta) where
-  default := { name := Inhabited.default, inputs := [], output := LMonoTy.bool }
-
-instance : ToFormat (LFunc IDMeta) where
->>>>>>> e3a0f67c
   format f :=
     let attr := if f.attr.isEmpty then f!"" else f!"@[{f.attr}]{Format.line}"
     let typeArgs := if f.typeArgs.isEmpty
@@ -129,13 +110,8 @@
        func {f.name} : {type}{sep}\
        {body}"
 
-<<<<<<< HEAD
 def LFunc.type (f : (LFunc T)) : Except Format LTy := do
   if !(decide f.inputs.keys.Nodup) then
-=======
-def LFunc.type (f : (LFunc IDMeta)) : Except Format LTy := do
-  if !f.inputs.keys.Nodup then
->>>>>>> e3a0f67c
     .error f!"[{f.name}] Duplicates found in the formals!\
               {Format.line}\
               {f.inputs}"
@@ -151,11 +127,7 @@
   | ity :: irest =>
     .ok (.forAll f.typeArgs (Lambda.LMonoTy.mkArrow ity (irest ++ output_tys)))
 
-<<<<<<< HEAD
 def LFunc.opExpr [Inhabited T.Metadata] (f: LFunc T) : LExpr T.mono :=
-=======
-def LFunc.opExpr (f: LFunc IDMeta) : LExpr LMonoTy IDMeta :=
->>>>>>> e3a0f67c
   let input_tys := f.inputs.values
   let output_tys := Lambda.LMonoTy.destructArrow f.output
   let ty := match input_tys with
@@ -163,7 +135,6 @@
             | ity :: irest => Lambda.LMonoTy.mkArrow ity (irest ++ output_tys)
   .op (default : T.Metadata) f.name (some ty)
 
-<<<<<<< HEAD
 def LFunc.inputPolyTypes (f : (LFunc T)) : @LTySignature T.Identifier :=
   f.inputs.map (fun (id, mty) => (id, .forAll f.typeArgs mty))
 
@@ -171,15 +142,6 @@
   .forAll f.typeArgs f.output
 
 def LFunc.eraseTypes (f : LFunc T) : LFunc T :=
-=======
-def LFunc.inputPolyTypes (f : (LFunc IDMeta)) : @LTySignature IDMeta :=
-  f.inputs.map (fun (id, mty) => (id, .forAll f.typeArgs mty))
-
-def LFunc.outputPolyType (f : (LFunc IDMeta)) : LTy :=
-  .forAll f.typeArgs f.output
-
-def LFunc.eraseTypes (f : LFunc IDMeta) : LFunc IDMeta :=
->>>>>>> e3a0f67c
   { f with
     body := f.body.map LExpr.eraseTypes,
     axioms := f.axioms.map LExpr.eraseTypes
@@ -194,7 +156,6 @@
 support for concrete/symbolic evaluation and type checking for `FunFactory`
 functions without actually modifying any core logic or the ASTs.
 -/
-<<<<<<< HEAD
 def Factory (T : LExprParams) := Array (LFunc T)
 
 def Factory.default : @Factory T := #[]
@@ -206,29 +167,12 @@
   F.map (fun f => f.name)
 
 def Factory.getFactoryLFunc (F : @Factory T) (name : T.Identifier) : Option (LFunc T) :=
-=======
-def Factory := Array (LFunc IDMeta)
-
-def Factory.default : @Factory IDMeta := #[]
-
-instance : Inhabited (@Factory IDMeta) where
-  default := @Factory.default IDMeta
-
-def Factory.getFunctionNames (F : @Factory IDMeta) : Array (Identifier IDMeta) :=
-  F.map (fun f => f.name)
-
-def Factory.getFactoryLFunc (F : @Factory IDMeta) (name : Identifier IDMeta) : Option (LFunc IDMeta) :=
->>>>>>> e3a0f67c
   F.find? (fun fn => fn.name == name)
 
 /--
 Add a function `func` to the factory `F`. Redefinitions are not allowed.
 -/
-<<<<<<< HEAD
 def Factory.addFactoryFunc (F : @Factory T) (func : (LFunc T)) : Except Format (@Factory T) :=
-=======
-def Factory.addFactoryFunc (F : @Factory IDMeta) (func : (LFunc IDMeta)) : Except Format (@Factory IDMeta) :=
->>>>>>> e3a0f67c
   match F.getFactoryLFunc func.name with
   | none => .ok (F.push func)
   | some func' =>
@@ -241,31 +185,18 @@
 Append a factory `newF` to an existing factory `F`, checking for redefinitions
 along the way.
 -/
-<<<<<<< HEAD
 def Factory.addFactory (F newF : @Factory T) : Except Format (@Factory T) :=
   Array.foldlM (fun factory func => factory.addFactoryFunc func) F newF
 
 def getLFuncCall (e : (LExpr T.mono)) : (LExpr T.mono) × List (LExpr T.mono) :=
   go e []
   where go e (acc : List (LExpr T.mono)) :=
-=======
-def Factory.addFactory (F newF : @Factory IDMeta) : Except Format (@Factory IDMeta) :=
-  Array.foldlM (fun factory func => factory.addFactoryFunc func) F newF
-
-def getLFuncCall (e : (LExpr LMonoTy IDMeta)) : (LExpr LMonoTy IDMeta) × List (LExpr LMonoTy IDMeta) :=
-  go e []
-  where go e (acc : List (LExpr LMonoTy IDMeta)) :=
->>>>>>> e3a0f67c
   match e with
   | .app _ (.app _ e' arg1) arg2 =>  go e' ([arg1, arg2] ++ acc)
   | .app m (.op _ fn  fnty) arg1 =>  ((.op m fn fnty), ([arg1] ++ acc))
   | _ => (e, acc)
 
-<<<<<<< HEAD
 def getConcreteLFuncCall (e : (LExpr T.mono)) : (LExpr T.mono) × List (LExpr T.mono) :=
-=======
-def getConcreteLFuncCall (e : (LExpr LMonoTy IDMeta)) : (LExpr LMonoTy IDMeta) × List (LExpr LMonoTy IDMeta) :=
->>>>>>> e3a0f67c
   let (op, args) := getLFuncCall e
   if args.all (LExpr.isConst T.mono) then (op, args) else (e, [])
 
@@ -273,11 +204,7 @@
 If `e` is a call of a factory function, get the operator (`.op`), a list
 of all the actuals, and the `(LFunc IDMeta)`.
 -/
-<<<<<<< HEAD
 def Factory.callOfLFunc (F : @Factory T) (e : (LExpr T.mono)) : Option ((LExpr T.mono) × List (LExpr T.mono) × (LFunc T)) :=
-=======
-def Factory.callOfLFunc (F : @Factory IDMeta) (e : (LExpr LMonoTy IDMeta)) : Option ((LExpr LMonoTy IDMeta) × List (LExpr LMonoTy IDMeta) × (LFunc IDMeta)) :=
->>>>>>> e3a0f67c
   let (op, args) := getLFuncCall e
   match op with
   | .op _ name _ =>
