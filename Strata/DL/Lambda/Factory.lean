/-
  Copyright Strata Contributors

  SPDX-License-Identifier: Apache-2.0 OR MIT
-/

import Strata.DL.Lambda.LExprWF
import Strata.DL.Lambda.LTy
import Strata.DL.Util.ListMap

/-!
## Lambda's Factory

This module formalizes Lambda's _factory_, which is a mechanism to extend the
type checker (see `Strata.DL.Lambda.LExprT`) and partial evaluator (see
`Strata.DL.Lambda.LExprEval`) by providing a map from operations to their types
and optionally, denotations. The factory allows adding type checking and
evaluation support for new operations without modifying the implementation of
either or any core ASTs.

Also see `Strata.DL.Lambda.IntBoolFactory` for a concrete example of a factory.
-/


namespace Lambda

open Std (ToFormat Format format)

variable {T : LExprParams} [Inhabited T.Metadata] [Inhabited T.IDMeta] [DecidableEq T.IDMeta] [BEq T.IDMeta] [ToFormat T.IDMeta]

---------------------------------------------------------------------

open LTy.Syntax

section Factory

variable {IDMeta : Type} [DecidableEq IDMeta] [Inhabited IDMeta]

/--
A signature is a map from variable identifiers to types.
-/
abbrev Signature (IDMeta : Type) (Ty : Type) := ListMap (Identifier IDMeta) Ty

def Signature.format (ty : Signature IDMeta Ty) [Std.ToFormat Ty] : Std.Format :=
  match ty with
  | [] => ""
  | [(k, v)] => f!"({k} : {v})"
  | (k, v) :: rest =>
    f!"({k} : {v}) " ++ Signature.format rest

abbrev LMonoTySignature := Signature IDMeta LMonoTy

abbrev LTySignature := Signature IDMeta LTy


/--
A Lambda factory function, where the body can be optional. Universally
quantified type identifiers, if any, appear before this signature and can
quantify over the type identifiers in it.

A optional evaluation function can be provided in the `concreteEval` field for
each factory function to allow the partial evaluator to do constant propagation
when all the arguments of a function are concrete. Such a function should take
two inputs: a function call expression and also -- somewhat redundantly, but
perhaps more conveniently -- the list of arguments in this expression.  Here's
an example of a `concreteEval` function for `Int.Add`:

```
(fun e args => match args with
               | [e1, e2] =>
                 let e1i := LExpr.denoteInt e1
                 let e2i := LExpr.denoteInt e2
                 match e1i, e2i with
                 | some x, some y => (.const (toString (x + y)) mty[int])
                 | _, _ => e
               | _ => e)
```

Note that if there is an arity mismatch or if the arguments are not
concrete/constants, this fails and we return the original term `e`.

(TODO) Can we enforce well-formedness of the denotation function? E.g., that it
has the right number and type of arguments, etc.?
(TODO) Use `.bvar`s in the body to correspond to the formals instead of using
`.fvar`s.
-/
structure LFunc (T : LExprParams) where
  name     : T.Identifier
  typeArgs : List TyIdentifier := []
  isConstr : Bool := false --whether function is datatype constructor
  inputs   : @LMonoTySignature T.IDMeta
  output   : LMonoTy
  body     : Option (LExpr T.mono) := .none
  -- (TODO): Add support for a fixed set of attributes (e.g., whether to inline
  -- a function, etc.).
  attr     : Array String := #[]
  concreteEval : Option ((LExpr T.mono) → List (LExpr T.mono) → (LExpr T.mono)) := .none
  axioms   : List (LExpr T.mono) := []  -- For axiomatic definitions

instance [Inhabited T.Metadata] [Inhabited T.IDMeta] : Inhabited (LFunc T) where
  default := { name := Inhabited.default, inputs := [], output := LMonoTy.bool }

instance : ToFormat (LFunc T) where
  format f :=
    let attr := if f.attr.isEmpty then f!"" else f!"@[{f.attr}]{Format.line}"
    let typeArgs := if f.typeArgs.isEmpty
                    then f!""
                    else f!"∀{f.typeArgs}."
    let type := f!"{typeArgs} ({Signature.format f.inputs}) → {f.output}"
    let sep := if f.body.isNone then f!";" else f!" :="
    let body := if f.body.isNone then f!"" else Std.Format.indentD f!"({f.body.get!})"
    f!"{attr}\
       func {f.name} : {type}{sep}\
       {body}"

def LFunc.type (f : (LFunc T)) : Except Format LTy := do
  if !(decide f.inputs.keys.Nodup) then
    .error f!"[{f.name}] Duplicates found in the formals!\
              {Format.line}\
              {f.inputs}"
  else if !(decide f.typeArgs.Nodup) then
    .error f!"[{f.name}] Duplicates found in the universally \
              quantified type identifiers!\
              {Format.line}\
              {f.typeArgs}"
  let input_tys := f.inputs.values
  let output_tys := Lambda.LMonoTy.destructArrow f.output
  match input_tys with
  | [] => .ok (.forAll f.typeArgs f.output)
  | ity :: irest =>
    .ok (.forAll f.typeArgs (Lambda.LMonoTy.mkArrow ity (irest ++ output_tys)))

def LFunc.opExpr [Inhabited T.Metadata] (f: LFunc T) : LExpr T.mono :=
  let input_tys := f.inputs.values
  let output_tys := Lambda.LMonoTy.destructArrow f.output
  let ty := match input_tys with
            | [] => f.output
            | ity :: irest => Lambda.LMonoTy.mkArrow ity (irest ++ output_tys)
  .op (default : T.Metadata) f.name (some ty)

def LFunc.inputPolyTypes (f : (LFunc T)) : @LTySignature T.IDMeta :=
  f.inputs.map (fun (id, mty) => (id, .forAll f.typeArgs mty))

def LFunc.outputPolyType (f : (LFunc T)) : LTy :=
  .forAll f.typeArgs f.output

def LFunc.eraseTypes (f : LFunc T) : LFunc T :=
  { f with
    body := f.body.map LExpr.eraseTypes,
    axioms := f.axioms.map LExpr.eraseTypes
  }

/--
The type checker and partial evaluator for Lambda is parameterizable by
a user-provided `Factory`.

We don't have any "built-in" functions like `+`, `-`, etc. in `(LExpr
IDMeta)` -- lambdas are our only tool. `Factory` gives us a way to add
support for concrete/symbolic evaluation and type checking for `FunFactory`
functions without actually modifying any core logic or the ASTs.
-/
def Factory (T : LExprParams) := Array (LFunc T)

def Factory.default : @Factory T := #[]

instance : Inhabited (@Factory T) where
  default := @Factory.default T

def Factory.getFunctionNames (F : @Factory T) : Array T.Identifier :=
  F.map (fun f => f.name)

def Factory.getFactoryLFunc (F : @Factory T) (name : String) : Option (LFunc T) :=
  F.find? (fun fn => fn.name.name == name)

/--
Add a function `func` to the factory `F`. Redefinitions are not allowed.
-/
def Factory.addFactoryFunc (F : @Factory T) (func : LFunc T) : Except Format (@Factory T) :=
  match F.getFactoryLFunc func.name.name with
  | none => .ok (F.push func)
  | some func' =>
    .error f!"A function of name {func.name} already exists! \
              Redefinitions are not allowed.\n\
              Existing Function: {func'}\n\
              New Function:{func}"

/--
Append a factory `newF` to an existing factory `F`, checking for redefinitions
along the way.
-/
def Factory.addFactory (F newF : @Factory T) : Except Format (@Factory T) :=
  Array.foldlM (fun factory func => factory.addFactoryFunc func) F newF

def getLFuncCall {GenericTy} (e : LExpr ⟨T, GenericTy⟩) : LExpr ⟨T, GenericTy⟩ × List (LExpr ⟨T, GenericTy⟩) :=
  go e []
  where go e (acc : List (LExpr ⟨T, GenericTy⟩)) :=
  match e with
  | .app _ (.app _ e' arg1) arg2 =>  go e' ([arg1, arg2] ++ acc)
  | .app _ (.op m fn  fnty) arg1 =>  ((.op m fn fnty), ([arg1] ++ acc))
  | _ => (e, acc)

def getConcreteLFuncCall (e : LExpr ⟨T, GenericTy⟩) : LExpr ⟨T, GenericTy⟩ × List (LExpr ⟨T, GenericTy⟩) :=
  let (op, args) := getLFuncCall e
  if args.all (@LExpr.isConst ⟨T, GenericTy⟩) then (op, args) else (e, [])

/--
If `e` is a call of a factory function, get the operator (`.op`), a list
of all the actuals, and the `(LFunc IDMeta)`.
-/
<<<<<<< HEAD
def Factory.callOfLFunc {GenericTy}
    (F : @Factory IDMeta) (e : (LExpr GenericTy IDMeta))
    (allowPartialApp := false)
    : Option ((LExpr GenericTy IDMeta) × List (LExpr GenericTy IDMeta) × (LFunc IDMeta)) :=
=======
def Factory.callOfLFunc {GenericTy} (F : @Factory T) (e : LExpr ⟨T, GenericTy⟩) : Option (LExpr ⟨T, GenericTy⟩ × List (LExpr ⟨T, GenericTy⟩) × LFunc T) :=
>>>>>>> f83d2e4a
  let (op, args) := getLFuncCall e
  match op with
  | .op _ name _ =>
    let maybe_func := getFactoryLFunc F name.name
    match maybe_func with
    | none => none
    | some func =>
      -- Note that we don't do any type or well-formedness checking here; this
      -- is just a simple arity check.
      let matchesArg:Bool :=
        if allowPartialApp then Nat.ble args.length func.inputs.length
        else args.length == func.inputs.length
      match matchesArg with
      | true => (op, args, func) | false => none
  | _ => none

end Factory

theorem getLFuncCall.go_size {T: LExprParamsT} {e: LExpr T} {op args acc} : getLFuncCall.go e acc = (op, args) →
op.sizeOf + List.sum (args.map LExpr.sizeOf) <= e.sizeOf + List.sum (acc.map LExpr.sizeOf) := by
  fun_induction go generalizing op args
  case case1 acc e' arg1 arg2 IH =>
    intros Hgo; specialize (IH Hgo); simp_all; omega
  case case2 acc fn fnty arg1 =>
    simp_all; intros op_eq args_eq; subst op args; simp; omega
  case case3 op' args' _ _ => intros Hop; cases Hop; omega

theorem LExpr.sizeOf_pos {T} (e: LExpr T): 0 < sizeOf e := by
  cases e<;> simp <;> omega

theorem List.sum_size_le (f: α → Nat) {l: List α} {x: α} (x_in: x ∈ l): f x ≤ List.sum (l.map f) := by
  induction l; simp_all; grind

theorem getLFuncCall_smaller {T} {e: LExpr T} {op args} : getLFuncCall e = (op, args) → (forall a, a ∈ args → a.sizeOf < e.sizeOf) := by
  unfold getLFuncCall; intros Hgo; have Hsize := (getLFuncCall.go_size Hgo);
  simp_all; have Hop:= LExpr.sizeOf_pos op; intros a a_in;
  have Ha := List.sum_size_le LExpr.sizeOf a_in; omega

<<<<<<< HEAD
theorem Factory.callOfLFunc_smaller {GenericTy} {F : @Factory IDMeta}
  {e : (LExpr GenericTy IDMeta)} {op args F'} {allowPartialMatch}
  : Factory.callOfLFunc F e allowPartialMatch = some (op, args, F') →
  (forall a, a ∈ args → a.sizeOf < e.sizeOf) := by
=======
theorem Factory.callOfLFunc_smaller {T} {F : @Factory T.base} {e : LExpr T} {op args F'} : Factory.callOfLFunc F e = some (op, args, F') →
(forall a, a ∈ args → a.sizeOf < e.sizeOf) := by
>>>>>>> f83d2e4a
  simp[Factory.callOfLFunc]; cases Hfunc: (getLFuncCall e) with | mk op args;
  simp; cases op <;> simp
  rename_i o ty; cases (F.getFactoryLFunc o.name) <;> simp
  rename_i F'
  cases allowPartialMatch
  · cases (args.length == List.length F'.inputs) <;> simp; intros op_eq args_eq F_eq
    subst op args F'; exact (getLFuncCall_smaller Hfunc)
  · cases (Nat.ble args.length (List.length F'.inputs)) <;> simp
    intros op_eq args_eq F_eq
    subst op args F'; exact (getLFuncCall_smaller Hfunc)

end Lambda

---------------------------------------------------------------------<|MERGE_RESOLUTION|>--- conflicted
+++ resolved
@@ -207,14 +207,9 @@
 If `e` is a call of a factory function, get the operator (`.op`), a list
 of all the actuals, and the `(LFunc IDMeta)`.
 -/
-<<<<<<< HEAD
-def Factory.callOfLFunc {GenericTy}
-    (F : @Factory IDMeta) (e : (LExpr GenericTy IDMeta))
+def Factory.callOfLFunc {GenericTy} (F : @Factory T) (e : LExpr ⟨T, GenericTy⟩)
     (allowPartialApp := false)
-    : Option ((LExpr GenericTy IDMeta) × List (LExpr GenericTy IDMeta) × (LFunc IDMeta)) :=
-=======
-def Factory.callOfLFunc {GenericTy} (F : @Factory T) (e : LExpr ⟨T, GenericTy⟩) : Option (LExpr ⟨T, GenericTy⟩ × List (LExpr ⟨T, GenericTy⟩) × LFunc T) :=
->>>>>>> f83d2e4a
+    : Option (LExpr ⟨T, GenericTy⟩ × List (LExpr ⟨T, GenericTy⟩) × LFunc T) :=
   let (op, args) := getLFuncCall e
   match op with
   | .op _ name _ =>
@@ -253,15 +248,10 @@
   simp_all; have Hop:= LExpr.sizeOf_pos op; intros a a_in;
   have Ha := List.sum_size_le LExpr.sizeOf a_in; omega
 
-<<<<<<< HEAD
-theorem Factory.callOfLFunc_smaller {GenericTy} {F : @Factory IDMeta}
-  {e : (LExpr GenericTy IDMeta)} {op args F'} {allowPartialMatch}
-  : Factory.callOfLFunc F e allowPartialMatch = some (op, args, F') →
+theorem Factory.callOfLFunc_smaller {T} {F : @Factory T.base} {e : LExpr T} {op args F'}
+    {allowPartialMatch}
+    : Factory.callOfLFunc F e (allowPartialApp := allowPartialMatch) = some (op, args, F') →
   (forall a, a ∈ args → a.sizeOf < e.sizeOf) := by
-=======
-theorem Factory.callOfLFunc_smaller {T} {F : @Factory T.base} {e : LExpr T} {op args F'} : Factory.callOfLFunc F e = some (op, args, F') →
-(forall a, a ∈ args → a.sizeOf < e.sizeOf) := by
->>>>>>> f83d2e4a
   simp[Factory.callOfLFunc]; cases Hfunc: (getLFuncCall e) with | mk op args;
   simp; cases op <;> simp
   rename_i o ty; cases (F.getFactoryLFunc o.name) <;> simp
