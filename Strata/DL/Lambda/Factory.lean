/-
  Copyright Strata Contributors

  SPDX-License-Identifier: Apache-2.0 OR MIT
-/

import Strata.DL.Lambda.LExprWF
import Strata.DL.Lambda.LTy
import Strata.DL.Util.ListMap

/-!
## Lambda's Factory

This module formalizes Lambda's _factory_, which is a mechanism to extend the
type checker (see `Strata.DL.Lambda.LExprT`) and partial evaluator (see
`Strata.DL.Lambda.LExprEval`) by providing a map from operations to their types
and optionally, denotations. The factory allows adding type checking and
evaluation support for new operations without modifying the implementation of
either or any core ASTs.

Also see `Strata.DL.Lambda.IntBoolFactory` for a concrete example of a factory.
-/


namespace Lambda

open Std (ToFormat Format format)

---------------------------------------------------------------------

open LTy.Syntax

variable {IDMeta : Type} [DecidableEq IDMeta] [Inhabited IDMeta]

/--
A signature is a map from variable identifiers to types.
-/
abbrev Signature (IDMeta : Type) (Ty : Type) := ListMap (Identifier IDMeta) Ty

def Signature.format (ty : Signature IDMeta Ty) [Std.ToFormat Ty] : Std.Format :=
  match ty with
  | [] => ""
  | [(k, v)] => f!"({k} : {v})"
  | (k, v) :: rest =>
    f!"({k} : {v}) " ++ Signature.format rest

abbrev LMonoTySignature := Signature IDMeta LMonoTy

abbrev LTySignature := Signature IDMeta LTy


/--
A Lambda factory function, where the body can be optional. Universally
quantified type identifiers, if any, appear before this signature and can
quantify over the type identifiers in it.

A optional evaluation function can be provided in the `concreteEval` field for
each factory function to allow the partial evaluator to do constant propagation
when all the arguments of a function are concrete. Such a function should take
two inputs: a function call expression and also -- somewhat redundantly, but
perhaps more conveniently -- the list of arguments in this expression.  Here's
an example of a `concreteEval` function for `Int.Add`:

```
(fun e args => match args with
               | [e1, e2] =>
                 let e1i := LExpr.denoteInt e1
                 let e2i := LExpr.denoteInt e2
                 match e1i, e2i with
                 | some x, some y => (.const (toString (x + y)) mty[int])
                 | _, _ => e
               | _ => e)
```

Note that if there is an arity mismatch or if the arguments are not
concrete/constants, this fails and we return the original term `e`.

(TODO) Can we enforce well-formedness of the denotation function? E.g., that it
has the right number and type of arguments, etc.?
(TODO) Use `.bvar`s in the body to correspond to the formals instead of using
`.fvar`s.
-/
structure LFunc (IDMeta : Type) where
  name     : Identifier IDMeta
  typeArgs : List TyIdentifier := []
<<<<<<< HEAD
  isConstr : Bool := false -- is the function a datatype constructor?
  inputs   : @LMonoTySignature Identifier
=======
  inputs   : @LMonoTySignature IDMeta
>>>>>>> 20e82d67
  output   : LMonoTy
  body     : Option (LExpr LMonoTy IDMeta) := .none
  -- (TODO): Add support for a fixed set of attributes (e.g., whether to inline
  -- a function, etc.).
  attr     : Array String := #[]
  concreteEval : Option ((LExpr LMonoTy IDMeta) → List (LExpr LMonoTy IDMeta) → (LExpr LMonoTy IDMeta)) := .none
  axioms   : List (LExpr LMonoTy IDMeta) := []  -- For axiomatic definitions

instance : Inhabited (LFunc IDMeta) where
  default := { name := Inhabited.default, inputs := [], output := LMonoTy.bool }

instance : ToFormat (LFunc IDMeta) where
  format f :=
    let attr := if f.attr.isEmpty then f!"" else f!"@[{f.attr}]{Format.line}"
    let typeArgs := if f.typeArgs.isEmpty
                    then f!""
                    else f!"∀{f.typeArgs}."
    let type := f!"{typeArgs} ({Signature.format f.inputs}) → {f.output}"
    let sep := if f.body.isNone then f!";" else f!" :="
    let body := if f.body.isNone then f!"" else Std.Format.indentD f!"({f.body.get!})"
    f!"{attr}\
       func {f.name} : {type}{sep}\
       {body}"

def LFunc.type (f : (LFunc IDMeta)) : Except Format LTy := do
  if !f.inputs.keys.Nodup then
    .error f!"[{f.name}] Duplicates found in the formals!\
              {Format.line}\
              {f.inputs}"
  else if !f.typeArgs.Nodup then
    .error f!"[{f.name}] Duplicates found in the universally \
              quantified type identifiers!\
              {Format.line}\
              {f.typeArgs}"
  let input_tys := f.inputs.values
  let output_tys := Lambda.LMonoTy.destructArrow f.output
  match input_tys with
  | [] => .ok (.forAll f.typeArgs f.output)
  | ity :: irest =>
    .ok (.forAll f.typeArgs (Lambda.LMonoTy.mkArrow ity (irest ++ output_tys)))

def LFunc.opExpr (f: LFunc IDMeta) : LExpr LMonoTy IDMeta :=
  let input_tys := f.inputs.values
  let output_tys := Lambda.LMonoTy.destructArrow f.output
  let ty := match input_tys with
            | [] => f.output
            | ity :: irest => Lambda.LMonoTy.mkArrow ity (irest ++ output_tys)
  .op f.name ty

def LFunc.inputPolyTypes (f : (LFunc IDMeta)) : @LTySignature IDMeta :=
  f.inputs.map (fun (id, mty) => (id, .forAll f.typeArgs mty))

def LFunc.outputPolyType (f : (LFunc IDMeta)) : LTy :=
  .forAll f.typeArgs f.output

def LFunc.eraseTypes (f : LFunc IDMeta) : LFunc IDMeta :=
  { f with
    body := f.body.map LExpr.eraseTypes,
    axioms := f.axioms.map LExpr.eraseTypes
  }

/--
The type checker and partial evaluator for Lambda is parameterizable by
a user-provided `Factory`.

We don't have any "built-in" functions like `+`, `-`, etc. in `(LExpr
IDMeta)` -- lambdas are our only tool. `Factory` gives us a way to add
support for concrete/symbolic evaluation and type checking for `FunFactory`
functions without actually modifying any core logic or the ASTs.
-/
def Factory := Array (LFunc IDMeta)

def Factory.default : @Factory IDMeta := #[]

instance : Inhabited (@Factory IDMeta) where
  default := @Factory.default IDMeta

def Factory.getFunctionNames (F : @Factory IDMeta) : Array (Identifier IDMeta) :=
  F.map (fun f => f.name)

def Factory.getFactoryLFunc (F : @Factory IDMeta) (name : Identifier IDMeta) : Option (LFunc IDMeta) :=
  F.find? (fun fn => fn.name == name)

/--
Add a function `func` to the factory `F`. Redefinitions are not allowed.
-/
def Factory.addFactoryFunc (F : @Factory IDMeta) (func : (LFunc IDMeta)) : Except Format (@Factory IDMeta) :=
  match F.getFactoryLFunc func.name with
  | none => .ok (F.push func)
  | some func' =>
    .error f!"A function of name {func.name} already exists! \
              Redefinitions are not allowed.\n\
              Existing Function: {func'}\n\
              New Function:{func}"

/--
Append a factory `newF` to an existing factory `F`, checking for redefinitions
along the way.
-/
def Factory.addFactory (F newF : @Factory IDMeta) : Except Format (@Factory IDMeta) :=
  Array.foldlM (fun factory func => factory.addFactoryFunc func) F newF

def getLFuncCall (e : (LExpr LMonoTy IDMeta)) : (LExpr LMonoTy IDMeta) × List (LExpr LMonoTy IDMeta) :=
  go e []
  where go e (acc : List (LExpr LMonoTy IDMeta)) :=
  match e with
  | .app (.app  e' arg1) arg2 =>  go e' ([arg1, arg2] ++ acc)
  | .app (.op  fn  fnty) arg1 =>  ((.op fn fnty), ([arg1] ++ acc))
  | _ => (e, acc)

def getConcreteLFuncCall (e : (LExpr LMonoTy IDMeta)) : (LExpr LMonoTy IDMeta) × List (LExpr LMonoTy IDMeta) :=
  let (op, args) := getLFuncCall e
  if args.all LExpr.isConst then (op, args) else (e, [])

/--
If `e` is a call of a factory function, get the operator (`.op`), a list
of all the actuals, and the `(LFunc IDMeta)`.
-/
def Factory.callOfLFunc (F : @Factory IDMeta) (e : (LExpr LMonoTy IDMeta)) : Option ((LExpr LMonoTy IDMeta) × List (LExpr LMonoTy IDMeta) × (LFunc IDMeta)) :=
  let (op, args) := getLFuncCall e
  match op with
  | .op name _ =>
    let maybe_func := getFactoryLFunc F name
    match maybe_func with
    | none => none
    | some func =>
      -- Note that we don't do any type or well-formedness checking here; this
      -- is just a simple arity check.
      match args.length == func.inputs.length with
      | true => (op, args, func) | false => none
  | _ => none

end Lambda

---------------------------------------------------------------------<|MERGE_RESOLUTION|>--- conflicted
+++ resolved
@@ -83,12 +83,8 @@
 structure LFunc (IDMeta : Type) where
   name     : Identifier IDMeta
   typeArgs : List TyIdentifier := []
-<<<<<<< HEAD
   isConstr : Bool := false -- is the function a datatype constructor?
-  inputs   : @LMonoTySignature Identifier
-=======
   inputs   : @LMonoTySignature IDMeta
->>>>>>> 20e82d67
   output   : LMonoTy
   body     : Option (LExpr LMonoTy IDMeta) := .none
   -- (TODO): Add support for a fixed set of attributes (e.g., whether to inline
