/-
  Copyright Strata Contributors

  SPDX-License-Identifier: Apache-2.0 OR MIT
-/

import Strata.DL.Lambda.LState

/-! ## A Minimal Factory with Support for Unbounded Integer and Boolean Operations

See also `Strata.DL.Lambda.Factory`.
-/

---------------------------------------------------------------------

namespace Lambda
open Std (ToFormat Format format)
open LExpr LTy

section IntBoolFactory

<<<<<<< HEAD
variable {T : LExprParams} [Coe String T.Identifier]

def unaryOp (n : T.Identifier)
            (ty : LMonoTy)
            (ceval : Option (LExpr T.mono → List (LExpr T.mono) → LExpr T.mono)) : LFunc T :=
=======
def unaryOp[Coe String (Identifier IDMeta)]
            (n : Identifier IDMeta)
            (ty : LMonoTy)
            (ceval : Option (LExpr LMonoTy IDMeta → List (LExpr LMonoTy IDMeta) → LExpr LMonoTy IDMeta)) : LFunc IDMeta :=
>>>>>>> e3a0f67c
  { name := n,
    inputs := [("x", ty)],
    output := ty,
    concreteEval := ceval }

<<<<<<< HEAD
def binaryOp (n : T.Identifier)
             (ty : LMonoTy)
             (ceval : Option (LExpr T.mono → List (LExpr T.mono) → LExpr T.mono)) : LFunc T :=
=======
def binaryOp [Coe String (Identifier IDMeta)]
             (n : Identifier IDMeta)
             (ty : LMonoTy)
             (ceval : Option (LExpr LMonoTy IDMeta → List (LExpr LMonoTy IDMeta) → LExpr LMonoTy IDMeta)) : LFunc IDMeta :=
>>>>>>> e3a0f67c
  { name := n,
    inputs := [("x", ty), ("y", ty)],
    output := ty,
    concreteEval := ceval }

<<<<<<< HEAD
def binaryPredicate (n : T.Identifier)
                    (ty : LMonoTy)
                    (ceval : Option (LExpr T.mono → List (LExpr T.mono) → LExpr T.mono)) : LFunc T :=
=======
def binaryPredicate [Coe String (Identifier IDMeta)]
                    (n : Identifier IDMeta)
                    (ty : LMonoTy)
                    (ceval : Option (LExpr LMonoTy IDMeta → List (LExpr LMonoTy IDMeta) → LExpr LMonoTy IDMeta)) : LFunc IDMeta :=
>>>>>>> e3a0f67c
  { name := n,
    inputs := [("x", ty), ("y", ty)],
    output := .bool,
    concreteEval := ceval }

<<<<<<< HEAD
def unOpCeval (InTy OutTy : Type) [ToString OutTy]
                (cevalInTy : (LExpr T.mono) → Option InTy) (op : InTy → OutTy)
                (ty : LMonoTy) :
                (LExpr T.mono) → List (LExpr T.mono) → (LExpr T.mono) :=
=======
def unOpCeval  {IDMeta : Type} (InTy OutTy : Type) [ToString OutTy]
                (mkConst : OutTy → LExpr LMonoTy IDMeta)
                (cevalInTy : (LExpr LMonoTy IDMeta) → Option InTy) (op : InTy → OutTy):
                (LExpr LMonoTy IDMeta) → List (LExpr LMonoTy IDMeta) → (LExpr LMonoTy IDMeta) :=
>>>>>>> e3a0f67c
  (fun e args => match args with
   | [e1] =>
     let e1i := cevalInTy e1
     match e1i with
<<<<<<< HEAD
     | some x => (LExpr.const e1.metadata (toString (op x)) ty)
     | _ => e
   | _ => e)

def binOpCeval (InTy OutTy : Type) [ToString OutTy]
                (cevalInTy : (LExpr T.mono) → Option InTy) (op : InTy → InTy → OutTy)
                (ty : LMonoTy) :
                (LExpr T.mono) → List (LExpr T.mono) → (LExpr T.mono) :=
=======
     | some x => mkConst (op x)
     | _ => e
   | _ => e)

def binOpCeval {IDMeta : Type} (InTy OutTy : Type) [ToString OutTy]
                (mkConst : OutTy → LExpr LMonoTy IDMeta)
                (cevalInTy : (LExpr LMonoTy IDMeta) → Option InTy) (op : InTy → InTy → OutTy) :
                (LExpr LMonoTy IDMeta) → List (LExpr LMonoTy IDMeta) → (LExpr LMonoTy IDMeta) :=
>>>>>>> e3a0f67c
  (fun e args => match args with
   | [e1, e2] =>
     let e1i := cevalInTy e1
     let e2i := cevalInTy e2
     match e1i, e2i with
<<<<<<< HEAD
     | some x, some y => (LExpr.const e1.metadata (toString (op x y)) ty)
=======
     | some x, some y => mkConst (op x y)
>>>>>>> e3a0f67c
     | _, _ => e
   | _ => e)

-- We hand-code a denotation for `Int.Div` to leave the expression
-- unchanged if we have `0` for the denominator.
<<<<<<< HEAD
def cevalIntDiv (e : LExpr T.mono) (args : List (LExpr T.mono)) : LExpr T.mono :=
=======
def cevalIntDiv (e : LExpr LMonoTy IDMeta) (args : List (LExpr LMonoTy IDMeta)) : LExpr LMonoTy IDMeta :=
>>>>>>> e3a0f67c
  match args with
  | [e1, e2] =>
    let e1i := LExpr.denoteInt e1
    let e2i := LExpr.denoteInt e2
    match e1i, e2i with
    | some x, some y =>
<<<<<<< HEAD
      if y == 0 then e else (.const e.metadata (toString (x / y)) (.some .int))
=======
      if y == 0 then e else .intConst (x / y)
>>>>>>> e3a0f67c
    | _, _ => e
  | _ => e

-- We hand-code a denotation for `Int.Mod` to leave the expression
-- unchanged if we have `0` for the denominator.
<<<<<<< HEAD
def cevalIntMod (e : LExpr T.mono) (args : List (LExpr T.mono)) : LExpr T.mono :=
=======
def cevalIntMod (e : LExpr LMonoTy IDMeta) (args : List (LExpr LMonoTy IDMeta)) : LExpr LMonoTy IDMeta :=
>>>>>>> e3a0f67c
  match args with
  | [e1, e2] =>
    let e1i := LExpr.denoteInt e1
    let e2i := LExpr.denoteInt e2
    match e1i, e2i with
    | some x, some y =>
<<<<<<< HEAD
      if y == 0 then e else (.const e.metadata (toString (x % y)) (.some .int))
=======
      if y == 0 then e else .intConst (x % y)
>>>>>>> e3a0f67c
    | _, _ => e
  | _ => e

/- Integer Arithmetic Operations -/

<<<<<<< HEAD
def intAddFunc : LFunc T :=
=======
def intAddFunc [Coe String (Identifier IDMeta)] : LFunc IDMeta :=
>>>>>>> e3a0f67c
  binaryOp "Int.Add" .int
  (some (binOpCeval Int Int intConst LExpr.denoteInt Int.add))

<<<<<<< HEAD
def intSubFunc : LFunc T :=
=======
def intSubFunc [Coe String (Identifier IDMeta)] : LFunc IDMeta :=
>>>>>>> e3a0f67c
  binaryOp "Int.Sub" .int
  (some (binOpCeval Int Int intConst LExpr.denoteInt Int.sub))

<<<<<<< HEAD
def intMulFunc : LFunc T :=
=======
def intMulFunc [Coe String (Identifier IDMeta)] : LFunc IDMeta :=
>>>>>>> e3a0f67c
  binaryOp "Int.Mul" .int
  (some (binOpCeval Int Int intConst LExpr.denoteInt Int.mul))

<<<<<<< HEAD
def intDivFunc : LFunc T :=
  binaryOp "Int.Div" .int
  (some cevalIntDiv)

def intModFunc : LFunc T :=
  binaryOp "Int.Mod" .int
  (some cevalIntMod)

def intNegFunc : LFunc T :=
=======
def intDivFunc [Coe String (Identifier IDMeta)] : LFunc IDMeta :=
  binaryOp "Int.Div" .int
  (some cevalIntDiv)

def intModFunc [Coe String (Identifier IDMeta)] : LFunc IDMeta :=
  binaryOp "Int.Mod" .int
  (some cevalIntMod)

def intNegFunc [Coe String (Identifier IDMeta)] : LFunc IDMeta :=
>>>>>>> e3a0f67c
  unaryOp "Int.Neg" .int
  (some (unOpCeval Int Int intConst LExpr.denoteInt Int.neg))

<<<<<<< HEAD
def intLtFunc : LFunc T :=
=======
def intLtFunc [Coe String (Identifier IDMeta)] : LFunc IDMeta :=
>>>>>>> e3a0f67c
  binaryPredicate "Int.Lt" .int
  (some (binOpCeval Int Bool boolConst LExpr.denoteInt (fun x y => x < y)))

<<<<<<< HEAD
def intLeFunc : LFunc T :=
=======
def intLeFunc [Coe String (Identifier IDMeta)] : LFunc IDMeta :=
>>>>>>> e3a0f67c
  binaryPredicate "Int.Le" .int
  (some (binOpCeval Int Bool boolConst LExpr.denoteInt (fun x y => x <= y)))

<<<<<<< HEAD
def intGtFunc : LFunc T :=
=======
def intGtFunc [Coe String (Identifier IDMeta)] : LFunc IDMeta:=
>>>>>>> e3a0f67c
  binaryPredicate "Int.Gt" .int
  (some (binOpCeval Int Bool boolConst LExpr.denoteInt (fun x y => x > y)))

<<<<<<< HEAD
def intGeFunc : LFunc T :=
=======
def intGeFunc [Coe String (Identifier IDMeta)] : LFunc IDMeta :=
>>>>>>> e3a0f67c
  binaryPredicate "Int.Ge" .int
  (some (binOpCeval Int Bool boolConst LExpr.denoteInt (fun x y => x >= y)))

/- Boolean Operations -/
<<<<<<< HEAD
def boolAndFunc : LFunc T :=
=======
def boolAndFunc [Coe String (Identifier IDMeta)] : LFunc IDMeta :=
>>>>>>> e3a0f67c
  binaryOp "Bool.And" .bool
  (some (binOpCeval Bool Bool boolConst LExpr.denoteBool Bool.and))

<<<<<<< HEAD
def boolOrFunc : LFunc T :=
=======
def boolOrFunc [Coe String (Identifier IDMeta)] : LFunc IDMeta :=
>>>>>>> e3a0f67c
  binaryOp "Bool.Or" .bool
  (some (binOpCeval Bool Bool boolConst LExpr.denoteBool Bool.or))

<<<<<<< HEAD
def boolImpliesFunc : LFunc T :=
=======
def boolImpliesFunc [Coe String (Identifier IDMeta)] : LFunc IDMeta :=
>>>>>>> e3a0f67c
  binaryOp "Bool.Implies" .bool
  (some (binOpCeval Bool Bool boolConst LExpr.denoteBool (fun x y => ((not x) || y))))

<<<<<<< HEAD
def boolEquivFunc : LFunc T :=
=======
def boolEquivFunc [Coe String (Identifier IDMeta)] : LFunc IDMeta :=
>>>>>>> e3a0f67c
  binaryOp "Bool.Equiv" .bool
  (some (binOpCeval Bool Bool boolConst LExpr.denoteBool (fun x y => (x == y))))

<<<<<<< HEAD
def boolNotFunc : LFunc T :=
=======
def boolNotFunc [Coe String (Identifier IDMeta)] : LFunc IDMeta :=
>>>>>>> e3a0f67c
  unaryOp "Bool.Not" .bool
  (some (unOpCeval Bool Bool boolConst LExpr.denoteBool Bool.not))

<<<<<<< HEAD
def IntBoolFactory : @Factory T :=
=======
def IntBoolFactory : @Factory Unit :=
>>>>>>> e3a0f67c
  open LTy.Syntax in #[
    intAddFunc,
    intSubFunc,
    intMulFunc,
    intDivFunc,
    intModFunc,
    intNegFunc,
    intLtFunc,
    intLeFunc,
    intGtFunc,
    intGeFunc,

    boolAndFunc,
    boolOrFunc,
    boolImpliesFunc,
    boolEquivFunc,
    boolNotFunc,
  ]

end IntBoolFactory

---------------------------------------------------------------------<|MERGE_RESOLUTION|>--- conflicted
+++ resolved
@@ -19,69 +19,40 @@
 
 section IntBoolFactory
 
-<<<<<<< HEAD
 variable {T : LExprParams} [Coe String T.Identifier]
 
 def unaryOp (n : T.Identifier)
             (ty : LMonoTy)
             (ceval : Option (LExpr T.mono → List (LExpr T.mono) → LExpr T.mono)) : LFunc T :=
-=======
-def unaryOp[Coe String (Identifier IDMeta)]
-            (n : Identifier IDMeta)
-            (ty : LMonoTy)
-            (ceval : Option (LExpr LMonoTy IDMeta → List (LExpr LMonoTy IDMeta) → LExpr LMonoTy IDMeta)) : LFunc IDMeta :=
->>>>>>> e3a0f67c
   { name := n,
     inputs := [("x", ty)],
     output := ty,
     concreteEval := ceval }
 
-<<<<<<< HEAD
 def binaryOp (n : T.Identifier)
              (ty : LMonoTy)
              (ceval : Option (LExpr T.mono → List (LExpr T.mono) → LExpr T.mono)) : LFunc T :=
-=======
-def binaryOp [Coe String (Identifier IDMeta)]
-             (n : Identifier IDMeta)
-             (ty : LMonoTy)
-             (ceval : Option (LExpr LMonoTy IDMeta → List (LExpr LMonoTy IDMeta) → LExpr LMonoTy IDMeta)) : LFunc IDMeta :=
->>>>>>> e3a0f67c
   { name := n,
     inputs := [("x", ty), ("y", ty)],
     output := ty,
     concreteEval := ceval }
 
-<<<<<<< HEAD
 def binaryPredicate (n : T.Identifier)
                     (ty : LMonoTy)
                     (ceval : Option (LExpr T.mono → List (LExpr T.mono) → LExpr T.mono)) : LFunc T :=
-=======
-def binaryPredicate [Coe String (Identifier IDMeta)]
-                    (n : Identifier IDMeta)
-                    (ty : LMonoTy)
-                    (ceval : Option (LExpr LMonoTy IDMeta → List (LExpr LMonoTy IDMeta) → LExpr LMonoTy IDMeta)) : LFunc IDMeta :=
->>>>>>> e3a0f67c
   { name := n,
     inputs := [("x", ty), ("y", ty)],
     output := .bool,
     concreteEval := ceval }
 
-<<<<<<< HEAD
 def unOpCeval (InTy OutTy : Type) [ToString OutTy]
                 (cevalInTy : (LExpr T.mono) → Option InTy) (op : InTy → OutTy)
                 (ty : LMonoTy) :
                 (LExpr T.mono) → List (LExpr T.mono) → (LExpr T.mono) :=
-=======
-def unOpCeval  {IDMeta : Type} (InTy OutTy : Type) [ToString OutTy]
-                (mkConst : OutTy → LExpr LMonoTy IDMeta)
-                (cevalInTy : (LExpr LMonoTy IDMeta) → Option InTy) (op : InTy → OutTy):
-                (LExpr LMonoTy IDMeta) → List (LExpr LMonoTy IDMeta) → (LExpr LMonoTy IDMeta) :=
->>>>>>> e3a0f67c
   (fun e args => match args with
    | [e1] =>
      let e1i := cevalInTy e1
      match e1i with
-<<<<<<< HEAD
      | some x => (LExpr.const e1.metadata (toString (op x)) ty)
      | _ => e
    | _ => e)
@@ -90,98 +61,55 @@
                 (cevalInTy : (LExpr T.mono) → Option InTy) (op : InTy → InTy → OutTy)
                 (ty : LMonoTy) :
                 (LExpr T.mono) → List (LExpr T.mono) → (LExpr T.mono) :=
-=======
-     | some x => mkConst (op x)
-     | _ => e
-   | _ => e)
-
-def binOpCeval {IDMeta : Type} (InTy OutTy : Type) [ToString OutTy]
-                (mkConst : OutTy → LExpr LMonoTy IDMeta)
-                (cevalInTy : (LExpr LMonoTy IDMeta) → Option InTy) (op : InTy → InTy → OutTy) :
-                (LExpr LMonoTy IDMeta) → List (LExpr LMonoTy IDMeta) → (LExpr LMonoTy IDMeta) :=
->>>>>>> e3a0f67c
   (fun e args => match args with
    | [e1, e2] =>
      let e1i := cevalInTy e1
      let e2i := cevalInTy e2
      match e1i, e2i with
-<<<<<<< HEAD
-     | some x, some y => (LExpr.const e1.metadata (toString (op x y)) ty)
-=======
-     | some x, some y => mkConst (op x y)
->>>>>>> e3a0f67c
+     | some x, some y => mkConst e1.metadata (op x y)
      | _, _ => e
    | _ => e)
 
 -- We hand-code a denotation for `Int.Div` to leave the expression
 -- unchanged if we have `0` for the denominator.
-<<<<<<< HEAD
 def cevalIntDiv (e : LExpr T.mono) (args : List (LExpr T.mono)) : LExpr T.mono :=
-=======
-def cevalIntDiv (e : LExpr LMonoTy IDMeta) (args : List (LExpr LMonoTy IDMeta)) : LExpr LMonoTy IDMeta :=
->>>>>>> e3a0f67c
   match args with
   | [e1, e2] =>
     let e1i := LExpr.denoteInt e1
     let e2i := LExpr.denoteInt e2
     match e1i, e2i with
     | some x, some y =>
-<<<<<<< HEAD
-      if y == 0 then e else (.const e.metadata (toString (x / y)) (.some .int))
-=======
-      if y == 0 then e else .intConst (x / y)
->>>>>>> e3a0f67c
+      if y == 0 then e else .intConst e.metadata (x / y)
     | _, _ => e
   | _ => e
 
 -- We hand-code a denotation for `Int.Mod` to leave the expression
 -- unchanged if we have `0` for the denominator.
-<<<<<<< HEAD
 def cevalIntMod (e : LExpr T.mono) (args : List (LExpr T.mono)) : LExpr T.mono :=
-=======
-def cevalIntMod (e : LExpr LMonoTy IDMeta) (args : List (LExpr LMonoTy IDMeta)) : LExpr LMonoTy IDMeta :=
->>>>>>> e3a0f67c
   match args with
   | [e1, e2] =>
     let e1i := LExpr.denoteInt e1
     let e2i := LExpr.denoteInt e2
     match e1i, e2i with
     | some x, some y =>
-<<<<<<< HEAD
-      if y == 0 then e else (.const e.metadata (toString (x % y)) (.some .int))
-=======
-      if y == 0 then e else .intConst (x % y)
->>>>>>> e3a0f67c
+      if y == 0 then e else .intConst e.metadata (x % y)
     | _, _ => e
   | _ => e
 
 /- Integer Arithmetic Operations -/
 
-<<<<<<< HEAD
 def intAddFunc : LFunc T :=
-=======
-def intAddFunc [Coe String (Identifier IDMeta)] : LFunc IDMeta :=
->>>>>>> e3a0f67c
   binaryOp "Int.Add" .int
   (some (binOpCeval Int Int intConst LExpr.denoteInt Int.add))
 
-<<<<<<< HEAD
 def intSubFunc : LFunc T :=
-=======
-def intSubFunc [Coe String (Identifier IDMeta)] : LFunc IDMeta :=
->>>>>>> e3a0f67c
   binaryOp "Int.Sub" .int
   (some (binOpCeval Int Int intConst LExpr.denoteInt Int.sub))
 
-<<<<<<< HEAD
 def intMulFunc : LFunc T :=
-=======
-def intMulFunc [Coe String (Identifier IDMeta)] : LFunc IDMeta :=
->>>>>>> e3a0f67c
   binaryOp "Int.Mul" .int
   (some (binOpCeval Int Int intConst LExpr.denoteInt Int.mul))
 
-<<<<<<< HEAD
 def intDivFunc : LFunc T :=
   binaryOp "Int.Div" .int
   (some cevalIntDiv)
@@ -191,98 +119,47 @@
   (some cevalIntMod)
 
 def intNegFunc : LFunc T :=
-=======
-def intDivFunc [Coe String (Identifier IDMeta)] : LFunc IDMeta :=
-  binaryOp "Int.Div" .int
-  (some cevalIntDiv)
-
-def intModFunc [Coe String (Identifier IDMeta)] : LFunc IDMeta :=
-  binaryOp "Int.Mod" .int
-  (some cevalIntMod)
-
-def intNegFunc [Coe String (Identifier IDMeta)] : LFunc IDMeta :=
->>>>>>> e3a0f67c
   unaryOp "Int.Neg" .int
   (some (unOpCeval Int Int intConst LExpr.denoteInt Int.neg))
 
-<<<<<<< HEAD
 def intLtFunc : LFunc T :=
-=======
-def intLtFunc [Coe String (Identifier IDMeta)] : LFunc IDMeta :=
->>>>>>> e3a0f67c
   binaryPredicate "Int.Lt" .int
   (some (binOpCeval Int Bool boolConst LExpr.denoteInt (fun x y => x < y)))
 
-<<<<<<< HEAD
 def intLeFunc : LFunc T :=
-=======
-def intLeFunc [Coe String (Identifier IDMeta)] : LFunc IDMeta :=
->>>>>>> e3a0f67c
   binaryPredicate "Int.Le" .int
   (some (binOpCeval Int Bool boolConst LExpr.denoteInt (fun x y => x <= y)))
 
-<<<<<<< HEAD
 def intGtFunc : LFunc T :=
-=======
-def intGtFunc [Coe String (Identifier IDMeta)] : LFunc IDMeta:=
->>>>>>> e3a0f67c
   binaryPredicate "Int.Gt" .int
   (some (binOpCeval Int Bool boolConst LExpr.denoteInt (fun x y => x > y)))
 
-<<<<<<< HEAD
 def intGeFunc : LFunc T :=
-=======
-def intGeFunc [Coe String (Identifier IDMeta)] : LFunc IDMeta :=
->>>>>>> e3a0f67c
   binaryPredicate "Int.Ge" .int
   (some (binOpCeval Int Bool boolConst LExpr.denoteInt (fun x y => x >= y)))
 
 /- Boolean Operations -/
-<<<<<<< HEAD
 def boolAndFunc : LFunc T :=
-=======
-def boolAndFunc [Coe String (Identifier IDMeta)] : LFunc IDMeta :=
->>>>>>> e3a0f67c
   binaryOp "Bool.And" .bool
   (some (binOpCeval Bool Bool boolConst LExpr.denoteBool Bool.and))
 
-<<<<<<< HEAD
 def boolOrFunc : LFunc T :=
-=======
-def boolOrFunc [Coe String (Identifier IDMeta)] : LFunc IDMeta :=
->>>>>>> e3a0f67c
   binaryOp "Bool.Or" .bool
   (some (binOpCeval Bool Bool boolConst LExpr.denoteBool Bool.or))
 
-<<<<<<< HEAD
 def boolImpliesFunc : LFunc T :=
-=======
-def boolImpliesFunc [Coe String (Identifier IDMeta)] : LFunc IDMeta :=
->>>>>>> e3a0f67c
   binaryOp "Bool.Implies" .bool
   (some (binOpCeval Bool Bool boolConst LExpr.denoteBool (fun x y => ((not x) || y))))
 
-<<<<<<< HEAD
 def boolEquivFunc : LFunc T :=
-=======
-def boolEquivFunc [Coe String (Identifier IDMeta)] : LFunc IDMeta :=
->>>>>>> e3a0f67c
   binaryOp "Bool.Equiv" .bool
   (some (binOpCeval Bool Bool boolConst LExpr.denoteBool (fun x y => (x == y))))
 
-<<<<<<< HEAD
 def boolNotFunc : LFunc T :=
-=======
-def boolNotFunc [Coe String (Identifier IDMeta)] : LFunc IDMeta :=
->>>>>>> e3a0f67c
   unaryOp "Bool.Not" .bool
   (some (unOpCeval Bool Bool boolConst LExpr.denoteBool Bool.not))
 
-<<<<<<< HEAD
 def IntBoolFactory : @Factory T :=
-=======
-def IntBoolFactory : @Factory Unit :=
->>>>>>> e3a0f67c
   open LTy.Syntax in #[
     intAddFunc,
     intSubFunc,
