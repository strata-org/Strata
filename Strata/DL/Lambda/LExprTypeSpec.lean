/-
  Copyright Strata Contributors

  SPDX-License-Identifier: Apache-2.0 OR MIT
-/

import Strata.DL.Lambda.LExprTypeEnv
import Strata.DL.Lambda.LExprWF

/-! ## Typing Relation for Lambda Expressions

Specification of Lambda's type inference. See `Strata.DL.Lambda.LExprT` for the
implementation.

The inductive relation `HasType` characterizes well-typed `LExpr`s. We
specify a Hindley-Milner type system here, but note that at this time, we
do not have `let`s in `LExpr`, so we do not tackle let-polymorphism yet.

TODO: prove that the implementation conforms to the specification here.
-/

---------------------------------------------------------------------

namespace Lambda

open Std (ToFormat Format format)

namespace LExpr
open LTy

variable {IDMeta : Type} [DecidableEq IDMeta]

/--
Close `ty` by `x`, i.e., add `x` as a bound type variable.
-/
def LTy.close (x : TyIdentifier) (ty : LTy) : LTy :=
  match ty with
  | .forAll vars lty => .forAll (x :: vars) lty

/--
Open `ty` by instantiating the bound type variable `x` with `xty`.
-/
def LTy.open (x : TyIdentifier) (xty : LMonoTy) (ty : LTy) : LTy :=
  match ty with
  | .forAll vars lty =>
    if x ∈ vars then
      let S := [(x, xty)]
      .forAll (vars.removeAll [x]) (LMonoTy.subst [S] lty)
    else
      ty

/--
Open `ty` by instantiating all its bound variables with `tys`, giving the
`LMonoTy` that results. `tys` should have length equal to the number of bound
variables in `ty`.
-/
def LTy.openFull (ty: LTy) (tys: List LMonoTy) : LMonoTy :=
  LMonoTy.subst [(List.zip (LTy.boundVars ty) tys)] (LTy.toMonoTypeUnsafe ty)

/--
Typing relation for `LExpr`s.
-/
<<<<<<< HEAD
inductive HasType {T: LExprParams} [DecidableEq T.IDMeta]:
  (TContext T.IDMeta) → LExpr T.mono → LTy → Prop where
  | tbool_const : ∀ Γ m b,
            HasType Γ (.boolConst m b) (.forAll [] .bool)
  | tint_const : ∀ Γ m n,
            HasType Γ (.intConst m n) (.forAll [] .int)
  | treal_const : ∀ Γ m r,
            HasType Γ (.realConst m r) (.forAll [] .real)
  | tstr_const : ∀ Γ m s,
            HasType Γ (.strConst m s) (.forAll [] .string)
  | tbitvec_const : ∀ Γ m n b,
            HasType Γ (.bitvecConst m n b) (.forAll [] (.bitvec n))

  | tvar : ∀ Γ m x ty, Γ.types.find? x = some ty → HasType Γ (.fvar m x none) ty

  | tabs : ∀ Γ m x x_ty e e_ty o,
=======
inductive HasType {IDMeta : Type} [DecidableEq IDMeta] (C: LContext IDMeta):
  (TContext IDMeta) → (LExpr LMonoTy IDMeta) → LTy → Prop where
  | tmdata : ∀ Γ info e ty, HasType C Γ e ty →
                            HasType C Γ (.mdata info e) ty

  | tbool_const : ∀ Γ b,
            C.knownTypes.containsName "bool" →
            HasType C Γ (.boolConst b) (.forAll [] .bool)
  | tint_const : ∀ Γ n,
            C.knownTypes.containsName "int" →
            HasType C Γ (.intConst n) (.forAll [] .int)
  | treal_const : ∀ Γ r,
            C.knownTypes.containsName "real" →
            HasType C Γ (.realConst r) (.forAll [] .real)
  | tstr_const : ∀ Γ s,
            C.knownTypes.containsName "string" →
            HasType C Γ (.strConst s) (.forAll [] .string)
  | tbitvec_const : ∀ Γ n b,
            C.knownTypes.containsName "bitvec" →
            HasType C Γ (.bitvecConst n b) (.forAll [] (.bitvec n))

  | tvar : ∀ Γ x ty, Γ.types.find? x = some ty → HasType C Γ (.fvar x none) ty

  /-
  For an annotated free variable (or operator, see `top_annotated`), it must be
  the case that the claimed type `ty_s` is an instantiation of the general type
  `ty_o`. It suffices to show the existence of a list `tys` that, when
  substituted for the bound variables in `ty_o`, results in `ty_s`.
  -/
  | tvar_annotated : ∀ Γ x ty_o ty_s tys,
            Γ.types.find? x = some ty_o →
            tys.length = ty_o.boundVars.length →
            LTy.openFull ty_o tys = ty_s →
            HasType C Γ (.fvar x (some ty_s)) (.forAll [] ty_s)

  | tabs : ∀ Γ x x_ty e e_ty o,
>>>>>>> e86fa038
            LExpr.fresh x e →
            (hx : LTy.isMonoType x_ty) →
            (he : LTy.isMonoType e_ty) →
            HasType C { Γ with types := Γ.types.insert x.fst x_ty} (LExpr.varOpen 0 x e) e_ty →
            o = none ∨ o = some (x_ty.toMonoType hx) →
<<<<<<< HEAD
            HasType Γ (.abs m o e)
=======
            HasType C Γ (.abs o e)
>>>>>>> e86fa038
                      (.forAll [] (.tcons "arrow" [(LTy.toMonoType x_ty hx),
                                                   (LTy.toMonoType e_ty he)]))

--  | tcons_intro : ∀ Γ C args targs,
--                  args.length == targs.length →
--                  ∀ et ∈ (List.zip args targs), HasType Γ et.fst et.snd →
--                  HasType Γ (.app (.const C) args) (.tcons C targs)

--  | tcons_elim :
--                HasType Γ (.app (.const C) args) (.tcons C targs) →
--                (h : i < targs.length) →
--                HasType Γ (.proj i args) (List.get targs i h)

  | tapp : ∀ Γ m e1 e2 t1 t2,
            (h1 : LTy.isMonoType t1) →
            (h2 : LTy.isMonoType t2) →
            HasType C Γ e1 (.forAll [] (.tcons "arrow" [(LTy.toMonoType t2 h2),
                                                     (LTy.toMonoType t1 h1)])) →
<<<<<<< HEAD
            HasType Γ e2 t2 →
            HasType Γ (.app m e1 e2) t1
=======
            HasType C Γ e2 t2 →
            HasType C Γ (.app e1 e2) t1
>>>>>>> e86fa038

  -- `ty` is more general than `e_ty`, so we can instantiate `ty` with `e_ty`.
  | tinst : ∀ Γ e ty e_ty x x_ty,
            HasType C Γ e ty →
            e_ty = LTy.open x x_ty ty →
            HasType C Γ e e_ty

  -- The generalization rule will let us do things like the following:
  -- `(·ftvar "a") → (.ftvar "a")` (or `a → a`) will be generalized to
  -- `(.btvar 0) → (.btvar 0)` (or `∀a. a → a`), assuming `a` is not in the
  -- context.
  | tgen : ∀ Γ e a ty,
            HasType C Γ e ty →
            TContext.isFresh a Γ →
            HasType C Γ e (LTy.close a ty)

<<<<<<< HEAD
  | tif : ∀ Γ m c e1 e2 ty,
          HasType Γ c (.forAll [] (.tcons "bool" [])) →
          HasType Γ e1 ty →
          HasType Γ e2 ty →
          HasType Γ (.ite m c e1 e2) ty

  | teq : ∀ Γ m e1 e2 ty,
          HasType Γ e1 ty →
          HasType Γ e2 ty →
          HasType Γ (.eq m e1 e2) (.forAll [] (.tcons "bool" []))
=======
  | tif : ∀ Γ c e1 e2 ty,
            HasType C Γ c (.forAll [] .bool) →
            HasType C Γ e1 ty →
            HasType C Γ e2 ty →
            HasType C Γ (.ite c e1 e2) ty

  | teq : ∀ Γ e1 e2 ty,
            HasType C Γ e1 ty →
            HasType C Γ e2 ty →
            HasType C Γ (.eq e1 e2) (.forAll [] .bool)
>>>>>>> e86fa038

  | tquant: ∀ Γ m k tr tr_ty x x_ty e o,
            LExpr.fresh x e →
            (hx : LTy.isMonoType x_ty) →
            HasType C { Γ with types := Γ.types.insert x.fst x_ty} (LExpr.varOpen 0 x e) (.forAll [] .bool) →
            HasType C {Γ with types := Γ.types.insert x.fst x_ty} (LExpr.varOpen 0 x tr) tr_ty →
            o = none ∨ o = some (x_ty.toMonoType hx) →
<<<<<<< HEAD
            HasType Γ (.quant m k o tr e) (.forAll [] .bool)
=======
            HasType C Γ (.quant k o tr e) (.forAll [] .bool)
  | top: ∀ Γ f op ty,
            C.functions.find? (fun fn => fn.name == op) = some f →
            f.type = .ok ty →
            HasType C Γ (.op op none) ty
  /-
  See comments in `tvar_annotated`.
  -/
  | top_annotated: ∀ Γ f op ty_o ty_s tys,
            C.functions.find? (fun fn => fn.name == op) = some f →
            f.type = .ok ty_o →
            tys.length = ty_o.boundVars.length →
            LTy.openFull ty_o tys = ty_s →
            HasType C Γ (.op op (some ty_s)) (.forAll [] ty_s)
>>>>>>> e86fa038

/--
If `LExpr e` is well-typed, then it is well-formed, i.e., contains no dangling
bound variables.
-/
<<<<<<< HEAD
theorem HasType.regularity [Inhabited T.IDMeta] [DecidableEq T.IDMeta] [DecidableEq T.Metadata] (h : HasType (T := T) Γ e ty) :
=======
theorem HasType.regularity (h : HasType (IDMeta:=IDMeta) C Γ e ty) :
>>>>>>> e86fa038
  LExpr.WF e := by
  open LExpr in
  induction h <;> try (solve | simp_all[WF, lcAt])
  case tabs m x x_ty e e_ty hx h_x_mono h_e_mono ht ih =>
    simp_all [WF]
    exact lcAt_varOpen_abs ih (by simp)
  case tquant m k tr tr_ty x x_ty e o h_x_mono hx htr ih ihtr =>
    simp_all [WF]
    exact lcAt_varOpen_quant ih (by omega) ihtr
  done

---------------------------------------------------------------------

section Tests

-- Examples of typing derivations using the `HasType` relation.

open LExpr.SyntaxMono LTy.Syntax

macro "solveKnownNames" : tactic =>  `(tactic | simp[KnownTypes.containsName, LTy.toKnownType!, makeKnownTypes, KnownTypes.default, LContext.default])

example : LExpr.HasType LContext.default {} esM[#true] t[bool] := by
  apply LExpr.HasType.tbool_const; solveKnownNames

<<<<<<< HEAD
example : LExpr.HasType { types := [[(⟨"x", ()⟩, t[∀a. %a])]]} esM[x] t[int] := by
  have h_tinst := @LExpr.HasType.tinst (T := ⟨Unit, Unit⟩) _ { types := [[("x", t[∀a. %a])]]} esM[x] t[∀a. %a] t[int] "a" mty[int]
  have h_tvar := @LExpr.HasType.tvar (T := ⟨Unit, Unit⟩) _ { types := [[("x", t[∀a. %a])]]} () "x" t[∀a. %a]
  simp +ground at h_tvar
  simp [h_tvar] at h_tinst
  simp +ground at h_tinst
  exact h_tinst rfl

example : LExpr.HasType { types := [[(⟨"m", ()⟩, t[∀a. %a → int])]]}
                        esM[(m #true)]
                        t[int] := by
  apply LExpr.HasType.tapp _ _ _ _ _ t[bool] <;> (try simp +ground)
  <;> try apply LExpr.HasType.tbool_const
=======
example : LExpr.HasType LContext.default {} esM[#-1] t[int] := by
  apply LExpr.HasType.tint_const; solveKnownNames

example : LExpr.HasType LContext.default { types := [[("x", t[∀a. %a])]]} esM[x] t[int] := by
  have h_tinst := @LExpr.HasType.tinst (IDMeta := Unit) _ LContext.default { types := [[("x", t[∀a. %a])]]} esM[x] t[∀a. %a] t[int] "a" mty[int]
  have h_tvar := @LExpr.HasType.tvar (IDMeta := Unit) _ LContext.default { types := [[("x", t[∀a. %a])]]} "x" t[∀a. %a]
  apply h_tinst; apply h_tvar; rfl
  simp +ground; rfl

example : LExpr.HasType LContext.default { types := [[("m", t[∀a. %a → int])]]}
                        esM[(m #true)]
                        t[int] := by
  apply LExpr.HasType.tapp _ _ _ _ t[bool] <;> (try simp +ground)
  <;> try apply LExpr.HasType.tbool_const <;> simp[KnownTypes.containsName]
>>>>>>> e86fa038
  apply LExpr.HasType.tinst _ _ t[∀a. %a → int] t[bool → int] "a" mty[bool]
  · apply LExpr.HasType.tvar
    simp +ground
  · simp +ground
    exact rfl
  solveKnownNames
  done

<<<<<<< HEAD
example : LExpr.HasType {} esM[λ %0] t[∀a. %a → %a] := by
  have h_tabs := @LExpr.HasType.tabs (T := ⟨Unit, Unit⟩) _ {} () ("a", none) t[%a] esM[%0] t[%a] none
  simp +ground at h_tabs
  have h_tvar := @LExpr.HasType.tvar (T := ⟨Unit, Unit⟩) _ { types := [[("a", t[%a])]] }
                 () "a" t[%a]
  simp [Maps.find?, Map.find?] at h_tvar
  simp [h_tvar, LTy.toMonoType] at h_tabs
  have h_tgen := @LExpr.HasType.tgen (T := ⟨Unit, Unit⟩) _ {} esM[λ %0] "a"
                 t[%a → %a]
                 (by
                   apply h_tabs
                   apply (mt List.elem_eq_true_of_mem)
                   unfold List.elem
                   simp)
  simp +ground [Maps.find?] at h_tgen
=======
example : LExpr.HasType {} {} esM[λ %0] t[∀a. %a → %a] := by
  have h_tabs := @LExpr.HasType.tabs (IDMeta := Unit) _ {} {} ("a", none) t[%a] esM[%0] t[%a] none
  simp at h_tabs
  have h_tvar := @LExpr.HasType.tvar (IDMeta := Unit) _ {} { types := [[("a", t[%a])]] }
                 "a" t[%a]
  simp [Maps.find?, Map.find?] at h_tvar
  specialize (h_tabs rfl rfl rfl h_tvar)
  simp [LTy.toMonoType] at h_tabs
  have h_tgen := @LExpr.HasType.tgen (IDMeta := Unit) _ {} {} esM[λ %0] "a"
                 t[%a → %a]
                 h_tabs
  simp[TContext.isFresh, Maps.find?] at h_tgen
>>>>>>> e86fa038
  assumption
  done

def idFactory : LFunc Unit := {name := "id", typeArgs := ["a"],  inputs := [⟨"x", .ftvar "a"⟩], output := .ftvar "a"}

example : LExpr.HasType (LContext.default.addFactoryFunction idFactory) {} (.op ⟨"id", ()⟩ none) t[∀a. %a → %a] := by
  apply (LExpr.HasType.top _ idFactory) <;> rfl

example : LExpr.HasType (LContext.default.addFactoryFunction idFactory) {} (.op ⟨"id", ()⟩ mty[int → int]) t[int → int] := by
  apply (LExpr.HasType.top_annotated _ idFactory _ t[∀a. %a → %a] _ [.int]) <;> try rfl
  simp only[LTy.openFull, LTy.toMonoTypeUnsafe, List.zip, LTy.boundVars];
  unfold LMonoTy.subst ;
  simp[Subst.hasEmptyScopes, Map.isEmpty, LMonoTys.subst, LMonoTys.subst.substAux, LMonoTy.subst, Maps.find?, Map.find?, LMonoTy.int]

end Tests

---------------------------------------------------------------------
end LExpr
end Lambda<|MERGE_RESOLUTION|>--- conflicted
+++ resolved
@@ -60,71 +60,43 @@
 /--
 Typing relation for `LExpr`s.
 -/
-<<<<<<< HEAD
-inductive HasType {T: LExprParams} [DecidableEq T.IDMeta]:
+inductive HasType {T: LExprParams} [DecidableEq T.IDMeta] (C: LContext T):
   (TContext T.IDMeta) → LExpr T.mono → LTy → Prop where
   | tbool_const : ∀ Γ m b,
-            HasType Γ (.boolConst m b) (.forAll [] .bool)
+            C.knownTypes.containsName "bool" →
+            HasType C Γ (.boolConst m b) (.forAll [] .bool)
   | tint_const : ∀ Γ m n,
-            HasType Γ (.intConst m n) (.forAll [] .int)
+            C.knownTypes.containsName "int" →
+            HasType C Γ (.intConst m n) (.forAll [] .int)
   | treal_const : ∀ Γ m r,
-            HasType Γ (.realConst m r) (.forAll [] .real)
+            C.knownTypes.containsName "real" →
+            HasType C Γ (.realConst m r) (.forAll [] .real)
   | tstr_const : ∀ Γ m s,
-            HasType Γ (.strConst m s) (.forAll [] .string)
+            C.knownTypes.containsName "string" →
+            HasType C Γ (.strConst m s) (.forAll [] .string)
   | tbitvec_const : ∀ Γ m n b,
-            HasType Γ (.bitvecConst m n b) (.forAll [] (.bitvec n))
-
-  | tvar : ∀ Γ m x ty, Γ.types.find? x = some ty → HasType Γ (.fvar m x none) ty
-
-  | tabs : ∀ Γ m x x_ty e e_ty o,
-=======
-inductive HasType {IDMeta : Type} [DecidableEq IDMeta] (C: LContext IDMeta):
-  (TContext IDMeta) → (LExpr LMonoTy IDMeta) → LTy → Prop where
-  | tmdata : ∀ Γ info e ty, HasType C Γ e ty →
-                            HasType C Γ (.mdata info e) ty
-
-  | tbool_const : ∀ Γ b,
-            C.knownTypes.containsName "bool" →
-            HasType C Γ (.boolConst b) (.forAll [] .bool)
-  | tint_const : ∀ Γ n,
-            C.knownTypes.containsName "int" →
-            HasType C Γ (.intConst n) (.forAll [] .int)
-  | treal_const : ∀ Γ r,
-            C.knownTypes.containsName "real" →
-            HasType C Γ (.realConst r) (.forAll [] .real)
-  | tstr_const : ∀ Γ s,
-            C.knownTypes.containsName "string" →
-            HasType C Γ (.strConst s) (.forAll [] .string)
-  | tbitvec_const : ∀ Γ n b,
             C.knownTypes.containsName "bitvec" →
-            HasType C Γ (.bitvecConst n b) (.forAll [] (.bitvec n))
-
-  | tvar : ∀ Γ x ty, Γ.types.find? x = some ty → HasType C Γ (.fvar x none) ty
-
+            HasType C Γ (.bitvecConst m n b) (.forAll [] (.bitvec n))
+  | tvar : ∀ Γ m x ty, Γ.types.find? x = some ty → HasType C Γ (.fvar m x none) ty
   /-
   For an annotated free variable (or operator, see `top_annotated`), it must be
   the case that the claimed type `ty_s` is an instantiation of the general type
   `ty_o`. It suffices to show the existence of a list `tys` that, when
   substituted for the bound variables in `ty_o`, results in `ty_s`.
   -/
-  | tvar_annotated : ∀ Γ x ty_o ty_s tys,
+  | tvar_annotated : ∀ Γ m x ty_o ty_s tys,
             Γ.types.find? x = some ty_o →
             tys.length = ty_o.boundVars.length →
             LTy.openFull ty_o tys = ty_s →
-            HasType C Γ (.fvar x (some ty_s)) (.forAll [] ty_s)
-
-  | tabs : ∀ Γ x x_ty e e_ty o,
->>>>>>> e86fa038
+            HasType C Γ (.fvar m x (some ty_s)) (.forAll [] ty_s)
+
+  | tabs : ∀ Γ m x x_ty e e_ty o,
             LExpr.fresh x e →
             (hx : LTy.isMonoType x_ty) →
             (he : LTy.isMonoType e_ty) →
             HasType C { Γ with types := Γ.types.insert x.fst x_ty} (LExpr.varOpen 0 x e) e_ty →
             o = none ∨ o = some (x_ty.toMonoType hx) →
-<<<<<<< HEAD
-            HasType Γ (.abs m o e)
-=======
-            HasType C Γ (.abs o e)
->>>>>>> e86fa038
+            HasType C Γ (.abs m o e)
                       (.forAll [] (.tcons "arrow" [(LTy.toMonoType x_ty hx),
                                                    (LTy.toMonoType e_ty he)]))
 
@@ -143,13 +115,8 @@
             (h2 : LTy.isMonoType t2) →
             HasType C Γ e1 (.forAll [] (.tcons "arrow" [(LTy.toMonoType t2 h2),
                                                      (LTy.toMonoType t1 h1)])) →
-<<<<<<< HEAD
-            HasType Γ e2 t2 →
-            HasType Γ (.app m e1 e2) t1
-=======
             HasType C Γ e2 t2 →
-            HasType C Γ (.app e1 e2) t1
->>>>>>> e86fa038
+            HasType C Γ (.app m e1 e2) t1
 
   -- `ty` is more general than `e_ty`, so we can instantiate `ty` with `e_ty`.
   | tinst : ∀ Γ e ty e_ty x x_ty,
@@ -166,29 +133,16 @@
             TContext.isFresh a Γ →
             HasType C Γ e (LTy.close a ty)
 
-<<<<<<< HEAD
   | tif : ∀ Γ m c e1 e2 ty,
-          HasType Γ c (.forAll [] (.tcons "bool" [])) →
-          HasType Γ e1 ty →
-          HasType Γ e2 ty →
-          HasType Γ (.ite m c e1 e2) ty
+          HasType C Γ c (.forAll [] .bool) →
+          HasType C Γ e1 ty →
+          HasType C Γ e2 ty →
+          HasType C Γ (.ite m c e1 e2) ty
 
   | teq : ∀ Γ m e1 e2 ty,
-          HasType Γ e1 ty →
-          HasType Γ e2 ty →
-          HasType Γ (.eq m e1 e2) (.forAll [] (.tcons "bool" []))
-=======
-  | tif : ∀ Γ c e1 e2 ty,
-            HasType C Γ c (.forAll [] .bool) →
-            HasType C Γ e1 ty →
-            HasType C Γ e2 ty →
-            HasType C Γ (.ite c e1 e2) ty
-
-  | teq : ∀ Γ e1 e2 ty,
-            HasType C Γ e1 ty →
-            HasType C Γ e2 ty →
-            HasType C Γ (.eq e1 e2) (.forAll [] .bool)
->>>>>>> e86fa038
+          HasType C Γ e1 ty →
+          HasType C Γ e2 ty →
+          HasType C Γ (.eq m e1 e2) (.forAll [] .bool)
 
   | tquant: ∀ Γ m k tr tr_ty x x_ty e o,
             LExpr.fresh x e →
@@ -196,34 +150,26 @@
             HasType C { Γ with types := Γ.types.insert x.fst x_ty} (LExpr.varOpen 0 x e) (.forAll [] .bool) →
             HasType C {Γ with types := Γ.types.insert x.fst x_ty} (LExpr.varOpen 0 x tr) tr_ty →
             o = none ∨ o = some (x_ty.toMonoType hx) →
-<<<<<<< HEAD
-            HasType Γ (.quant m k o tr e) (.forAll [] .bool)
-=======
-            HasType C Γ (.quant k o tr e) (.forAll [] .bool)
-  | top: ∀ Γ f op ty,
+            HasType C Γ (.quant m k o tr e) (.forAll [] .bool)
+  | top: ∀ Γ m f op ty,
             C.functions.find? (fun fn => fn.name == op) = some f →
             f.type = .ok ty →
-            HasType C Γ (.op op none) ty
+            HasType C Γ (.op m op none) ty
   /-
   See comments in `tvar_annotated`.
   -/
-  | top_annotated: ∀ Γ f op ty_o ty_s tys,
+  | top_annotated: ∀ Γ m f op ty_o ty_s tys,
             C.functions.find? (fun fn => fn.name == op) = some f →
             f.type = .ok ty_o →
             tys.length = ty_o.boundVars.length →
             LTy.openFull ty_o tys = ty_s →
-            HasType C Γ (.op op (some ty_s)) (.forAll [] ty_s)
->>>>>>> e86fa038
+            HasType C Γ (.op m op (some ty_s)) (.forAll [] ty_s)
 
 /--
 If `LExpr e` is well-typed, then it is well-formed, i.e., contains no dangling
 bound variables.
 -/
-<<<<<<< HEAD
-theorem HasType.regularity [Inhabited T.IDMeta] [DecidableEq T.IDMeta] [DecidableEq T.Metadata] (h : HasType (T := T) Γ e ty) :
-=======
-theorem HasType.regularity (h : HasType (IDMeta:=IDMeta) C Γ e ty) :
->>>>>>> e86fa038
+theorem HasType.regularity [DecidableEq T.IDMeta] (h : HasType (T := T) C Γ e ty) :
   LExpr.WF e := by
   open LExpr in
   induction h <;> try (solve | simp_all[WF, lcAt])
@@ -248,36 +194,20 @@
 example : LExpr.HasType LContext.default {} esM[#true] t[bool] := by
   apply LExpr.HasType.tbool_const; solveKnownNames
 
-<<<<<<< HEAD
-example : LExpr.HasType { types := [[(⟨"x", ()⟩, t[∀a. %a])]]} esM[x] t[int] := by
-  have h_tinst := @LExpr.HasType.tinst (T := ⟨Unit, Unit⟩) _ { types := [[("x", t[∀a. %a])]]} esM[x] t[∀a. %a] t[int] "a" mty[int]
-  have h_tvar := @LExpr.HasType.tvar (T := ⟨Unit, Unit⟩) _ { types := [[("x", t[∀a. %a])]]} () "x" t[∀a. %a]
-  simp +ground at h_tvar
-  simp [h_tvar] at h_tinst
-  simp +ground at h_tinst
-  exact h_tinst rfl
-
-example : LExpr.HasType { types := [[(⟨"m", ()⟩, t[∀a. %a → int])]]}
+example : LExpr.HasType LContext.default {} esM[#-1] t[int] := by
+  apply LExpr.HasType.tint_const; solveKnownNames
+
+example : LExpr.HasType LContext.default { types := [[(⟨"x", ()⟩, t[∀a. %a])]]} esM[x] t[int] := by
+  have h_tinst := @LExpr.HasType.tinst (T := ⟨Unit, Unit⟩) _ LContext.default { types := [[("x", t[∀a. %a])]]} esM[x] t[∀a. %a] t[int] "a" mty[int]
+  have h_tvar := @LExpr.HasType.tvar (T := ⟨Unit, Unit⟩) _ LContext.default { types := [[("x", t[∀a. %a])]]} () "x" t[∀a. %a]
+  apply h_tinst; apply h_tvar; rfl
+  simp +ground; rfl
+
+example : LExpr.HasType LContext.default { types := [[(⟨"m", ()⟩, t[∀a. %a → int])]]}
                         esM[(m #true)]
                         t[int] := by
   apply LExpr.HasType.tapp _ _ _ _ _ t[bool] <;> (try simp +ground)
-  <;> try apply LExpr.HasType.tbool_const
-=======
-example : LExpr.HasType LContext.default {} esM[#-1] t[int] := by
-  apply LExpr.HasType.tint_const; solveKnownNames
-
-example : LExpr.HasType LContext.default { types := [[("x", t[∀a. %a])]]} esM[x] t[int] := by
-  have h_tinst := @LExpr.HasType.tinst (IDMeta := Unit) _ LContext.default { types := [[("x", t[∀a. %a])]]} esM[x] t[∀a. %a] t[int] "a" mty[int]
-  have h_tvar := @LExpr.HasType.tvar (IDMeta := Unit) _ LContext.default { types := [[("x", t[∀a. %a])]]} "x" t[∀a. %a]
-  apply h_tinst; apply h_tvar; rfl
-  simp +ground; rfl
-
-example : LExpr.HasType LContext.default { types := [[("m", t[∀a. %a → int])]]}
-                        esM[(m #true)]
-                        t[int] := by
-  apply LExpr.HasType.tapp _ _ _ _ t[bool] <;> (try simp +ground)
   <;> try apply LExpr.HasType.tbool_const <;> simp[KnownTypes.containsName]
->>>>>>> e86fa038
   apply LExpr.HasType.tinst _ _ t[∀a. %a → int] t[bool → int] "a" mty[bool]
   · apply LExpr.HasType.tvar
     simp +ground
@@ -286,46 +216,29 @@
   solveKnownNames
   done
 
-<<<<<<< HEAD
-example : LExpr.HasType {} esM[λ %0] t[∀a. %a → %a] := by
-  have h_tabs := @LExpr.HasType.tabs (T := ⟨Unit, Unit⟩) _ {} () ("a", none) t[%a] esM[%0] t[%a] none
-  simp +ground at h_tabs
-  have h_tvar := @LExpr.HasType.tvar (T := ⟨Unit, Unit⟩) _ { types := [[("a", t[%a])]] }
+example : LExpr.HasType {} {} esM[λ %0] t[∀a. %a → %a] := by
+  have h_tabs := @LExpr.HasType.tabs (T := ⟨Unit, Unit⟩) _ {} {} () ("a", none) t[%a] esM[%0] t[%a] none
+  simp at h_tabs
+  have h_tvar := @LExpr.HasType.tvar (T := ⟨Unit, Unit⟩) _ {} { types := [[("a", t[%a])]] }
                  () "a" t[%a]
   simp [Maps.find?, Map.find?] at h_tvar
-  simp [h_tvar, LTy.toMonoType] at h_tabs
-  have h_tgen := @LExpr.HasType.tgen (T := ⟨Unit, Unit⟩) _ {} esM[λ %0] "a"
-                 t[%a → %a]
-                 (by
-                   apply h_tabs
-                   apply (mt List.elem_eq_true_of_mem)
-                   unfold List.elem
-                   simp)
-  simp +ground [Maps.find?] at h_tgen
-=======
-example : LExpr.HasType {} {} esM[λ %0] t[∀a. %a → %a] := by
-  have h_tabs := @LExpr.HasType.tabs (IDMeta := Unit) _ {} {} ("a", none) t[%a] esM[%0] t[%a] none
-  simp at h_tabs
-  have h_tvar := @LExpr.HasType.tvar (IDMeta := Unit) _ {} { types := [[("a", t[%a])]] }
-                 "a" t[%a]
-  simp [Maps.find?, Map.find?] at h_tvar
-  specialize (h_tabs rfl rfl rfl h_tvar)
+  specialize (h_tabs (by unfold fresh; unfold LExpr.freeVars; simp only [List.not_mem_nil,
+    not_false_eq_true]) rfl rfl h_tvar)
   simp [LTy.toMonoType] at h_tabs
-  have h_tgen := @LExpr.HasType.tgen (IDMeta := Unit) _ {} {} esM[λ %0] "a"
+  have h_tgen := @LExpr.HasType.tgen (T := ⟨Unit, Unit⟩) _ {} {} esM[λ %0] "a"
                  t[%a → %a]
                  h_tabs
   simp[TContext.isFresh, Maps.find?] at h_tgen
->>>>>>> e86fa038
   assumption
   done
 
-def idFactory : LFunc Unit := {name := "id", typeArgs := ["a"],  inputs := [⟨"x", .ftvar "a"⟩], output := .ftvar "a"}
-
-example : LExpr.HasType (LContext.default.addFactoryFunction idFactory) {} (.op ⟨"id", ()⟩ none) t[∀a. %a → %a] := by
-  apply (LExpr.HasType.top _ idFactory) <;> rfl
-
-example : LExpr.HasType (LContext.default.addFactoryFunction idFactory) {} (.op ⟨"id", ()⟩ mty[int → int]) t[int → int] := by
-  apply (LExpr.HasType.top_annotated _ idFactory _ t[∀a. %a → %a] _ [.int]) <;> try rfl
+def idFactory : LFunc ⟨Unit, Unit⟩ := {name := "id", typeArgs := ["a"],  inputs := [⟨"x", .ftvar "a"⟩], output := .ftvar "a"}
+
+example : LExpr.HasType (LContext.default.addFactoryFunction idFactory) {} (.op () ⟨"id", ()⟩ none) t[∀a. %a → %a] := by
+  apply (LExpr.HasType.top _ _ idFactory) <;> rfl
+
+example : LExpr.HasType (LContext.default.addFactoryFunction idFactory) {} (.op () ⟨"id", ()⟩ mty[int → int]) t[int → int] := by
+  apply (LExpr.HasType.top_annotated _ _ idFactory _ t[∀a. %a → %a] _ [.int]) <;> try rfl
   simp only[LTy.openFull, LTy.toMonoTypeUnsafe, List.zip, LTy.boundVars];
   unfold LMonoTy.subst ;
   simp[Subst.hasEmptyScopes, Map.isEmpty, LMonoTys.subst, LMonoTys.subst.substAux, LMonoTy.subst, Maps.find?, Map.find?, LMonoTy.int]
