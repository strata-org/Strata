--- conflicted
+++ resolved
@@ -37,17 +37,12 @@
   (f : Factory (IDMeta:=IDMeta) := Factory.default)
   (e : (LExpr LMonoTy IDMeta)) :
   Except Std.Format (LExpr LMonoTy IDMeta) := do
-<<<<<<< HEAD
   let fTy ← t.genFactory
   let fAll ← Factory.addFactory fTy f
-  let T := TEnv.default.addFactoryFunctions fAll
-  let T := T.addKnownTypes t.toKnownTypes
-  let (et, _T) ← LExpr.annotate T e
-=======
   let T := TEnv.default
-  let C := LContext.default.addFactoryFunctions f
+  let C := LContext.default.addFactoryFunctions fAll
+  let C ← C.addKnownTypes t.toKnownTypes
   let (et, _T) ← LExpr.annotate C T e
->>>>>>> f8483b5f
   dbg_trace f!"Annotated expression:{Format.line}{et}{Format.line}"
   let σ ← (LState.init).addFactory fAll
   return (LExpr.eval σ.config.fuel σ et)
