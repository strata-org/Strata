--- conflicted
+++ resolved
@@ -7,6 +7,7 @@
 import Strata.DL.Lambda.LExprWF
 import Strata.DL.Lambda.LTyUnify
 import Strata.DL.Lambda.Factory
+import Strata.DL.Lambda.TypeFactory
 import Strata.DL.Util.Maps
 
 /-! ## Type Environment
@@ -205,6 +206,12 @@
 def KnownTypes.keywords (ks : KnownTypes) : List String :=
   ks.map (fun k => k.name)
 
+def LDatatype.toKnownType (d: LDatatype IDMeta) : KnownType :=
+  { name := d.name, arity := d.typeArgs.length}
+
+def TypeFactory.toKnownTypes (t: @TypeFactory IDMeta) : List KnownType :=
+  t.foldr (fun t l => t.toKnownType :: l) []
+
 /--
 A type environment `TEnv` contains a stack of contexts `TContext` to track `LExpr`
 variables and their types, a typing state `TState` to track the global
@@ -243,13 +250,9 @@
 def TEnv.addKnownType (T : TEnv IDMeta) (k : KnownType) : TEnv IDMeta :=
   { T with knownTypes := k :: T.knownTypes }
 
-<<<<<<< HEAD
-def TEnv.addKnownTypes (T : TEnv Identifier) (k : KnownTypes) : TEnv Identifier := { T with knownTypes := k ++ T.knownTypes }
-
-def TEnv.addFactoryFunction (T : TEnv Identifier) (fn : LFunc Identifier) : TEnv Identifier :=
-=======
+def TEnv.addKnownTypes (T : TEnv IDMeta) (k : KnownTypes) : TEnv IDMeta := { T with knownTypes := k ++ T.knownTypes }
+
 def TEnv.addFactoryFunction (T : TEnv IDMeta) (fn : LFunc IDMeta) : TEnv IDMeta :=
->>>>>>> 20e82d67
   { T with functions := T.functions.push fn }
 
 def TEnv.addFactoryFunctions (T : TEnv IDMeta) (fact : @Factory IDMeta) : TEnv IDMeta :=
