/-
  Copyright Strata Contributors

  SPDX-License-Identifier: Apache-2.0 OR MIT
-/

import Strata.DL.Lambda.LExprWF
import Strata.DL.Lambda.LTy
import Strata.DL.Lambda.Factory

/-!
## Lambda's Type Factory

This module contains Lambda's _type factory_, a mechanism for expressing inductive datatypes (sum and product types). It synthesizes the corresponding constructors and eliminators as `LFunc`. It currently does not allow non-uniform or mutually inductive types.
-/


namespace Lambda

open Std (ToFormat Format format)

---------------------------------------------------------------------

open LTy.Syntax

variable {IDMeta : Type} [DecidableEq IDMeta] [Inhabited IDMeta]

/-
Prefixes for newly generated type and term variables.
See comment for `TEnv.genExprVar` for naming.
Note that `exprPrefix` is designed to avoid clashes with `exprPrefix`
in `LExprTypeEnv.lean`.
-/
def tyPrefix : String := "$__ty"
def exprPrefix : String := "$__tvar"

/--
A type constructor description. The free type variables in `args` must be a subset of the `typeArgs` of the corresponding datatype.
-/
structure LConstr (IDMeta : Type) where
  name : Identifier IDMeta
  args : List (Identifier IDMeta × LMonoTy)
  testerName : String
deriving Repr, DecidableEq

instance: ToFormat (LConstr IDMeta) where
  format c := f!"Name:{Format.line}{c.name}{Format.line}\
                 Args:{Format.line}{c.args}{Format.line}\
                 Tester:{Format.line}{c.testerName}{Format.line}"

/--
A datatype description. `typeArgs` contains the free type variables of the given datatype.
-/
structure LDatatype (IDMeta : Type) where
  name : String
  typeArgs : List TyIdentifier
  constrs: List (@LConstr IDMeta)
  constrs_ne : constrs.length != 0
deriving Repr, DecidableEq

instance : ToFormat (LDatatype IDMeta) where
  format d := f!"type:{Format.line}{d.name}{Format.line}\
              Type Arguments:{Format.line}{d.typeArgs}{Format.line}\
              Constructors:{Format.line}{d.constrs}{Format.line}"

/--
A datatype applied to arguments
-/
def data (d: LDatatype IDMeta) (args: List LMonoTy) : LMonoTy :=
  .tcons d.name args

/--
The default type application for a datatype. E.g. for datatype `type List α = | Nil | Cons α (List α)`, produces LMonoTy `List α`.
-/
def dataDefault (d: LDatatype IDMeta) : LMonoTy :=
  data d (d.typeArgs.map .ftvar)

---------------------------------------------------------------------

-- Typechecking

/--
Determines whether type name `n` appear in type `t`
-/
def tyNameAppearsIn (n: String) (t: LMonoTy) : Bool :=
  match t with
  | .tcons n1 args => n == n1 || List.any (List.map (tyNameAppearsIn n) args) id
  | _ => false

/--
Determines whether all occurences of type name `n` within type `t` have arguments `args`. The string `c` appears only for error message information.
-/
def checkUniform (c: String) (n: String) (args: List LMonoTy) (t: LMonoTy) : Except Format Unit :=
  match t with
  | .tcons n1 args1 => if n == n1 && args == args1 then .ok ()
    else if n == n1 then .error f!"Error in constructor {c}: Non-uniform occurrence of {n}, which is applied to {args1} when it should be applied to {args}"
    else List.foldrM (fun t u => do
      let _ ← checkUniform c n args t
      .ok u
      ) () args1
  | _ => .ok ()


/--
Check for strict positivity and uniformity of datatype `d` in type `ty`. The string `c` appears only for error message information.
-/
def checkStrictPosUnifTy (c: String) (d: LDatatype IDMeta) (ty: LMonoTy) : Except Format Unit :=
  match ty with
  | .arrow t1 t2 =>
    if tyNameAppearsIn d.name t1 then
      .error f!"Error in constructor {c}: Non-strictly positive occurrence of {d.name} in type {ty}"
    else checkStrictPosUnifTy c d t2
  | _ => checkUniform c d.name (d.typeArgs.map .ftvar) ty

/--
Check for strict positivity and uniformity of a datatype
-/
def checkStrictPosUnif (d: LDatatype IDMeta) : Except Format Unit :=
  List.foldrM (fun ⟨name, args, _⟩ _ =>
    List.foldrM (fun ⟨ _, ty ⟩ _ =>
      checkStrictPosUnifTy name.name d ty
    ) () args
  ) () d.constrs

---------------------------------------------------------------------

-- Generating constructors and eliminators

/--
The `LFunc` corresponding to constructor `c` of datatype `d`. Constructor functions do not have bodies or `concreteEval` functions, as they are values when applied to value arguments.
-/
def constrFunc (c: LConstr T.IDMeta) (d: LDatatype T.IDMeta) : LFunc T :=
  { name := c.name, typeArgs := d.typeArgs, inputs := c.args, output := dataDefault d, isConstr := true }

/--
Generate `n` strings for argument names for the eliminator. Since there is no body, these strings do not need to be used.
-/
private def genArgNames (n: Nat) : List (Identifier IDMeta) :=
  (List.range n).map (fun i => ⟨exprPrefix ++ toString i, Inhabited.default⟩)

private def genArgName : Identifier IDMeta :=
  have H: genArgNames 1 ≠ [] := by unfold genArgNames; grind
  List.head (genArgNames 1) H

/--
Find `n` type arguments (string) not present in list by enumeration. Inefficient on large inputs.
-/
def freshTypeArgs (n: Nat) (l: List TyIdentifier) : List TyIdentifier :=
  -- Generate n + |l| names to ensure enough unique ones
  let candidates := List.map (fun n => tyPrefix ++ toString n) (List.range (l.length + n));
  List.take n (List.filter (fun t => ¬ t ∈ l) candidates)

/--
Find a fresh type argument not present in `l` by enumeration. Relies on the fact
that `freshTypeArgs n` gives a list of exactly `n` fresh type arguments.
-/
def freshTypeArg (l: List TyIdentifier) : TyIdentifier :=
  match freshTypeArgs 1 l with
  | t :: _ => t
  | _ => ""

/--
Construct a recursive type argument for the eliminator.
Specifically, determine if a type `ty` contains a strictly positive, uniform occurrence of `t`, if so, replace this occurence with `retTy`.

For example, given `ty` (int -> (int -> List α)), datatype List, and `retTy` β, gives (int -> (int -> β))
-/
def genRecTy (t: LDatatype IDMeta) (retTy: LMonoTy) (ty: LMonoTy) : Option LMonoTy :=
  if ty == dataDefault t then .some retTy else
  match ty with
  | .arrow t1 t2 => (genRecTy t retTy t2).map (fun r => .arrow t1 r)
  | _ => .none

def isRecTy (t: LDatatype IDMeta) (ty: LMonoTy) : Bool :=
  (genRecTy t .int ty).isSome

/--
Generate types for eliminator arguments.
The types are functions taking in 1) each argument of constructor `c` of datatype `d` and 2) recursive results for each recursive argument of `c` and returning an element of type `outputType`.

For example, the eliminator type argument for `cons` is α → List α → β → β
-/
def elimTy (outputType : LMonoTy) (t: LDatatype IDMeta) (c: LConstr IDMeta): LMonoTy :=
  match c.args with
  | [] => outputType
  | _ :: _ => LMonoTy.mkArrow' outputType (c.args.map Prod.snd ++ (c.args.map (fun x => (genRecTy t outputType x.2).toList)).flatten)

/--
Simulates pattern matching on operator o.
-/
def LExpr.matchOp {T: LExprParams} [BEq T.Identifier] (e: LExpr T.mono) (o: T.Identifier) : Option (List (LExpr T.mono)) :=
  match getLFuncCall e with
  | (.op _ o1 _, args) => if o == o1 then .some args else .none
  | _ => .none

/--
Determine which constructor, if any, a datatype instance belongs to and get the arguments. Also gives the index in the constructor list as well as the recursive arguments (somewhat redundantly)

For example, expression `cons x l` gives constructor `cons`, index `1` (cons is the second constructor), arguments `[x, l]`, and recursive argument `[(l, List α)]`
-/
def datatypeGetConstr {T: LExprParams} [BEq T.Identifier] (d: LDatatype T.IDMeta) (x: LExpr T.mono) : Option (LConstr T.IDMeta × Nat × List (LExpr T.mono) × List (LExpr T.mono × LMonoTy)) :=
  List.foldr (fun (c, i) acc =>
    match x.matchOp c.name with
    | .some args =>
      -- Get the elements of args corresponding to recursive calls, in order
      let recs := (List.zip args (c.args.map Prod.snd)).filter (fun (_, ty) => isRecTy d ty)

      .some (c, i, args, recs)
    | .none => acc) .none (List.zip d.constrs (List.range d.constrs.length))

/--
Determines which category a recursive type argument falls in: either `d(typeArgs)` or `τ₁ → ... → τₙ → d(typeArgs)`. In the later case, returns the `τ` list
-/
def recTyStructure (d: LDatatype IDMeta) (recTy: LMonoTy) : Unit ⊕ (List LMonoTy) :=
  if recTy == dataDefault d then .inl () else .inr (recTy.getArrowArgs)

/--
Finds the lambda `bvar` arguments, in order, given an iterated lambda with `n` binders
-/
private def getBVars {T: LExprParams} (m: T.Metadata) (n: Nat) : List (LExpr T.mono) :=
  (List.range n).reverse.map (.bvar m)

/--
Construct recursive call of eliminator. Specifically, `recs` are the recursive arguments, in order, while `elimArgs` are the eliminator cases (e.g. for a binary tree with constructor `Node x l r`, where `l` and `r` are subtrees, `recs` is `[l, r]`)

Invariant: `recTy` must either have the form `d(typeArgs)` or `τ₁ → ... → τₙ → d(typeArgs)`. This is enforced by `dataTypeGetConstr`

-/
def elimRecCall {T: LExprParams} (d: LDatatype T.IDMeta) (recArg: LExpr T.mono) (recTy: LMonoTy) (elimArgs: List (LExpr T.mono)) (m: T.Metadata) (elimName : Identifier T.IDMeta) : LExpr T.mono :=
  match recTyStructure d recTy with
  | .inl _ => -- Generate eliminator call directly
    (LExpr.op m elimName .none).mkApp m (recArg :: elimArgs)
  | .inr funArgs => -- Construct lambda, first arg of eliminator is recArg applied to lambda arguments
    LExpr.absMulti m funArgs ((LExpr.op m elimName .none).mkApp m (recArg.mkApp m (getBVars m funArgs.length) :: elimArgs))

/--
Generate eliminator concrete evaluator. Idea: match on 1st argument (e.g. `x : List α`) to determine constructor and corresponding arguments. If it matches the `n`th constructor, return `n+1`st element of input list applied to constructor arguments and recursive calls.

Examples:
1. For `List α`, the generated function behaves as follows:
`List$Elim Nil e1 e2 = e1` and
`List$Elim (x :: xs) e1 e2 = e2 x xs (List$Elim xs e1 e2)`
2. For `tree = | T (int -> tree)`, the generated function is:
`Tree$Elim (T f) e = e f (fun (x: int) => Tree$Elim (f x) e)`

-/
def elimConcreteEval {T: LExprParams} [BEq T.Identifier] (d: LDatatype T.IDMeta) (m: T.Metadata) (elimName : Identifier T.IDMeta) :
  T.Metadata → List (LExpr T.mono) → Option (LExpr T.mono) :=
  fun _ args =>
    match args with
    | x :: xs =>
      match datatypeGetConstr d x with
      | .some (_, i, a, recs) =>
        match xs[i]? with
        | .some f => f.mkApp m (a ++ recs.map (fun (r, rty) => elimRecCall d r rty xs m elimName))
        | .none => .none
      | .none => .none
    | _ => .none

def elimFuncName (d: LDatatype IDMeta) : Identifier IDMeta :=
  d.name ++ "$Elim"

/--
The `LFunc` corresponding to the eliminator for datatype `d`, called e.g. `List$Elim` for type `List`.
-/
def elimFunc [Inhabited T.IDMeta] [BEq T.Identifier] (d: LDatatype T.IDMeta) (m: T.Metadata) : LFunc T :=
  let outTyId := freshTypeArg d.typeArgs
<<<<<<< HEAD
  { name := elimFuncName d, typeArgs := outTyId :: d.typeArgs, inputs := List.zip (genArgNames (d.constrs.length + 1)) (dataDefault d :: d.constrs.map (elimTy (.ftvar outTyId) d)), output := .ftvar outTyId, concreteEval := elimConcreteEval d m (elimFuncName d)}

---------------------------------------------------------------------

-- Generating testers and destructors

-- def testerFuncName (d: LDatatype IDMeta) (c: LConstr IDMeta) : String :=
--   d.name ++ "$is" ++ c.name.name

/--
Generate tester body (see `testerFuncs`). The body consists of
assigning each argument of the eliminator (fun _ ... _ => b), where
b is true for the constructor's index and false otherwise. This requires
knowledge of the number of arguments for each argument to the eliminator.-/
def testerFuncBody {T : LExprParams} [Inhabited T.IDMeta] (d: LDatatype T.IDMeta) (c: LConstr T.IDMeta) (input: LExpr T.mono) (m: T.Metadata) : LExpr T.mono :=
  -- Number of arguments is number of constr args + number of recursive args
  let numargs (c: LConstr T.IDMeta) := c.args.length + ((c.args.map Prod.snd).filter (isRecTy d)).length
  let args := List.map (fun c1 => LExpr.absMultiInfer m (numargs c1) (.boolConst m (c.name.name == c1.name.name))) d.constrs
  .mkApp m (.op m (elimFuncName d) .none) (input :: args)

/--
Generate tester function for a constructor (e.g. `List$isCons` and
`List$isNil`). The semantics of the testers are given via a body,
and they are defined in terms of eliminators. For example:
`List$isNil l := List$Elim l true (fun _ _ _ => false)`
`List$isCons l := List$Elim l false (fun _ _ _ => true)`
-/
def testerFunc {T} [Inhabited T.IDMeta] (d: LDatatype T.IDMeta) (c: LConstr T.IDMeta) (m: T.Metadata) : LFunc T :=
  let arg := genArgName
  {name := c.testerName,
   typeArgs := d.typeArgs,
   inputs := [(arg, dataDefault d)],
   output := .bool,
   body := testerFuncBody d c (.fvar m arg .none) m,
   attr := #["inline_if_val"]
  }

/--
Concrete evaluator for destructor: if given instance of the constructor,
the `i`th projection retrieves the `i`th argument of the application
-/
def destructorConcreteEval {T: LExprParams} [BEq T.Identifier] (d: LDatatype T.IDMeta) (c: LConstr T.IDMeta) (idx: Nat) :
  (LExpr T.mono) → List (LExpr T.mono) → (LExpr T.mono) :=
  fun e args =>
    match args with
    | [x] =>
      match datatypeGetConstr d x with
      | .some (c1, _, a, _) =>
        if c1.name.name == c.name.name then
          match a[idx]? with
          | .some y => y
          | .none => e
        -- TODO: unsound right now, need concreteEval to give option
        else e
      | .none => e
    | _ => e

/--
Generate destructor functions for a constructor, which extract the
constructor components, e.g.
`List$ConsProj0 (Cons h t) = h`
`List$ConsProj1 (Cons h t) = t`
These functions are partial, `List@ConsProj0 Nil` is undefined.
-/
def destructorFuncs {T} [BEq T.Identifier] [Inhabited T.IDMeta]  (d: LDatatype T.IDMeta) (c: LConstr T.IDMeta) : List (LFunc T) :=
  c.args.mapIdx (fun i (name, ty) =>
    let arg := genArgName
    {
      name := name,
      --  d.name ++ "$" ++ c.name.name ++ "Proj" ++ (toString i),
      typeArgs := d.typeArgs,
      inputs := [(arg, dataDefault d)],
      output := ty,
      concreteEval := destructorConcreteEval d c i })

=======
  let elimName := d.name ++ "$Elim";
  { name := elimName, typeArgs := outTyId :: d.typeArgs,
    inputs := List.zip
        (genArgNames (d.constrs.length + 1))
        (dataDefault d :: d.constrs.map (elimTy (.ftvar outTyId) d)),
    output := .ftvar outTyId,
    concreteEval := elimConcreteEval d m elimName}
>>>>>>> 23050398

---------------------------------------------------------------------

-- Type Factories

def TypeFactory := Array (LDatatype IDMeta)

instance: ToFormat (@TypeFactory IDMeta) where
  format f := Std.Format.joinSep f.toList f!"{Format.line}"

instance : Inhabited (@TypeFactory IDMeta) where
  default := #[]

def TypeFactory.default : @TypeFactory IDMeta := #[]

/--
Generates the Factory (containing the eliminator, constructors, testers,
and destructors for a single datatype.
-/
def LDatatype.genFactory {T: LExprParams} [inst: Inhabited T.Metadata] [Inhabited T.IDMeta]  [ToFormat T.IDMeta] [BEq T.Identifier] (d: LDatatype T.IDMeta): Except Format (@Lambda.Factory T) := do
  _ ← checkStrictPosUnif d
  Factory.default.addFactory (
      elimFunc d inst.default ::
      d.constrs.map (fun c => constrFunc c d) ++
      d.constrs.map (fun c => testerFunc d c inst.default) ++
      (d.constrs.map (fun c => destructorFuncs d c)).flatten).toArray

/--
Constructs maps of generated functions for datatype `d`: map of
constructors, testers, and destructors in order. Each maps names to
the datatype and constructor AST.
-/
def LDatatype.genFunctionMaps {T: LExprParams} [Inhabited T.IDMeta] [BEq T.Identifier] (d: LDatatype T.IDMeta) :
  Map String (LDatatype T.IDMeta × LConstr T.IDMeta) ×
  Map String (LDatatype T.IDMeta × LConstr T.IDMeta) ×
  Map String (LDatatype T.IDMeta × LConstr T.IDMeta) :=
  (Map.ofList (d.constrs.map (fun c => (c.name.name, (d, c)))),
   Map.ofList (d.constrs.map (fun c => (c.testerName, (d, c)))),
   Map.ofList (d.constrs.map (fun c =>
      (destructorFuncs d c).map (fun f => (f.name.name, (d, c))))).flatten)

/--
Generates the Factory (containing all constructor and eliminator functions) for the given `TypeFactory`
-/
def TypeFactory.genFactory {T: LExprParams} [inst: Inhabited T.Metadata] [Inhabited T.IDMeta] [ToFormat T.IDMeta] [BEq T.Identifier] (t: @TypeFactory T.IDMeta) : Except Format (@Lambda.Factory T) :=
  t.foldlM (fun f d => do
    let f' ← d.genFactory
    f.addFactory f') Factory.default

def TypeFactory.getType (F : @TypeFactory IDMeta) (name : String) : Option (LDatatype IDMeta) :=
  F.find? (fun d => d.name == name)

/--
Add an `LDatatype` to an existing `TypeFactory`, checking that no
types are duplicated.
-/
def TypeFactory.addDatatype (t: @TypeFactory IDMeta) (d: LDatatype IDMeta) : Except Format (@TypeFactory IDMeta) :=
  -- Check that type is not redeclared
  match t.getType d.name with
  | none => .ok (t.push d)
  | some d' => .error f!"A datatype of name {d.name} already exists! \
              Redefinitions are not allowed.\n\
              Existing Type: {d'}\n\
              New Type:{d}"


---------------------------------------------------------------------

end Lambda<|MERGE_RESOLUTION|>--- conflicted
+++ resolved
@@ -265,7 +265,6 @@
 -/
 def elimFunc [Inhabited T.IDMeta] [BEq T.Identifier] (d: LDatatype T.IDMeta) (m: T.Metadata) : LFunc T :=
   let outTyId := freshTypeArg d.typeArgs
-<<<<<<< HEAD
   { name := elimFuncName d, typeArgs := outTyId :: d.typeArgs, inputs := List.zip (genArgNames (d.constrs.length + 1)) (dataDefault d :: d.constrs.map (elimTy (.ftvar outTyId) d)), output := .ftvar outTyId, concreteEval := elimConcreteEval d m (elimFuncName d)}
 
 ---------------------------------------------------------------------
@@ -308,20 +307,14 @@
 the `i`th projection retrieves the `i`th argument of the application
 -/
 def destructorConcreteEval {T: LExprParams} [BEq T.Identifier] (d: LDatatype T.IDMeta) (c: LConstr T.IDMeta) (idx: Nat) :
-  (LExpr T.mono) → List (LExpr T.mono) → (LExpr T.mono) :=
-  fun e args =>
+  List (LExpr T.mono) → Option (LExpr T.mono) :=
+  fun args =>
     match args with
     | [x] =>
-      match datatypeGetConstr d x with
-      | .some (c1, _, a, _) =>
-        if c1.name.name == c.name.name then
-          match a[idx]? with
-          | .some y => y
-          | .none => e
-        -- TODO: unsound right now, need concreteEval to give option
-        else e
-      | .none => e
-    | _ => e
+      (datatypeGetConstr d x).bind (fun (c1, _, a, _) =>
+        if c1.name.name == c.name.name
+        then a[idx]? else none)
+    | _ => none
 
 /--
 Generate destructor functions for a constructor, which extract the
@@ -339,17 +332,8 @@
       typeArgs := d.typeArgs,
       inputs := [(arg, dataDefault d)],
       output := ty,
-      concreteEval := destructorConcreteEval d c i })
-
-=======
-  let elimName := d.name ++ "$Elim";
-  { name := elimName, typeArgs := outTyId :: d.typeArgs,
-    inputs := List.zip
-        (genArgNames (d.constrs.length + 1))
-        (dataDefault d :: d.constrs.map (elimTy (.ftvar outTyId) d)),
-    output := .ftvar outTyId,
-    concreteEval := elimConcreteEval d m elimName}
->>>>>>> 23050398
+      concreteEval := some (fun _ => destructorConcreteEval d c i)})
+
 
 ---------------------------------------------------------------------
 
