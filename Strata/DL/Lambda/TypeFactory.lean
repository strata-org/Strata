--- conflicted
+++ resolved
@@ -344,12 +344,9 @@
 
 def TypeFactory := Array (LDatatype IDMeta)
 
-<<<<<<< HEAD
 instance: ToFormat (@TypeFactory IDMeta) where
   format f := Std.Format.joinSep f.toList f!"{Format.line}"
 
-=======
->>>>>>> 7b6a5725
 instance : Inhabited (@TypeFactory IDMeta) where
   default := #[]
 
@@ -361,7 +358,6 @@
 -/
 def LDatatype.genFactory {T: LExprParams} [inst: Inhabited T.Metadata] [Inhabited T.IDMeta]  [ToFormat T.IDMeta] [BEq T.Identifier] (d: LDatatype T.IDMeta): Except Format (@Lambda.Factory T) := do
   _ ← checkStrictPosUnif d
-<<<<<<< HEAD
   Factory.default.addFactory (
       elimFunc d inst.default ::
       d.constrs.map (fun c => constrFunc c d) ++
@@ -381,9 +377,6 @@
    Map.ofList (d.constrs.map (fun c => (testerFuncName d c, (d, c)))),
    Map.ofList (d.constrs.map (fun c =>
       (destructorFuncs d c).map (fun f => (f.name.name, (d, c))))).flatten)
-=======
-  Factory.default.addFactory (elimFunc d inst.default :: d.constrs.map (fun c => constrFunc c d)).toArray
->>>>>>> 7b6a5725
 
 /--
 Generates the Factory (containing all constructor and eliminator functions) for the given `TypeFactory`
@@ -397,19 +390,11 @@
   F.find? (fun d => d.name == name)
 
 /--
-<<<<<<< HEAD
-Add an `LDatatype` to an existing `TypeFactory`. This checks that no types are
-duplicated, but does not check for constructors/other functions. Those checks
-are performed via `Factory.addFactoryFunc`.
--/
-def TypeFactory.addDatatype (t: @TypeFactory IDMeta) (d: LDatatype IDMeta) : Except Format (@TypeFactory IDMeta) :=
-=======
 Add an `LDatatype` to an existing `TypeFactory`, checking that no
 types are duplicated.
 -/
 def TypeFactory.addDatatype (t: @TypeFactory IDMeta) (d: LDatatype IDMeta) : Except Format (@TypeFactory IDMeta) :=
   -- Check that type is not redeclared
->>>>>>> 7b6a5725
   match t.getType d.name with
   | none => .ok (t.push d)
   | some d' => .error f!"A datatype of name {d.name} already exists! \
@@ -417,10 +402,6 @@
               Existing Type: {d'}\n\
               New Type:{d}"
 
-<<<<<<< HEAD
-
-=======
->>>>>>> 7b6a5725
 
 ---------------------------------------------------------------------
 
