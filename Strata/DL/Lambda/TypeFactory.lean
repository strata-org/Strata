/-
  Copyright Strata Contributors

  SPDX-License-Identifier: Apache-2.0 OR MIT
-/

import Strata.DL.Lambda.LExprWF
import Strata.DL.Lambda.LTy
import Strata.DL.Lambda.Factory

/-!
## Lambda's Type Factory

This module contains Lambda's _type factory_, a mechanism for expressing
inductive datatypes (sum and product types). It synthesizes the corresponding
constructors and eliminators as `LFunc`. It currently does not allow
non-uniform or mutually inductive types.
-/


namespace Lambda

open Std (ToFormat Format format)

---------------------------------------------------------------------

open LTy.Syntax

variable {IDMeta : Type} [DecidableEq IDMeta] [Inhabited IDMeta]

/-
Prefixes for newly generated type and term variables.
See comment for `TEnv.genExprVar` for naming.
Note that `exprPrefix` is designed to avoid clashes with `exprPrefix`
in `LExprTypeEnv.lean`.
-/
def tyPrefix : String := "$__ty"
def exprPrefix : String := "$__tvar"

/--
A type constructor description. The free type variables in `args` must be a
subset of the `typeArgs` of the corresponding datatype.
-/
structure LConstr (IDMeta : Type) where
  name : Identifier IDMeta
  args : List (Identifier IDMeta × LMonoTy)
<<<<<<< HEAD
  testerName : String
=======
  testerName : String := "is" ++ name.name
>>>>>>> 53239fca
deriving Repr, DecidableEq

instance: ToFormat (LConstr IDMeta) where
  format c := f!"Name:{Format.line}{c.name}{Format.line}\
                 Args:{Format.line}{c.args}{Format.line}\
                 Tester:{Format.line}{c.testerName}{Format.line}"

/--
A datatype description. `typeArgs` contains the free type variables of the
given datatype.
-/
structure LDatatype (IDMeta : Type) where
  name : String
  typeArgs : List TyIdentifier
  constrs: List (@LConstr IDMeta)
  constrs_ne : constrs.length != 0
deriving Repr, DecidableEq

instance : ToFormat (LDatatype IDMeta) where
  format d := f!"type:{Format.line}{d.name}{Format.line}\
              Type Arguments:{Format.line}{d.typeArgs}{Format.line}\
              Constructors:{Format.line}{d.constrs}{Format.line}"

/--
A datatype applied to arguments
-/
def data (d: LDatatype IDMeta) (args: List LMonoTy) : LMonoTy :=
  .tcons d.name args

/--
The default type application for a datatype. E.g. for datatype
`type List α = | Nil | Cons α (List α)`, produces LMonoTy `List α`.
-/
def dataDefault (d: LDatatype IDMeta) : LMonoTy :=
  data d (d.typeArgs.map .ftvar)

---------------------------------------------------------------------

-- Typechecking

/--
Determines whether type name `n` appear in type `t`
-/
def tyNameAppearsIn (n: String) (t: LMonoTy) : Bool :=
  match t with
  | .tcons n1 args => n == n1 || List.any (List.map (tyNameAppearsIn n) args) id
  | _ => false

/--
Determines whether all occurences of type name `n` within type `t` have
arguments `args`. The string `c` appears only for error message information.
-/
def checkUniform (c: String) (n: String) (args: List LMonoTy) (t: LMonoTy) : Except Format Unit :=
  match t with
  | .tcons n1 args1 => if n == n1 && args == args1 then .ok ()
    else if n == n1 then .error f!"Error in constructor {c}: Non-uniform occurrence of {n}, which is applied to {args1} when it should be applied to {args}"
    else List.foldrM (fun t u => do
      let _ ← checkUniform c n args t
      .ok u
      ) () args1
  | _ => .ok ()


/--
Check for strict positivity and uniformity of datatype `d` in type `ty`. The
string `c` appears only for error message information.
-/
def checkStrictPosUnifTy (c: String) (d: LDatatype IDMeta) (ty: LMonoTy) : Except Format Unit :=
  match ty with
  | .arrow t1 t2 =>
    if tyNameAppearsIn d.name t1 then
      .error f!"Error in constructor {c}: Non-strictly positive occurrence of {d.name} in type {ty}"
    else checkStrictPosUnifTy c d t2
  | _ => checkUniform c d.name (d.typeArgs.map .ftvar) ty

/--
Check for strict positivity and uniformity of a datatype
-/
def checkStrictPosUnif (d: LDatatype IDMeta) : Except Format Unit :=
  List.foldrM (fun ⟨name, args, _⟩ _ =>
    List.foldrM (fun ⟨ _, ty ⟩ _ =>
      checkStrictPosUnifTy name.name d ty
    ) () args
  ) () d.constrs

---------------------------------------------------------------------

-- Generating constructors and eliminators

/--
The `LFunc` corresponding to constructor `c` of datatype `d`. Constructor
functions do not have bodies or `concreteEval` functions, as they are values
when applied to value arguments.
-/
def constrFunc (c: LConstr T.IDMeta) (d: LDatatype T.IDMeta) : LFunc T :=
  { name := c.name, typeArgs := d.typeArgs, inputs := c.args, output := dataDefault d, isConstr := true }

/--
Generate `n` strings for argument names for the eliminator. Since there is no
body, these strings do not need to be used.
-/
private def genArgNames (n: Nat) : List (Identifier IDMeta) :=
  (List.range n).map (fun i => ⟨exprPrefix ++ toString i, Inhabited.default⟩)

private def genArgName : Identifier IDMeta :=
  have H: genArgNames 1 ≠ [] := by unfold genArgNames; grind
  List.head (genArgNames 1) H

/--
Find `n` type arguments (string) not present in list by enumeration.
Inefficient on large inputs.
-/
def freshTypeArgs (n: Nat) (l: List TyIdentifier) : List TyIdentifier :=
  -- Generate n + |l| names to ensure enough unique ones
  let candidates := List.map (fun n => tyPrefix ++ toString n) (List.range (l.length + n));
  List.take n (List.filter (fun t => ¬ t ∈ l) candidates)

/--
Find a fresh type argument not present in `l` by enumeration. Relies on the fact
that `freshTypeArgs n` gives a list of exactly `n` fresh type arguments.
-/
def freshTypeArg (l: List TyIdentifier) : TyIdentifier :=
  match freshTypeArgs 1 l with
  | t :: _ => t
  | _ => ""

/--
Construct a recursive type argument for the eliminator.
Specifically, determine if a type `ty` contains a strictly positive, uniform
occurrence of `t`, if so, replace this occurence with `retTy`.

For example, given `ty` (int -> (int -> List α)), datatype List, and `retTy` β,
gives (int -> (int -> β))
-/
def genRecTy (t: LDatatype IDMeta) (retTy: LMonoTy) (ty: LMonoTy) : Option LMonoTy :=
  if ty == dataDefault t then .some retTy else
  match ty with
  | .arrow t1 t2 => (genRecTy t retTy t2).map (fun r => .arrow t1 r)
  | _ => .none

def isRecTy (t: LDatatype IDMeta) (ty: LMonoTy) : Bool :=
  (genRecTy t .int ty).isSome

/--
Generate types for eliminator arguments.
The types are functions taking in 1) each argument of constructor `c` of
datatype `d` and 2) recursive results for each recursive argument of `c` and
returning an element of type `outputType`.

For example, the eliminator type argument for `cons` is α → List α → β → β
-/
def elimTy (outputType : LMonoTy) (t: LDatatype IDMeta) (c: LConstr IDMeta): LMonoTy :=
  match c.args with
  | [] => outputType
  | _ :: _ => LMonoTy.mkArrow' outputType (c.args.map Prod.snd ++ (c.args.map (fun x => (genRecTy t outputType x.2).toList)).flatten)

/--
Simulates pattern matching on operator o.
-/
def LExpr.matchOp {T: LExprParams} [BEq T.Identifier] (e: LExpr T.mono) (o: T.Identifier) : Option (List (LExpr T.mono)) :=
  match getLFuncCall e with
  | (.op _ o1 _, args) => if o == o1 then .some args else .none
  | _ => .none

/--
Determine which constructor, if any, a datatype instance belongs to and get the
arguments. Also gives the index in the constructor list as well as the
recursive arguments (somewhat redundantly)

For example, expression `cons x l` gives constructor `cons`, index `1` (cons is
the second constructor), arguments `[x, l]`, and recursive argument
`[(l, List α)]`
-/
def datatypeGetConstr {T: LExprParams} [BEq T.Identifier] (d: LDatatype T.IDMeta) (x: LExpr T.mono) : Option (LConstr T.IDMeta × Nat × List (LExpr T.mono) × List (LExpr T.mono × LMonoTy)) :=
  List.foldr (fun (c, i) acc =>
    match x.matchOp c.name with
    | .some args =>
      -- Get the elements of args corresponding to recursive calls, in order
      let recs := (List.zip args (c.args.map Prod.snd)).filter (fun (_, ty) => isRecTy d ty)

      .some (c, i, args, recs)
    | .none => acc) .none (List.zip d.constrs (List.range d.constrs.length))

/--
Determines which category a recursive type argument falls in: either `d
(typeArgs)` or `τ₁ → ... → τₙ → d(typeArgs)`.
In the later case, returns the `τ` list
-/
def recTyStructure (d: LDatatype IDMeta) (recTy: LMonoTy) : Unit ⊕ (List LMonoTy) :=
  if recTy == dataDefault d then .inl () else .inr (recTy.getArrowArgs)

/--
Finds the lambda `bvar` arguments, in order, given an iterated lambda with `n`
binders
-/
private def getBVars {T: LExprParams} (m: T.Metadata) (n: Nat) : List (LExpr T.mono) :=
  (List.range n).reverse.map (.bvar m)

/--
Construct recursive call of eliminator. Specifically, `recs` are the recursive
arguments, in order, while `elimArgs` are the eliminator cases (e.g. for a
binary tree with constructor `Node x l r`, where `l` and `r` are subtrees,
`recs` is `[l, r]`)

Invariant: `recTy` must either have the form `d(typeArgs)` or `τ₁ → ... → τₙ → d
(typeArgs)`. This is enforced by `dataTypeGetConstr`

-/
def elimRecCall {T: LExprParams} (d: LDatatype T.IDMeta) (recArg: LExpr T.mono) (recTy: LMonoTy) (elimArgs: List (LExpr T.mono)) (m: T.Metadata) (elimName : Identifier T.IDMeta) : LExpr T.mono :=
  match recTyStructure d recTy with
  | .inl _ => -- Generate eliminator call directly
    (LExpr.op m elimName .none).mkApp m (recArg :: elimArgs)
  | .inr funArgs =>
  /- Construct lambda, first arg of eliminator is recArg applied to lambda
  arguments -/
    LExpr.absMulti m funArgs ((LExpr.op m elimName .none).mkApp m (recArg.mkApp m (getBVars m funArgs.length) :: elimArgs))

/--
Generate eliminator concrete evaluator. Idea: match on 1st argument (e.g.
`x : List α`) to determine constructor and corresponding arguments. If it
matches the `n`th constructor, return `n+1`st element of input list applied to
constructor arguments and recursive calls.

Examples:
1. For `List α`, the generated function behaves as follows:
`List$Elim Nil e1 e2 = e1` and
`List$Elim (x :: xs) e1 e2 = e2 x xs (List$Elim xs e1 e2)`
2. For `tree = | T (int -> tree)`, the generated function is:
`Tree$Elim (T f) e = e f (fun (x: int) => Tree$Elim (f x) e)`

-/
def elimConcreteEval {T: LExprParams} [BEq T.Identifier] (d: LDatatype T.IDMeta) (m: T.Metadata) (elimName : Identifier T.IDMeta) :
  T.Metadata → List (LExpr T.mono) → Option (LExpr T.mono) :=
  fun _ args =>
    match args with
    | x :: xs =>
      match datatypeGetConstr d x with
      | .some (_, i, a, recs) =>
        match xs[i]? with
        | .some f => f.mkApp m (a ++ recs.map (fun (r, rty) => elimRecCall d r rty xs m elimName))
        | .none => .none
      | .none => .none
    | _ => .none

def elimFuncName (d: LDatatype IDMeta) : Identifier IDMeta :=
  d.name ++ "$Elim"

/--
The `LFunc` corresponding to the eliminator for datatype `d`, called e.g.
`List$Elim` for type `List`.
-/
def elimFunc [Inhabited T.IDMeta] [BEq T.Identifier] (d: LDatatype T.IDMeta) (m: T.Metadata) : LFunc T :=
  let outTyId := freshTypeArg d.typeArgs
  { name := elimFuncName d, typeArgs := outTyId :: d.typeArgs, inputs := List.zip (genArgNames (d.constrs.length + 1)) (dataDefault d :: d.constrs.map (elimTy (.ftvar outTyId) d)), output := .ftvar outTyId, concreteEval := elimConcreteEval d m (elimFuncName d)}

---------------------------------------------------------------------

-- Generating testers and destructors

/--
Generate tester body (see `testerFunc`). The body assigns each argument of the
eliminator (fun _ ... _ => b), where b is true for the constructor's index and
false otherwise. This requires knowledge of the number of arguments for each
argument to the eliminator.-/
def testerFuncBody {T : LExprParams} [Inhabited T.IDMeta] (d: LDatatype T.IDMeta) (c: LConstr T.IDMeta) (input: LExpr T.mono) (m: T.Metadata) : LExpr T.mono :=
  -- Number of arguments is number of constr args + number of recursive args
  let numargs (c: LConstr T.IDMeta) := c.args.length + ((c.args.map Prod.snd).filter (isRecTy d)).length
  let args := List.map (fun c1 => LExpr.absMultiInfer m (numargs c1) (.boolConst m (c.name.name == c1.name.name))) d.constrs
  .mkApp m (.op m (elimFuncName d) .none) (input :: args)

/--
Generate tester function for a constructor (e.g. `List$isCons` and
`List$isNil`). The semantics of the testers are given via a body,
and they are defined in terms of eliminators. For example:
`List$isNil l := List$Elim l true (fun _ _ _ => false)`
`List$isCons l := List$Elim l false (fun _ _ _ => true)`
-/
def testerFunc {T} [Inhabited T.IDMeta] (d: LDatatype T.IDMeta) (c: LConstr T.IDMeta) (m: T.Metadata) : LFunc T :=
  let arg := genArgName
  {name := c.testerName,
   typeArgs := d.typeArgs,
   inputs := [(arg, dataDefault d)],
   output := .bool,
   body := testerFuncBody d c (.fvar m arg .none) m,
   attr := #["inline_if_val"]
  }

/--
Concrete evaluator for destructor: if given instance of the constructor,
the `i`th projection retrieves the `i`th argument of the application
-/
def destructorConcreteEval {T: LExprParams} [BEq T.Identifier] (d: LDatatype T.IDMeta) (c: LConstr T.IDMeta) (idx: Nat) :
  List (LExpr T.mono) → Option (LExpr T.mono) :=
  fun args =>
    match args with
    | [x] =>
      (datatypeGetConstr d x).bind (fun (c1, _, a, _) =>
        if c1.name.name == c.name.name
        then a[idx]? else none)
    | _ => none

/--
Generate destructor functions for a constructor, which extract the
constructor components, e.g.
`List$ConsProj0 (Cons h t) = h`
`List$ConsProj1 (Cons h t) = t`
These functions are partial, `List@ConsProj0 Nil` is undefined.
-/
def destructorFuncs {T} [BEq T.Identifier] [Inhabited T.IDMeta]  (d: LDatatype T.IDMeta) (c: LConstr T.IDMeta) : List (LFunc T) :=
  c.args.mapIdx (fun i (name, ty) =>
    let arg := genArgName
    {
      name := name,
      typeArgs := d.typeArgs,
      inputs := [(arg, dataDefault d)],
      output := ty,
      concreteEval := some (fun _ => destructorConcreteEval d c i)})


---------------------------------------------------------------------

-- Type Factories

def TypeFactory := Array (LDatatype IDMeta)

instance: ToFormat (@TypeFactory IDMeta) where
  format f := Std.Format.joinSep f.toList f!"{Format.line}"

instance : Inhabited (@TypeFactory IDMeta) where
  default := #[]

def TypeFactory.default : @TypeFactory IDMeta := #[]

/--
Generates the Factory (containing the eliminator, constructors, testers,
and destructors) for a single datatype.
-/
def LDatatype.genFactory {T: LExprParams} [inst: Inhabited T.Metadata] [Inhabited T.IDMeta]  [ToFormat T.IDMeta] [BEq T.Identifier] (d: LDatatype T.IDMeta): Except Format (@Lambda.Factory T) := do
  _ ← checkStrictPosUnif d
  Factory.default.addFactory (
      elimFunc d inst.default ::
      d.constrs.map (fun c => constrFunc c d) ++
      d.constrs.map (fun c => testerFunc d c inst.default) ++
      (d.constrs.map (fun c => destructorFuncs d c)).flatten).toArray

/--
Constructs maps of generated functions for datatype `d`: map of
constructors, testers, and destructors in order. Each maps names to
the datatype and constructor AST.
-/
def LDatatype.genFunctionMaps {T: LExprParams} [Inhabited T.IDMeta] [BEq T.Identifier] (d: LDatatype T.IDMeta) :
  Map String (LDatatype T.IDMeta × LConstr T.IDMeta) ×
  Map String (LDatatype T.IDMeta × LConstr T.IDMeta) ×
  Map String (LDatatype T.IDMeta × LConstr T.IDMeta) :=
  (Map.ofList (d.constrs.map (fun c => (c.name.name, (d, c)))),
   Map.ofList (d.constrs.map (fun c => (c.testerName, (d, c)))),
   Map.ofList (d.constrs.map (fun c =>
      (destructorFuncs d c).map (fun f => (f.name.name, (d, c))))).flatten)

/--
Generates the Factory (containing all constructor and eliminator functions) for the given `TypeFactory`
-/
def TypeFactory.genFactory {T: LExprParams} [inst: Inhabited T.Metadata] [Inhabited T.IDMeta] [ToFormat T.IDMeta] [BEq T.Identifier] (t: @TypeFactory T.IDMeta) : Except Format (@Lambda.Factory T) :=
  t.foldlM (fun f d => do
    let f' ← d.genFactory
    f.addFactory f') Factory.default

def TypeFactory.getType (F : @TypeFactory IDMeta) (name : String) : Option (LDatatype IDMeta) :=
  F.find? (fun d => d.name == name)

/--
Add an `LDatatype` to an existing `TypeFactory`, checking that no
types are duplicated.
-/
def TypeFactory.addDatatype (t: @TypeFactory IDMeta) (d: LDatatype IDMeta) : Except Format (@TypeFactory IDMeta) :=
  -- Check that type is not redeclared
  match t.getType d.name with
  | none => .ok (t.push d)
  | some d' => .error f!"A datatype of name {d.name} already exists! \
              Redefinitions are not allowed.\n\
              Existing Type: {d'}\n\
              New Type:{d}"


---------------------------------------------------------------------

end Lambda<|MERGE_RESOLUTION|>--- conflicted
+++ resolved
@@ -44,11 +44,7 @@
 structure LConstr (IDMeta : Type) where
   name : Identifier IDMeta
   args : List (Identifier IDMeta × LMonoTy)
-<<<<<<< HEAD
-  testerName : String
-=======
   testerName : String := "is" ++ name.name
->>>>>>> 53239fca
 deriving Repr, DecidableEq
 
 instance: ToFormat (LConstr IDMeta) where
