--- conflicted
+++ resolved
@@ -34,14 +34,8 @@
 Equality is simply `==` (or more accurately, `eqModuloTypes`) for these
 `LExpr`s. Also see `eql` for a version that can tolerate nested metadata.
 -/
-<<<<<<< HEAD
-def isCanonicalValue (σ : LState IDMeta) (e : LExpr LMonoTy IDMeta) : Bool :=
+def isCanonicalValue {GenericTy} (σ : LState IDMeta) (e : LExpr GenericTy IDMeta) : Bool :=
   match he: e with
-=======
-partial def isCanonicalValue {GenericTy} (σ : LState IDMeta)
-    (e : LExpr GenericTy IDMeta) : Bool :=
-  match e with
->>>>>>> f803baad
   | .const _ => true
   | .abs _ _ =>
     -- We're using the locally nameless representation, which guarantees that
@@ -56,7 +50,7 @@
     | some (_, args, f) =>
       f.isConstr && List.all (args.attach.map (fun ⟨ x, _⟩ =>
         have : x.sizeOf < e'.sizeOf := by
-          have Hsmall := Factory.callOfLFuncSmaller h; grind
+          have Hsmall := Factory.callOfLFunc_smaller h; grind
       (isCanonicalValue σ x))) id
     | none => false
   termination_by e.sizeOf
