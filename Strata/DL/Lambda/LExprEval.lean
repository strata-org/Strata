/-
  Copyright Strata Contributors

  SPDX-License-Identifier: Apache-2.0 OR MIT
-/

import Strata.DL.Lambda.LExprWF
import Strata.DL.Lambda.LState

/-! ## Partial evaluator for Lambda expressions

See function `Lambda.LExpr.eval` for the implementation.
-/

---------------------------------------------------------------------

namespace Lambda
open Std (ToFormat Format format)

namespace LExpr

variable {IDMeta : Type} [DecidableEq IDMeta]
/--
Check for boolean equality of two expressions `e1` and `e2` after erasing any
type annotations.
-/
def eqModuloTypes (e1 e2 : (LExpr LMonoTy IDMeta)) : Bool :=
  e1.eraseTypes == e2.eraseTypes

/--
Canonical values of `LExpr`s.

Equality is simply `==` (or more accurately, `eqModuloTypes`) for these
`LExpr`s. Also see `eql` for a version that can tolerate nested metadata.
-/
<<<<<<< HEAD
partial def isCanonicalValue (σ : (LState Identifier)) (e : (LExpr LMonoTy Identifier)) : Bool :=
=======
def isCanonicalValue (e : (LExpr LMonoTy IDMeta)) : Bool :=
>>>>>>> 20e82d67
  match e with
  | .const _ _ => true
  | .abs _ _ =>
    -- We're using the locally nameless representation, which guarantees that
    -- `closed (.abs e) = closed e` (see theorem `closed_abs`).
    -- So we could simplify the following to `closed e`, but leave it as is for
    -- clarity.
    LExpr.closed e
  | .mdata _ e' => isCanonicalValue σ e'
  | _ =>
    match Factory.callOfLFunc σ.config.factory e with
    | some (_, args, f) => f.isConstr && List.all (args.map (isCanonicalValue σ)) id
    | none => false

/--
Equality of canonical values `e1` and `e2`.

We can tolerate nested metadata here.
-/
<<<<<<< HEAD
def eql (σ : (LState Identifier)) (e1 e2 : (LExpr LMonoTy Identifier))
  (_h1 : isCanonicalValue σ e1) (_h2 : isCanonicalValue σ e2) : Bool :=
=======
def eql (e1 e2 : (LExpr LMonoTy IDMeta))
  (_h1 : isCanonicalValue e1) (_h2 : isCanonicalValue e2) : Bool :=
>>>>>>> 20e82d67
  if eqModuloTypes e1 e2 then
    true
  else
    let e1' := removeAllMData e1
    let e2' := removeAllMData e2
    eqModuloTypes e1' e2'

instance : ToFormat (Except Format (LExpr LMonoTy IDMeta)) where
  format x := match x with
              | .ok e => format e
              | .error err => err

/--
Embed `core` in an abstraction whose depth is `arity`. Used to implement
eta-expansion.

E.g., `mkAbsOfArity 2 core` will give `λxλy ((core y) x)`.
-/
def mkAbsOfArity (arity : Nat) (core : (LExpr LMonoTy IDMeta)) : (LExpr LMonoTy IDMeta) :=
  go 0 arity core
  where go (bvarcount arity : Nat) (core : (LExpr LMonoTy IDMeta)) : (LExpr LMonoTy IDMeta) :=
  match arity with
  | 0 => core
  | n + 1 =>
    go (bvarcount + 1) n (.abs .none (.app core (.bvar bvarcount)))

mutual
/--
(Partial) evaluator for Lambda expressions w.r.t. a module, written using a fuel
argument.

Note that this function ascribes Curry-style semantics to `LExpr`s, i.e., we
can evaluate ill-typed terms w.r.t. a given type system here.

We prefer Curry-style semantics because they separate the type system from
evaluation, allowing us to potentially apply different type systems with our
expressions, along with supporting dynamically-typed languages.
-/
def eval (n : Nat) (σ : (LState IDMeta)) (e : (LExpr LMonoTy IDMeta)) : (LExpr LMonoTy IDMeta) :=
  match n with
  | 0 => e
  | n' + 1 =>
    if isCanonicalValue σ e then
      e
    else
      -- Special handling for Factory functions.
      match σ.config.factory.callOfLFunc e with
      | some (op_expr, args, lfunc) =>
        let args := args.map (fun a => eval n' σ a)
        if h: "inline" ∈ lfunc.attr && lfunc.body.isSome then
          -- Inline a function only if it has a body.
          let body := lfunc.body.get (by simp_all)
          let input_map := lfunc.inputs.keys.zip args
          let new_e := substFvars body input_map
          eval n' σ new_e
        else
          let new_e := mkApp op_expr args
          if args.all (isCanonicalValue σ) then
            -- All arguments in the function call are concrete.
            -- We can, provided a denotation function, evaluate this function
            -- call.
            match lfunc.concreteEval with
            | none => new_e | some ceval => eval n' σ (ceval new_e args)
          else
            -- At least one argument in the function call is symbolic.
            new_e
      | none =>
        -- Not a call of a factory function.
        evalCore n' σ e

def evalCore (n' : Nat) (σ : (LState IDMeta)) (e : (LExpr LMonoTy IDMeta)) : (LExpr LMonoTy IDMeta) :=
  match e with
  | .const _ _  => e
  | .op _ _     => e
  | .bvar _     => e
  | .fvar x ty  => (σ.state.findD x (ty, e)).snd
   -- (FIXME): Perform metadata transform instead of erasing it here.
  | .mdata _ e' => eval n' σ e'
   -- Note: closed .abs terms are canonical values; we'll be here if .abs
   -- contains free variables.
  | .abs _ _   => substFvarsFromState σ e
  | .quant _ _ _ _ => substFvarsFromState σ e
  | .app e1 e2 => evalApp n' σ e e1 e2
  | .eq  e1 e2 => evalEq n' σ e1 e2
  | .ite c t f => evalIte n' σ c t f

def evalIte (n' : Nat) (σ : (LState IDMeta)) (c t f : (LExpr LMonoTy IDMeta)) : (LExpr LMonoTy IDMeta) :=
  let c' := eval n' σ c
  match c' with
  | .const "true" _ => eval n' σ t
  | .const "false" _ => eval n' σ f
  | _ =>
    -- It's important to at least substitute `.fvar`s in both branches of the
    -- `ite` here so that we can replace the variables by the values in the
    -- state; these variables can come from an imperative dialect.
    -- (TODO): Is it worth it to evaluate these branches instead?
    -- let t' := eval n' σ t
    -- let f' := eval n' σ f
    let t' := substFvarsFromState σ t
    let f' := substFvarsFromState σ f
    ite c' t' f'

def evalEq (n' : Nat) (σ : (LState IDMeta)) (e1 e2 : (LExpr LMonoTy IDMeta)) : (LExpr LMonoTy IDMeta) :=
  open LTy.Syntax in
  let e1' := eval n' σ e1
  let e2' := eval n' σ e2
  if eqModuloTypes e1' e2' then
    -- Short-circuit: e1' and e2' are syntactically the same after type erasure.
    LExpr.true
  else if h: isCanonicalValue σ e1' ∧ isCanonicalValue σ e2' then
      if eql σ e1' e2' h.left h.right then
        LExpr.true
      else LExpr.false
  else
    .eq e1' e2'

def evalApp (n' : Nat) (σ : (LState IDMeta)) (e e1 e2 : (LExpr LMonoTy IDMeta)) : (LExpr LMonoTy IDMeta) :=
  let e1' := eval n' σ e1
  let e2' := eval n' σ e2
  match e1' with
  | .abs _ e1' =>
    let e' := subst e2' e1'
    if eqModuloTypes e e' then e else eval n' σ e'
  | .op fn _ =>
    match σ.config.factory.getFactoryLFunc fn with
    | none => LExpr.app e1' e2'
    | some lfunc =>
      let e' := LExpr.app e1' e2'
      -- In `e'`, we have already supplied one input to `fn`.
      -- Note that we can't have 0-arity Factory functions at this point.
      let e'' := mkAbsOfArity (lfunc.inputs.length - 1) e'
      eval n' σ e''
  | _ => LExpr.app e1' e2'

end

end LExpr
end Lambda<|MERGE_RESOLUTION|>--- conflicted
+++ resolved
@@ -33,11 +33,7 @@
 Equality is simply `==` (or more accurately, `eqModuloTypes`) for these
 `LExpr`s. Also see `eql` for a version that can tolerate nested metadata.
 -/
-<<<<<<< HEAD
-partial def isCanonicalValue (σ : (LState Identifier)) (e : (LExpr LMonoTy Identifier)) : Bool :=
-=======
-def isCanonicalValue (e : (LExpr LMonoTy IDMeta)) : Bool :=
->>>>>>> 20e82d67
+partial def isCanonicalValue (σ : (LState IDMeta)) (e : (LExpr LMonoTy IDMeta)) : Bool :=
   match e with
   | .const _ _ => true
   | .abs _ _ =>
@@ -57,13 +53,8 @@
 
 We can tolerate nested metadata here.
 -/
-<<<<<<< HEAD
-def eql (σ : (LState Identifier)) (e1 e2 : (LExpr LMonoTy Identifier))
+def eql (σ : (LState IDMeta)) (e1 e2 : (LExpr LMonoTy IDMeta))
   (_h1 : isCanonicalValue σ e1) (_h2 : isCanonicalValue σ e2) : Bool :=
-=======
-def eql (e1 e2 : (LExpr LMonoTy IDMeta))
-  (_h1 : isCanonicalValue e1) (_h2 : isCanonicalValue e2) : Bool :=
->>>>>>> 20e82d67
   if eqModuloTypes e1 e2 then
     true
   else
