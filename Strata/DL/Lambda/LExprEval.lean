--- conflicted
+++ resolved
@@ -52,27 +52,15 @@
 semantics only fires when `Int.Add 1` is a 'canonical value'. Therefore, without
 (2), the semantics stuck and `2+3` can never be evaluated to `5`.
 -/
-<<<<<<< HEAD
-def isCanonicalValue {GenericTy} (F : @Factory IDMeta)
-    (e : LExpr GenericTy IDMeta) : Bool :=
-  match he: e with
-  | .const _ => true
-  | .abs _ _ | .quant _ _ _ _ =>
-=======
-def isCanonicalValue (σ : LState T.base) (e : LExpr T) : Bool :=
+def isCanonicalValue (F : @Factory T.base) (e : LExpr T) : Bool :=
   match he: e with
   | .const _ _ => true
-  | .abs _ _ _ =>
->>>>>>> f83d2e4a
+  | .abs _ _ _ | .quant _ _ _ _ _ =>
     -- We're using the locally nameless representation, which guarantees that
     -- `closed (.abs e) = closed e` (see theorem `closed_abs`).
     -- So we could simplify the following to `closed e`, but leave it as is for
     -- clarity.
     LExpr.closed e
-<<<<<<< HEAD
-  | .mdata _ e' => isCanonicalValue F e'
-=======
->>>>>>> f83d2e4a
   | e' =>
     match h: Factory.callOfLFunc F e true with
     | some (_, args, f) =>
@@ -89,14 +77,8 @@
 
 We can tolerate nested metadata here.
 -/
-<<<<<<< HEAD
-def eql {GenericTy} [DecidableEq GenericTy]
-  (F : @Factory IDMeta) (e1 e2 : LExpr GenericTy IDMeta)
+def eql (F : @Factory T.base) (e1 e2 : LExpr T)
   (_h1 : isCanonicalValue F e1) (_h2 : isCanonicalValue F e2) : Bool :=
-=======
-def eql (σ : LState T.base) (e1 e2 : LExpr T)
-  (_h1 : isCanonicalValue σ e1) (_h2 : isCanonicalValue σ e2) : Bool :=
->>>>>>> f83d2e4a
   if eqModuloTypes e1 e2 then
     true
   else
@@ -120,6 +102,16 @@
   | 0 => core
   | n + 1 =>
     go (bvarcount + 1) n (.abs core.metadata .none (.app core.metadata core (.bvar core.metadata bvarcount)))
+
+/--
+A metadata merger. It will create a new metadata when 'subst s e'
+-/
+def mergeMetadataForSubst (metaAbs metaE2 metaReplacementVar: TBase.Metadata) :=
+  Traceable.combine
+  [(EvalProvenance.Original,       metaE2),
+    (EvalProvenance.ReplacementVar, metaReplacementVar),
+    (EvalProvenance.Abstraction,    metaAbs)]
+
 
 mutual
 /--
@@ -157,13 +149,8 @@
           let new_e := substFvars body input_map
           eval n' σ new_e
         else
-<<<<<<< HEAD
-          let new_e := mkApp op_expr args
+          let new_e := @mkApp TBase.mono e.metadata op_expr args
           if args.all (isCanonicalValue σ.config.factory) then
-=======
-          let new_e := @mkApp TBase.mono e.metadata op_expr args
-          if args.all (isCanonicalValue σ) then
->>>>>>> f83d2e4a
             -- All arguments in the function call are concrete.
             -- We can, provided a denotation function, evaluate this function
             -- call.
@@ -212,20 +199,12 @@
   let e2' := eval n' σ e2
   if eqModuloTypes e1'.eraseMetadata e2'.eraseMetadata then
     -- Short-circuit: e1' and e2' are syntactically the same after type erasure.
-<<<<<<< HEAD
-    LExpr.true
+    LExpr.true m
   else if h: isCanonicalValue σ.config.factory e1' ∧
              isCanonicalValue σ.config.factory e2' then
-      if eql σ.config.factory e1' e2' h.left h.right then
-        LExpr.true
-      else LExpr.false
-=======
-    LExpr.true m
-  else if h: isCanonicalValue σ e1' ∧ isCanonicalValue σ e2' then
-      if eql σ e1' e2' h.left h.right then
-        LExpr.true m
-      else LExpr.false m
->>>>>>> f83d2e4a
+    if eql σ.config.factory e1' e2' h.left h.right then
+      LExpr.true m
+    else LExpr.false m
   else
     .eq m e1' e2'
 
@@ -234,13 +213,9 @@
   let e2' := eval n' σ e2
   match e1' with
   | .abs mAbs _ e1' =>
-    let replacer := fun (replacementVar: TBase.Metadata) =>
-     (@replaceMetadata1 (T := TBase.mono) (
-      Traceable.combine
-      [(EvalProvenance.Original,       e2'.metadata),
-       (EvalProvenance.ReplacementVar, replacementVar),
-       (EvalProvenance.Abstraction,    mAbs)]) e2');
-    let e' := subst replacer e1'
+    let e' := subst (fun metaReplacementVar =>
+      let newMeta := mergeMetadataForSubst mAbs e2'.metadata metaReplacementVar
+      replaceMetadata1 newMeta e2') e1'
     if eqModuloTypes e e' then e else eval n' σ e'
   | .op m fn _ =>
     match σ.config.factory.getFactoryLFunc fn.name with
