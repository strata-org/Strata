/-
  Copyright Strata Contributors

  SPDX-License-Identifier: Apache-2.0 OR MIT
-/

import Strata.DL.Lambda.LExprWF
import Strata.DL.Lambda.LState

/-! ## Partial evaluator for Lambda expressions

See function `Lambda.LExpr.eval` for the implementation.
-/

---------------------------------------------------------------------

namespace Lambda
open Std (ToFormat Format format)

namespace LExpr

<<<<<<< HEAD
variable {T : LExprParams} [BEq T.Metadata] [DecidableEq T.Metadata] [ToFormat T.Metadata]
         [Inhabited T.Identifier] [BEq T.Identifier] [DecidableEq T.Identifier] [ToFormat T.Identifier] [Traceable EvalProvenance T.Metadata]

inductive EvalProvenance
  | Original -- The metadata of the original expression
  | ReplacementVar -- The original bound variable that was replaced
  | Abstraction -- The lambda that triggered the replacement

=======
variable {IDMeta : Type} [DecidableEq IDMeta]
>>>>>>> e3a0f67c
/--
Check for boolean equality of two expressions `e1` and `e2` after erasing any
type annotations.
-/
<<<<<<< HEAD
def eqModuloTypes (e1 e2 : (LExpr T.mono)) : Bool :=
=======
def eqModuloTypes (e1 e2 : (LExpr LMonoTy IDMeta)) : Bool :=
>>>>>>> e3a0f67c
  e1.eraseTypes == e2.eraseTypes

/--
Canonical values of `LExpr`s.

Equality is simply `==` (or more accurately, `eqModuloTypes`) for these
`LExpr`s. Also see `eql` for a version that can tolerate nested metadata.
-/
<<<<<<< HEAD
def isCanonicalValue (e : (LExpr T.mono)) : Bool :=
  match e with
  | .const _ _ _ => true
  | .abs _ _ _ =>
=======
def isCanonicalValue (e : (LExpr LMonoTy IDMeta)) : Bool :=
  match e with
  | .const _ => true
  | .abs _ _ =>
>>>>>>> e3a0f67c
    -- We're using the locally nameless representation, which guarantees that
    -- `closed (.abs e) = closed e` (see theorem `closed_abs`).
    -- So we could simplify the following to `closed e`, but leave it as is for
    -- clarity.
    LExpr.closed e
  | _ => false

/--
Equality of canonical values `e1` and `e2`.

We can tolerate nested metadata here.
-/
<<<<<<< HEAD
def eql (e1 e2 : (LExpr T.mono))
=======
def eql (e1 e2 : (LExpr LMonoTy IDMeta))
>>>>>>> e3a0f67c
  (_h1 : isCanonicalValue e1) (_h2 : isCanonicalValue e2) : Bool :=
  eqModuloTypes e1 e2

<<<<<<< HEAD
instance : ToFormat (Except Format (LExpr T.mono)) where
=======
instance : ToFormat (Except Format (LExpr LMonoTy IDMeta)) where
>>>>>>> e3a0f67c
  format x := match x with
              | .ok e => format e
              | .error err => err

/--
Embed `core` in an abstraction whose depth is `arity`. Used to implement
eta-expansion.

E.g., `mkAbsOfArity 2 core` will give `λxλy ((core y) x)`.
-/
<<<<<<< HEAD
def mkAbsOfArity (arity : Nat) (core : (LExpr T.mono)) : (LExpr T.mono) :=
  go 0 arity core
  where go (bvarcount arity : Nat) (core : (LExpr T.mono)) : (LExpr T.mono) :=
=======
def mkAbsOfArity (arity : Nat) (core : (LExpr LMonoTy IDMeta)) : (LExpr LMonoTy IDMeta) :=
  go 0 arity core
  where go (bvarcount arity : Nat) (core : (LExpr LMonoTy IDMeta)) : (LExpr LMonoTy IDMeta) :=
>>>>>>> e3a0f67c
  match arity with
  | 0 => core
  | n + 1 =>
    go (bvarcount + 1) n (.abs core.metadata .none (.app core.metadata core (.bvar core.metadata bvarcount)))

mutual
/--
(Partial) evaluator for Lambda expressions w.r.t. a module, written using a fuel
argument.

Note that this function ascribes Curry-style semantics to `LExpr`s, i.e., we
can evaluate ill-typed terms w.r.t. a given type system here.

We prefer Curry-style semantics because they separate the type system from
evaluation, allowing us to potentially apply different type systems with our
expressions, along with supporting dynamically-typed languages.
-/
<<<<<<< HEAD
partial def eval (n : Nat) (σ : LState T) (e : LExpr T.mono) : LExpr T.mono :=
  -- FIXME: Remove partial keyword once https://github.com/leanprover/lean4/issues/10353 is fixed
=======
def eval (n : Nat) (σ : (LState IDMeta)) (e : (LExpr LMonoTy IDMeta)) : (LExpr LMonoTy IDMeta) :=
>>>>>>> e3a0f67c
  match n with
  | 0 => e
  | n' + 1 =>
    if isCanonicalValue e then
      e
    else
      -- Special handling for Factory functions.
      match σ.config.factory.callOfLFunc e with
      | some (op_expr, args, lfunc) =>
        let args := args.map (fun a => eval n' σ a)
        if h: "inline" ∈ lfunc.attr && lfunc.body.isSome then
          -- Inline a function only if it has a body.
          let body := lfunc.body.get (by simp_all)
          let input_map := lfunc.inputs.keys.zip args
          let new_e := substFvars body input_map
          eval n' σ new_e
        else
          let new_e := @mkApp T.mono e.metadata op_expr args
          if args.all (isConst T.mono) then
            -- All arguments in the function call are concrete.
            -- We can, provided a denotation function, evaluate this function
            -- call.
            match lfunc.concreteEval with
            | none => new_e | some ceval => ceval new_e args
          else
            -- At least one argument in the function call is symbolic.
            new_e
      | none =>
        -- Not a call of a factory function.
        evalCore n' σ e

<<<<<<< HEAD
partial def evalCore  (n' : Nat) (σ : LState T) (e : LExpr T.mono) : LExpr T.mono :=
  match e with
  | .const _ _ _  => e
  | .op _ _ _     => e
  | .bvar _ _     => e
  | .fvar _ x ty  => (σ.state.findD x (ty, e)).snd
=======
def evalCore (n' : Nat) (σ : (LState IDMeta)) (e : (LExpr LMonoTy IDMeta)) : (LExpr LMonoTy IDMeta) :=
  match e with
  | .const _  => e
  | .op _ _     => e
  | .bvar _     => e
  | .fvar x ty  => (σ.state.findD x (ty, e)).snd
   -- (FIXME): Perform metadata transform instead of erasing it here.
  | .mdata _ e' => eval n' σ e'
>>>>>>> e3a0f67c
   -- Note: closed .abs terms are canonical values; we'll be here if .abs
   -- contains free variables.
  | .abs _ _ _   => LExpr.substFvarsFromState σ e
  | .quant _ _ _ _ _ => LExpr.substFvarsFromState σ e
  | .app _ e1 e2 => evalApp n' σ e e1 e2
  | .eq m e1 e2 => evalEq n' σ m e1 e2
  | .ite m c t f => evalIte n' σ m c t f

<<<<<<< HEAD
partial def evalIte (n' : Nat) (σ : LState T) (m: T.Metadata) (c t f : LExpr T.mono) : LExpr T.mono :=
  let c' := eval n' σ c
  match c' with
  | .const _ "true" _ => eval n' σ t
  | .const _ "false" _ => eval n' σ f
=======
def evalIte (n' : Nat) (σ : (LState IDMeta)) (c t f : (LExpr LMonoTy IDMeta)) : (LExpr LMonoTy IDMeta) :=
  let c' := eval n' σ c
  match c' with
  | .true => eval n' σ t
  | .false => eval n' σ f
>>>>>>> e3a0f67c
  | _ =>
    -- It's important to at least substitute `.fvar`s in both branches of the
    -- `ite` here so that we can replace the variables by the values in the
    -- state; these variables can come from an imperative dialect.
    -- (TODO): Is it worth it to evaluate these branches instead?
    -- let t' := eval n' σ t
    -- let f' := eval n' σ f
    let t' := substFvarsFromState σ t
    let f' := substFvarsFromState σ f
    .ite m c' t' f'

<<<<<<< HEAD
partial def evalEq (n' : Nat) (σ : LState T) (m: T.Metadata) (e1 e2 : LExpr T.mono) : LExpr T.mono :=
=======
def evalEq (n' : Nat) (σ : (LState IDMeta)) (e1 e2 : (LExpr LMonoTy IDMeta)) : (LExpr LMonoTy IDMeta) :=
>>>>>>> e3a0f67c
  open LTy.Syntax in
  let e1' := eval n' σ e1
  let e2' := eval n' σ e2
  if eqModuloTypes e1' e2' then
    -- Short-circuit: e1' and e2' are syntactically the same after type erasure.
    LExpr.true m
  else if h: isCanonicalValue e1' ∧ isCanonicalValue e2' then
      if eql e1' e2' h.left h.right then
        LExpr.true m
      else LExpr.false m
  else
    .eq m e1' e2'

<<<<<<< HEAD
partial def evalApp (n' : Nat) (σ : LState T) (e e1 e2 : LExpr T.mono) : LExpr T.mono :=
=======
def evalApp (n' : Nat) (σ : (LState IDMeta)) (e e1 e2 : (LExpr LMonoTy IDMeta)) : (LExpr LMonoTy IDMeta) :=
>>>>>>> e3a0f67c
  let e1' := eval n' σ e1
  let e2' := eval n' σ e2
  match e1' with
  | .abs mAbs _ e1' =>
    let replacer := fun (replacementVar: T.Metadata) =>
     (@replaceMetadata1 (T := T.mono) (
      Traceable.combine
      [(EvalProvenance.Original,       e2'.metadata),
       (EvalProvenance.ReplacementVar, replacementVar),
       (EvalProvenance.Abstraction,    mAbs)]) e2');
    let e' := subst replacer e1'
    if eqModuloTypes e e' then e else eval n' σ e'
  | .op m fn _ =>
    match σ.config.factory.getFactoryLFunc fn with
    | none => .app m e1' e2'
    | some lfunc2 =>
      let e' := LExpr.app m e1' e2'
      -- In `e'`, we have already supplied one input to `fn`.
      -- Note that we can't have 0-arity Factory functions at this point.
      let e'' := @mkAbsOfArity T (lfunc2.inputs.length - 1) (e' : LExpr T.mono)
      eval n' σ e''
  | _ => .app e.metadata e1' e2'
end

end LExpr
end Lambda<|MERGE_RESOLUTION|>--- conflicted
+++ resolved
@@ -19,7 +19,6 @@
 
 namespace LExpr
 
-<<<<<<< HEAD
 variable {T : LExprParams} [BEq T.Metadata] [DecidableEq T.Metadata] [ToFormat T.Metadata]
          [Inhabited T.Identifier] [BEq T.Identifier] [DecidableEq T.Identifier] [ToFormat T.Identifier] [Traceable EvalProvenance T.Metadata]
 
@@ -28,18 +27,11 @@
   | ReplacementVar -- The original bound variable that was replaced
   | Abstraction -- The lambda that triggered the replacement
 
-=======
-variable {IDMeta : Type} [DecidableEq IDMeta]
->>>>>>> e3a0f67c
 /--
 Check for boolean equality of two expressions `e1` and `e2` after erasing any
 type annotations.
 -/
-<<<<<<< HEAD
 def eqModuloTypes (e1 e2 : (LExpr T.mono)) : Bool :=
-=======
-def eqModuloTypes (e1 e2 : (LExpr LMonoTy IDMeta)) : Bool :=
->>>>>>> e3a0f67c
   e1.eraseTypes == e2.eraseTypes
 
 /--
@@ -48,17 +40,10 @@
 Equality is simply `==` (or more accurately, `eqModuloTypes`) for these
 `LExpr`s. Also see `eql` for a version that can tolerate nested metadata.
 -/
-<<<<<<< HEAD
 def isCanonicalValue (e : (LExpr T.mono)) : Bool :=
   match e with
-  | .const _ _ _ => true
-  | .abs _ _ _ =>
-=======
-def isCanonicalValue (e : (LExpr LMonoTy IDMeta)) : Bool :=
-  match e with
-  | .const _ => true
+  | .const _ _ => true
   | .abs _ _ =>
->>>>>>> e3a0f67c
     -- We're using the locally nameless representation, which guarantees that
     -- `closed (.abs e) = closed e` (see theorem `closed_abs`).
     -- So we could simplify the following to `closed e`, but leave it as is for
@@ -71,19 +56,11 @@
 
 We can tolerate nested metadata here.
 -/
-<<<<<<< HEAD
 def eql (e1 e2 : (LExpr T.mono))
-=======
-def eql (e1 e2 : (LExpr LMonoTy IDMeta))
->>>>>>> e3a0f67c
   (_h1 : isCanonicalValue e1) (_h2 : isCanonicalValue e2) : Bool :=
   eqModuloTypes e1 e2
 
-<<<<<<< HEAD
 instance : ToFormat (Except Format (LExpr T.mono)) where
-=======
-instance : ToFormat (Except Format (LExpr LMonoTy IDMeta)) where
->>>>>>> e3a0f67c
   format x := match x with
               | .ok e => format e
               | .error err => err
@@ -94,15 +71,9 @@
 
 E.g., `mkAbsOfArity 2 core` will give `λxλy ((core y) x)`.
 -/
-<<<<<<< HEAD
 def mkAbsOfArity (arity : Nat) (core : (LExpr T.mono)) : (LExpr T.mono) :=
   go 0 arity core
   where go (bvarcount arity : Nat) (core : (LExpr T.mono)) : (LExpr T.mono) :=
-=======
-def mkAbsOfArity (arity : Nat) (core : (LExpr LMonoTy IDMeta)) : (LExpr LMonoTy IDMeta) :=
-  go 0 arity core
-  where go (bvarcount arity : Nat) (core : (LExpr LMonoTy IDMeta)) : (LExpr LMonoTy IDMeta) :=
->>>>>>> e3a0f67c
   match arity with
   | 0 => core
   | n + 1 =>
@@ -120,12 +91,8 @@
 evaluation, allowing us to potentially apply different type systems with our
 expressions, along with supporting dynamically-typed languages.
 -/
-<<<<<<< HEAD
 partial def eval (n : Nat) (σ : LState T) (e : LExpr T.mono) : LExpr T.mono :=
   -- FIXME: Remove partial keyword once https://github.com/leanprover/lean4/issues/10353 is fixed
-=======
-def eval (n : Nat) (σ : (LState IDMeta)) (e : (LExpr LMonoTy IDMeta)) : (LExpr LMonoTy IDMeta) :=
->>>>>>> e3a0f67c
   match n with
   | 0 => e
   | n' + 1 =>
@@ -157,23 +124,12 @@
         -- Not a call of a factory function.
         evalCore n' σ e
 
-<<<<<<< HEAD
 partial def evalCore  (n' : Nat) (σ : LState T) (e : LExpr T.mono) : LExpr T.mono :=
   match e with
-  | .const _ _ _  => e
+  | .const _ _  => e
   | .op _ _ _     => e
   | .bvar _ _     => e
   | .fvar _ x ty  => (σ.state.findD x (ty, e)).snd
-=======
-def evalCore (n' : Nat) (σ : (LState IDMeta)) (e : (LExpr LMonoTy IDMeta)) : (LExpr LMonoTy IDMeta) :=
-  match e with
-  | .const _  => e
-  | .op _ _     => e
-  | .bvar _     => e
-  | .fvar x ty  => (σ.state.findD x (ty, e)).snd
-   -- (FIXME): Perform metadata transform instead of erasing it here.
-  | .mdata _ e' => eval n' σ e'
->>>>>>> e3a0f67c
    -- Note: closed .abs terms are canonical values; we'll be here if .abs
    -- contains free variables.
   | .abs _ _ _   => LExpr.substFvarsFromState σ e
@@ -182,19 +138,11 @@
   | .eq m e1 e2 => evalEq n' σ m e1 e2
   | .ite m c t f => evalIte n' σ m c t f
 
-<<<<<<< HEAD
 partial def evalIte (n' : Nat) (σ : LState T) (m: T.Metadata) (c t f : LExpr T.mono) : LExpr T.mono :=
-  let c' := eval n' σ c
-  match c' with
-  | .const _ "true" _ => eval n' σ t
-  | .const _ "false" _ => eval n' σ f
-=======
-def evalIte (n' : Nat) (σ : (LState IDMeta)) (c t f : (LExpr LMonoTy IDMeta)) : (LExpr LMonoTy IDMeta) :=
   let c' := eval n' σ c
   match c' with
   | .true => eval n' σ t
   | .false => eval n' σ f
->>>>>>> e3a0f67c
   | _ =>
     -- It's important to at least substitute `.fvar`s in both branches of the
     -- `ite` here so that we can replace the variables by the values in the
@@ -206,11 +154,7 @@
     let f' := substFvarsFromState σ f
     .ite m c' t' f'
 
-<<<<<<< HEAD
 partial def evalEq (n' : Nat) (σ : LState T) (m: T.Metadata) (e1 e2 : LExpr T.mono) : LExpr T.mono :=
-=======
-def evalEq (n' : Nat) (σ : (LState IDMeta)) (e1 e2 : (LExpr LMonoTy IDMeta)) : (LExpr LMonoTy IDMeta) :=
->>>>>>> e3a0f67c
   open LTy.Syntax in
   let e1' := eval n' σ e1
   let e2' := eval n' σ e2
@@ -224,11 +168,7 @@
   else
     .eq m e1' e2'
 
-<<<<<<< HEAD
 partial def evalApp (n' : Nat) (σ : LState T) (e e1 e2 : LExpr T.mono) : LExpr T.mono :=
-=======
-def evalApp (n' : Nat) (σ : (LState IDMeta)) (e e1 e2 : (LExpr LMonoTy IDMeta)) : (LExpr LMonoTy IDMeta) :=
->>>>>>> e3a0f67c
   let e1' := eval n' σ e1
   let e2' := eval n' σ e2
   match e1' with
