--- conflicted
+++ resolved
@@ -241,22 +241,11 @@
   let tyEnc ← encodeType t.typeOf
   let enc ←
     match t with
-<<<<<<< HEAD
-    | .var v            => if v.isBound then pure v.id else declareVar v tyEnc
+    | .var v            => return v.id
     | .prim _           =>
       match SMTDDM.toString t with
       | .ok s => return s
       | .error _ => return "<error>"
-=======
-    | .var v            => return v.id
-    | .prim p           =>
-      match p with
-      | .bool b         => return if b then "true" else "false"
-      | .int i          => return encodeInt i
-      | .real r         => return r
-      | .bitvec bv      => return encodeBitVec bv
-      | .string s       => return encodeString s
->>>>>>> 7aba4ceb
     | .none _           => defineTerm inBinder tyEnc s!"(as none {tyEnc})"
     | .some t₁          => defineTerm inBinder tyEnc s!"(some {← encodeTerm inBinder t₁})"
     | .app .re_allchar [] .regex => return encodeReAllChar
