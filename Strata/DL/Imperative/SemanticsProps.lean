/-
  Copyright Strata Contributors

  SPDX-License-Identifier: Apache-2.0 OR MIT
-/

import Strata.DL.Imperative.CmdSemantics
import Strata.DL.Imperative.StmtSemantics

namespace Imperative

theorem eval_assert_store_cst
  [HasFvar P] [HasBool P] [HasNot P]:
  EvalCmd P δ σ (.assert l e md) σ' → σ = σ' := by
  intros Heval; cases Heval with | eval_assert _ => rfl

theorem eval_stmt_assert_store_cst
  [HasVarsImp P (List (Stmt P (Cmd P)))] [HasVarsImp P (Cmd P)] [HasFvar P] [HasVal P] [HasBool P] [HasNot P] :
  EvalStmt P (Cmd P) (EvalCmd P) δ σ (.cmd (Cmd.assert l e md)) σ' → σ = σ' := by
  intros Heval; cases Heval with | cmd_sem Hcmd => exact eval_assert_store_cst Hcmd

theorem eval_stmts_assert_store_cst
  [HasVarsImp P (List (Stmt P (Cmd P)))] [HasVarsImp P (Cmd P)] [HasFvar P] [HasVal P] [HasBool P] [HasNot P] :
<<<<<<< HEAD
  EvalBlock P (Cmd P) (EvalCmd P) δ σ₀ σ [(.cmd (Cmd.assert l e md))] σ' → σ = σ' := by
=======
  EvalStmts P (Cmd P) (EvalCmd P) δ σ [(.cmd (Cmd.assert l e md))] σ' → σ = σ' := by
>>>>>>> dc17f401
  intros Heval; cases Heval with
  | stmts_some_sem H1 H2 =>
    cases H1 with
    | cmd_sem H3 =>
      cases H2 with
      | stmts_none_sem => exact eval_assert_store_cst H3

theorem eval_stmt_assert_eq_of_pure_expr_eq
  [HasVarsImp P (List (Stmt P (Cmd P)))] [HasFvar P] [HasVal P] [HasBool P] [HasNot P] :
  WellFormedSemanticEvalBool δ →
  (EvalStmt P (Cmd P) (EvalCmd P) δ σ (.cmd (Cmd.assert l1 e md1)) σ' ↔
  EvalStmt P (Cmd P) (EvalCmd P) δ σ (.cmd (Cmd.assert l2 e md2)) σ') := by
  intro Hwf
  constructor <;>
  (
    intro Heval
    rw [← eval_stmt_assert_store_cst Heval]
    cases Heval
    apply EvalStmt.cmd_sem _ (by assumption)
    rename_i Heval
    cases Heval
    exact EvalCmd.eval_assert (by assumption) Hwf
  )

theorem eval_stmts_assert_elim
  [HasVarsImp P (List (Stmt P (Cmd P)))] [HasFvar P] [HasVal P] [HasBool P] [HasNot P] :
  WellFormedSemanticEvalBool δ →
<<<<<<< HEAD
  EvalBlock P (Cmd P) (EvalCmd P) δ σ₀ σ (.cmd (.assert l1 e md1) :: cmds) σ' →
  EvalBlock P (Cmd P) (EvalCmd P) δ σ₀ σ cmds σ' := by
=======
  EvalStmts P (Cmd P) (EvalCmd P) δ σ (.cmd (.assert l1 e md1) :: cmds) σ' →
  EvalStmts P (Cmd P) (EvalCmd P) δ σ cmds σ' := by
>>>>>>> dc17f401
  intros Hwf Heval
  cases Heval with
  | @stmts_some_sem _ _ _ σ1 _ _ Has1 Has2 =>
    rw [← eval_stmt_assert_store_cst Has1] at Has2
    assumption

theorem assert_elim
  [HasVarsImp P (List (Stmt P (Cmd P)))] [HasFvar P] [HasVal P] [HasBool P] [HasNot P] :
  WellFormedSemanticEvalBool δ →
<<<<<<< HEAD
  EvalBlock P (Cmd P) (EvalCmd P) δ σ₀ σ (.cmd (.assert l1 e md1) :: [.cmd (.assert l2 e md2)]) σ' →
  EvalBlock P (Cmd P) (EvalCmd P) δ σ₀ σ [.cmd (.assert l3 e md3)] σ' := by
=======
  EvalStmts P (Cmd P) (EvalCmd P) δ σ (.cmd (.assert l1 e md1) :: [.cmd (.assert l2 e md2)]) σ' →
  EvalStmts P (Cmd P) (EvalCmd P) δ σ [.cmd (.assert l3 e md3)] σ' := by
>>>>>>> dc17f401
  intro Hwf Heval
  have Heval := eval_stmts_assert_elim Hwf Heval
  rw [eval_stmts_singleton] at *
  exact (eval_stmt_assert_eq_of_pure_expr_eq Hwf).mp Heval

theorem UpdateStateComm {P: PureExpr} {x1 x2: P.Ident} {σ σ' σ'' σ1 σ2: SemanticStore P} {v1 v2: P.Expr}
  [DecidableEq P.Ident]:
  ¬ x1 = x2 →
  UpdateState P σ x1 v1 σ1 →
  UpdateState P σ1 x2 v2 σ' →
  UpdateState P σ x2 v2 σ2 →
  UpdateState P σ2 x1 v1 σ'' →
  σ' = σ'' := by
  intro Hneq Hu1 Hu2 Hu3 Hu4
  cases Hu1; cases Hu2; cases Hu3; cases Hu4
  ext i e
  rename_i Hfa1 _ _ _ Hfa2 _ _ _ Hfa3 _ _ _ Hfa4 _
  simp at Hfa1 Hfa2 Hfa3 Hfa4
  rw[Eq.comm] at Hneq
  by_cases Heq1: x1 = i
  simp_all
  by_cases Heq2: x2 = i
  rw[Eq.comm] at Hneq
  specialize Hfa4 x2 Hneq
  simp_all
  specialize Hfa1 i Heq1
  specialize Hfa2 i Heq2
  specialize Hfa3 i Heq2
  specialize Hfa4 i Heq1
  simp_all

theorem UpdateState_InitStateComm {P: PureExpr} {x1 x2: P.Ident} {σ σ' σ'' σ1 σ2: SemanticStore P} {v1 v2: P.Expr}
  [DecidableEq P.Ident]:
  ¬ x1 = x2 →
  UpdateState P σ x1 v1 σ1 →
  InitState P σ1 x2 v2 σ' →
  InitState P σ x2 v2 σ2 →
  UpdateState P σ2 x1 v1 σ'' →
  σ' = σ'' := by
  intro Hneq Hu1 Hu2 Hu3 Hu4
  cases Hu1; cases Hu2; cases Hu3; cases Hu4
  ext i e
  rename_i Hfa1 _ _ Hfa2 _ _ Hfa3 _ _ _ Hfa4 _
  simp at Hfa1 Hfa2 Hfa3 Hfa4
  rw[Eq.comm] at Hneq
  by_cases Heq1: x1 = i
  simp_all
  by_cases Heq2: x2 = i
  rw[Eq.comm] at Hneq
  specialize Hfa4 x2 Hneq
  simp_all
  specialize Hfa1 i Heq1
  specialize Hfa2 i Heq2
  specialize Hfa3 i Heq2
  specialize Hfa4 i Heq1
  simp_all

theorem semantic_eval_eq_of_eval_cmd_set_unrelated_var
  [HasVarsImp P (Cmd P)] [HasVarsPure P P.Expr]
  [HasFvar P] [HasVal P] [HasBool P] [HasNot P]:
  WellFormedSemanticEvalExprCongr δ →
  ¬ v ∈ HasVarsPure.getVars e →
  EvalCmd P δ σ (Cmd.set v e') σ' →
  δ σ e = δ σ' e := by
  intro Hwf Hnin Heval
  unfold WellFormedSemanticEvalExprCongr at Hwf
  specialize Hwf e σ σ'
  have: ∀ (v : P.Ident), v ∈ HasVarsPure.getVars e → σ v = σ' v := by
    cases Heval
    rename_i Hu
    cases Hu
    rename_i Hfa _
    intro v' Hv'
    ext e'
    by_cases Hc: ¬ v = v'
    specialize Hfa v' Hc
    simp_all
    simp_all
  exact Hwf this

theorem eval_cmd_set_comm'
  [HasVarsImp P (List (Stmt P (Cmd P)))] [HasVarsImp P (Cmd P)]
  [HasFvar P] [HasVal P] [HasBool P] [HasNot P] [DecidableEq P.Ident] :
  ¬ x1 = x2 →
  δ σ v1 = δ σ2 v1 →
  δ σ v2 = δ σ1 v2 →
  EvalCmd P δ σ (Cmd.set x1 v1) σ1 →
  EvalCmd P δ σ1 (Cmd.set x2 v2) σ' →
  EvalCmd P δ σ (Cmd.set x2 v2) σ2 →
  EvalCmd P δ σ2 (Cmd.set x1 v1) σ'' →
  σ' = σ'' := by
  intro Hneq Heq1 Heq2 Hs1 Hs2 Hs3 Hs4
  cases Hs1; cases Hs2; cases Hs3; cases Hs4
  rename_i Hu1 _ _ _ Hu2 _ _ _ Hu3 _ _ _ Hu4
  simp_all
  exact UpdateStateComm Hneq Hu1 Hu2 Hu3 Hu4

theorem eval_cmd_set_comm
  [HasVarsImp P (List (Stmt P (Cmd P)))] [HasVarsImp P (Cmd P)] [HasVarsPure P P.Expr]
  [HasFvar P] [HasVal P] [HasBool P] [HasNot P] [DecidableEq P.Ident]:
  WellFormedSemanticEvalExprCongr δ →
  ¬ x1 = x2 →
  ¬ x1 ∈ HasVarsPure.getVars v2 →
  ¬ x2 ∈ HasVarsPure.getVars v1 →
  EvalCmd P δ σ (Cmd.set x1 v1) σ1 →
  EvalCmd P δ σ1 (Cmd.set x2 v2) σ' →
  EvalCmd P δ σ (Cmd.set x2 v2) σ2 →
  EvalCmd P δ σ2 (Cmd.set x1 v1) σ'' →
  σ' = σ'' := by
  intro Hwf Hneq Hnin1 Hnin2 Hs1 Hs2 Hs3 Hs4
  have Heval2:= semantic_eval_eq_of_eval_cmd_set_unrelated_var Hwf Hnin1 Hs1
  have Heval1:= semantic_eval_eq_of_eval_cmd_set_unrelated_var Hwf Hnin2 Hs3
  exact eval_cmd_set_comm' Hneq Heval1 Heval2 Hs1 Hs2 Hs3 Hs4

theorem eval_stmt_set_comm
  [HasVarsImp P (List (Stmt P (Cmd P)))] [HasVarsImp P (Cmd P)] [HasVarsPure P P.Expr]
  [HasFvar P] [HasVal P] [HasBool P] [HasNot P] [DecidableEq P.Ident]:
  WellFormedSemanticEvalExprCongr δ →
  ¬ x1 = x2 →
  ¬ x1 ∈ HasVarsPure.getVars v2 →
  ¬ x2 ∈ HasVarsPure.getVars v1 →
  EvalStmt P (Cmd P) (EvalCmd P) δ σ (.cmd (Cmd.set x1 v1)) σ1 →
  EvalStmt P (Cmd P) (EvalCmd P) δ σ1 (.cmd (Cmd.set x2 v2)) σ' →
  EvalStmt P (Cmd P) (EvalCmd P) δ σ (.cmd (Cmd.set x2 v2)) σ2 →
  EvalStmt P (Cmd P) (EvalCmd P) δ σ2 (.cmd (Cmd.set x1 v1)) σ'' →
  σ' = σ'' := by
  intro Hwf Hneq Hnin1 Hnin2 Hs1 Hs2 Hs3 Hs4
  cases Hs1; cases Hs2; cases Hs3; cases Hs4
  rename_i Hs1 _ Hs2 _ Hs3 _ Hs4
  exact eval_cmd_set_comm Hwf Hneq Hnin1 Hnin2 Hs1 Hs2 Hs3 Hs4

theorem eval_stmts_set_comm
  [HasVarsImp P (List (Stmt P (Cmd P)))] [HasVarsImp P (Cmd P)] [HasVarsPure P P.Expr]
  [HasFvar P] [HasVal P] [HasBool P] [HasNot P] [DecidableEq P.Ident] :
  WellFormedSemanticEvalExprCongr δ →
  ¬ x1 = x2 →
  ¬ x1 ∈ HasVarsPure.getVars v2 →
  ¬ x2 ∈ HasVarsPure.getVars v1 →
<<<<<<< HEAD
  EvalBlock P (Cmd P) (EvalCmd P) δ σ₀ σ [(.cmd (Cmd.set x1 v1)), (.cmd (Cmd.set x2 v2))] σ' →
  EvalBlock P (Cmd P) (EvalCmd P) δ σ₀ σ [(.cmd (Cmd.set x2 v2)), (.cmd (Cmd.set x1 v1))] σ'' →
=======
  EvalStmts P (Cmd P) (EvalCmd P) δ σ [(.cmd (Cmd.set x1 v1)), (.cmd (Cmd.set x2 v2))] σ' →
  EvalStmts P (Cmd P) (EvalCmd P) δ σ [(.cmd (Cmd.set x2 v2)), (.cmd (Cmd.set x1 v1))] σ'' →
>>>>>>> dc17f401
  σ' = σ'' := by
  intro Hwf Hneq Hnin1 Hnin2 Hss1 Hss2
  cases Hss1; cases Hss2
  rw[eval_stmts_singleton] at *
  rename_i Hs1 Hs2 _ Hs3 Hs4
  exact eval_stmt_set_comm Hwf Hneq Hnin1 Hnin2 Hs1 Hs2 Hs3 Hs4<|MERGE_RESOLUTION|>--- conflicted
+++ resolved
@@ -21,11 +21,7 @@
 
 theorem eval_stmts_assert_store_cst
   [HasVarsImp P (List (Stmt P (Cmd P)))] [HasVarsImp P (Cmd P)] [HasFvar P] [HasVal P] [HasBool P] [HasNot P] :
-<<<<<<< HEAD
-  EvalBlock P (Cmd P) (EvalCmd P) δ σ₀ σ [(.cmd (Cmd.assert l e md))] σ' → σ = σ' := by
-=======
-  EvalStmts P (Cmd P) (EvalCmd P) δ σ [(.cmd (Cmd.assert l e md))] σ' → σ = σ' := by
->>>>>>> dc17f401
+  EvalBlock P (Cmd P) (EvalCmd P) δ σ [(.cmd (Cmd.assert l e md))] σ' → σ = σ' := by
   intros Heval; cases Heval with
   | stmts_some_sem H1 H2 =>
     cases H1 with
@@ -53,13 +49,8 @@
 theorem eval_stmts_assert_elim
   [HasVarsImp P (List (Stmt P (Cmd P)))] [HasFvar P] [HasVal P] [HasBool P] [HasNot P] :
   WellFormedSemanticEvalBool δ →
-<<<<<<< HEAD
-  EvalBlock P (Cmd P) (EvalCmd P) δ σ₀ σ (.cmd (.assert l1 e md1) :: cmds) σ' →
-  EvalBlock P (Cmd P) (EvalCmd P) δ σ₀ σ cmds σ' := by
-=======
-  EvalStmts P (Cmd P) (EvalCmd P) δ σ (.cmd (.assert l1 e md1) :: cmds) σ' →
-  EvalStmts P (Cmd P) (EvalCmd P) δ σ cmds σ' := by
->>>>>>> dc17f401
+  EvalBlock P (Cmd P) (EvalCmd P) δ σ (.cmd (.assert l1 e md1) :: cmds) σ' →
+  EvalBlock P (Cmd P) (EvalCmd P) δ σ cmds σ' := by
   intros Hwf Heval
   cases Heval with
   | @stmts_some_sem _ _ _ σ1 _ _ Has1 Has2 =>
@@ -69,13 +60,8 @@
 theorem assert_elim
   [HasVarsImp P (List (Stmt P (Cmd P)))] [HasFvar P] [HasVal P] [HasBool P] [HasNot P] :
   WellFormedSemanticEvalBool δ →
-<<<<<<< HEAD
-  EvalBlock P (Cmd P) (EvalCmd P) δ σ₀ σ (.cmd (.assert l1 e md1) :: [.cmd (.assert l2 e md2)]) σ' →
-  EvalBlock P (Cmd P) (EvalCmd P) δ σ₀ σ [.cmd (.assert l3 e md3)] σ' := by
-=======
-  EvalStmts P (Cmd P) (EvalCmd P) δ σ (.cmd (.assert l1 e md1) :: [.cmd (.assert l2 e md2)]) σ' →
-  EvalStmts P (Cmd P) (EvalCmd P) δ σ [.cmd (.assert l3 e md3)] σ' := by
->>>>>>> dc17f401
+  EvalBlock P (Cmd P) (EvalCmd P) δ σ (.cmd (.assert l1 e md1) :: [.cmd (.assert l2 e md2)]) σ' →
+  EvalBlock P (Cmd P) (EvalCmd P) δ σ [.cmd (.assert l3 e md3)] σ' := by
   intro Hwf Heval
   have Heval := eval_stmts_assert_elim Hwf Heval
   rw [eval_stmts_singleton] at *
@@ -214,13 +200,8 @@
   ¬ x1 = x2 →
   ¬ x1 ∈ HasVarsPure.getVars v2 →
   ¬ x2 ∈ HasVarsPure.getVars v1 →
-<<<<<<< HEAD
-  EvalBlock P (Cmd P) (EvalCmd P) δ σ₀ σ [(.cmd (Cmd.set x1 v1)), (.cmd (Cmd.set x2 v2))] σ' →
-  EvalBlock P (Cmd P) (EvalCmd P) δ σ₀ σ [(.cmd (Cmd.set x2 v2)), (.cmd (Cmd.set x1 v1))] σ'' →
-=======
-  EvalStmts P (Cmd P) (EvalCmd P) δ σ [(.cmd (Cmd.set x1 v1)), (.cmd (Cmd.set x2 v2))] σ' →
-  EvalStmts P (Cmd P) (EvalCmd P) δ σ [(.cmd (Cmd.set x2 v2)), (.cmd (Cmd.set x1 v1))] σ'' →
->>>>>>> dc17f401
+  EvalBlock P (Cmd P) (EvalCmd P) δ σ [(.cmd (Cmd.set x1 v1)), (.cmd (Cmd.set x2 v2))] σ' →
+  EvalBlock P (Cmd P) (EvalCmd P) δ σ [(.cmd (Cmd.set x2 v2)), (.cmd (Cmd.set x1 v1))] σ'' →
   σ' = σ'' := by
   intro Hwf Hneq Hnin1 Hnin2 Hss1 Hss2
   cases Hss1; cases Hss2
