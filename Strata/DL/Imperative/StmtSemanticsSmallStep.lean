/-
  Copyright Strata Contributors

  SPDX-License-Identifier: Apache-2.0 OR MIT
-/

import Strata.DL.Imperative.CmdSemantics

---------------------------------------------------------------------

namespace Imperative

/-! ## Small-Step Operational Semantics for Statements

This module defines small-step operational semantics for the Imperative
dialect's statement constructs.
-/

/--
Configuration for small-step semantics, representing the current execution
state. A configuration consists of:
- The current statement (or list of statements) being executed
- The current store
-/
inductive Config (P : PureExpr) (CmdT : Type) : Type where
  /-- A single statement to execute next. -/
  | stmt : Stmt P CmdT → SemanticStore P → Config P CmdT
  /-- A list of statements to execute next, in order. -/
  | stmts : List (Stmt P CmdT) → SemanticStore P → Config P CmdT
  /-- A terminal configuration, indicating that execution has finished. -/
  | terminal : SemanticStore P → Config P CmdT

/--
Small-step operational semantics for statements. The relation `StepStmt`
defines a single execution step from one configuration to another.
-/
inductive StepStmt
  {CmdT : Type}
  (P : PureExpr)
  (EvalCmd : EvalCmdParam P CmdT)
  [HasVarsImp P (List (Stmt P CmdT))]
  [HasVarsImp P CmdT] [HasFvar P] [HasVal P]
  [HasBool P] [HasNot P] :
  SemanticEval P → SemanticStore P → Config P CmdT → Config P CmdT → Prop where

  /-- A command steps to terminal configuration if it evaluates successfully -/
  | step_cmd :
    EvalCmd δ σ c σ' →
    ----
    StepStmt P EvalCmd δ σ
      (.stmt (.cmd c) σ)
      (.terminal σ')

  /-- A labeled block steps to its statement list. -/
  | step_block :
    StepStmt P EvalCmd δ σ
      (.stmt (.block _ ⟨ss⟩ _) σ)
      (.stmts ss σ)

  /-- If the condition of an `ite` statement evaluates to true, step to the then
  branch. -/
  | step_ite_true :
    δ σ c = .some HasBool.tt →
    WellFormedSemanticEvalBool δ →
    ----
    StepStmt P EvalCmd δ σ
      (.stmt (.ite c ⟨tss⟩ ⟨ess⟩ _) σ)
      (.stmts tss σ)

  /-- If the condition of an `ite` statement evaluates to false, step to the else
  branch. -/
  | step_ite_false :
    δ σ c = .some HasBool.ff →
    WellFormedSemanticEvalBool δ →
    ----
    StepStmt P EvalCmd δ σ
      (.stmt (.ite c ⟨tss⟩ ⟨ess⟩ _) σ)
      (.stmts ess σ)

  /-- If a loop guard is true, execute the body and then loop again. -/
  | step_loop_enter :
    δ σ g = .some HasBool.tt →
    WellFormedSemanticEvalBool δ →
    ----
    StepStmt P EvalCmd δ σ
      (.stmt (.loop g m inv ⟨body⟩ md) σ)
      (.stmts (body ++ [.loop g m inv ⟨body⟩ md]) σ)

  /-- If a loop guard is false, terminate the loop. -/
  | step_loop_exit :
    δ σ g = .some HasBool.ff →
    WellFormedSemanticEvalBool δ →
    ----
    StepStmt P EvalCmd δ σ
      (.stmt (.loop g m inv ⟨body⟩ _) σ)
      (.terminal σ)

  /- Goto: not implemented, because we plan to remove it. -/

  /-- An empty list of statements steps to `.terminal` with no state changes. -/
  | step_stmts_nil :
    StepStmt P EvalCmd δ σ
      (.stmts [] σ)
      (.terminal σ)

  /-- To evaluate a sequence of statements, evaluate the first statement and
  then evaluate the remaining statements in the resulting state. -/
  | step_stmt_cons :
    StepStmt P EvalCmd δ σ (.stmt s σ) (.terminal σ') →
    ----
    StepStmt P EvalCmd δ σ
      (.stmts (s :: ss) σ)
      (.stmts ss σ')

/--
Multi-step execution: reflexive transitive closure of single steps.
-/
inductive StepStmtStar
  {CmdT : Type}
  (P : PureExpr)
  (EvalCmd : EvalCmdParam P CmdT)
  [HasVarsImp P (List (Stmt P CmdT))]
  [HasVarsImp P CmdT] [HasFvar P] [HasVal P]
  [HasBool P] [HasNot P] :
  SemanticEval P → SemanticStore P → Config P CmdT → Config P CmdT → Prop where

  /-- Reflexivity: a configuration `c` can evaluate to itself in zero steps. -/
  | refl :
<<<<<<< HEAD
    StepStmtStar P EvalCmd δ σ₀ c c

  /-- Transitivity: if `c₁` can reach `c₂` in some number of steps and `c₂` can
  reach `c₃` in some number of steps, `c₁` can reach `c₃` in some number of
  steps.  -/
=======
    StepStmtStar P EvalCmd δ σ c c
>>>>>>> 7d876843
  | step :
    StepStmt P EvalCmd δ σ c₁ c₂ →
    StepStmtStar P EvalCmd δ σ c₂ c₃ →
    StepStmtStar P EvalCmd δ σ c₁ c₃

/-- A statement evaluates successfully if it can step to a terminal
configuration.
-/
def EvalStmtSmall
  {CmdT : Type}
  (P : PureExpr)
  [HasVarsImp P (List (Stmt P CmdT))]
  [HasVarsImp P CmdT] [HasFvar P] [HasVal P]
  [HasBool P] [HasNot P]
  (EvalCmd : EvalCmdParam P CmdT)
  (δ : SemanticEval P)
  (σ σ : SemanticStore P)
  (s : Stmt P CmdT)
  (σ' : SemanticStore P) : Prop :=
  StepStmtStar P EvalCmd δ σ (.stmt s σ) (.terminal σ')

/-- A list of statements evaluates successfully if it can step to a terminal
configuration.
-/
def EvalStmtsSmall
  (P : PureExpr)
  [HasVarsImp P (List (Stmt P CmdT))]
  [HasVarsImp P CmdT] [HasFvar P] [HasVal P]
  [HasBool P] [HasNot P]
  (EvalCmd : EvalCmdParam P CmdT)
  (δ : SemanticEval P)
  (σ σ : SemanticStore P)
  (ss : List (Stmt P CmdT))
  (σ' : SemanticStore P) : Prop :=
  StepStmtStar P EvalCmd δ σ (.stmts ss σ) (.terminal σ')

---------------------------------------------------------------------

/-! ## Basic Properties and Theorems -/

/--
Empty statement list evaluation.
-/
theorem evalStmtsSmallNil
  (P : PureExpr)
  [HasVarsImp P (List (Stmt P CmdT))]
  [HasVarsImp P CmdT] [HasFvar P] [HasVal P]
  [HasBool P] [HasNot P]
  (δ : SemanticEval P)
  (σ σ : SemanticStore P)
  (EvalCmd : EvalCmdParam P CmdT) :
  EvalStmtsSmall P EvalCmd δ σ σ [] σ := by
    unfold EvalStmtsSmall
    apply StepStmtStar.step
    · exact StepStmt.step_stmts_nil
    · exact StepStmtStar.refl

/--
Configuration is terminal if no further steps are possible.
-/
def IsTerminal
  {CmdT : Type}
  (P : PureExpr)
  [HasVarsImp P (List (Stmt P CmdT))]
  [HasVarsImp P CmdT] [HasFvar P] [HasVal P]
  [HasBool P] [HasNot P]
  (δ : SemanticEval P)
  (σ : SemanticStore P)
  (EvalCmd : EvalCmdParam P CmdT)
  (c : Config P CmdT) : Prop :=
  ∀ c', ¬ StepStmt P EvalCmd δ σ c c'

/--
Terminal configurations are indeed terminal.
-/
theorem terminalIsTerminal
  {CmdT : Type}
  (P : PureExpr)
  [HasVarsImp P (List (Stmt P CmdT))]
  [HasVarsImp P CmdT] [HasFvar P] [HasVal P]
  [HasBool P] [HasNot P]
  (σ σ : SemanticStore P)
  (δ : SemanticEval P)
  (EvalCmd : EvalCmdParam P CmdT) :
  IsTerminal P δ σ EvalCmd (.terminal σ) := by
  intro c' h
  cases h

end Imperative<|MERGE_RESOLUTION|>--- conflicted
+++ resolved
@@ -126,15 +126,10 @@
 
   /-- Reflexivity: a configuration `c` can evaluate to itself in zero steps. -/
   | refl :
-<<<<<<< HEAD
-    StepStmtStar P EvalCmd δ σ₀ c c
-
+    StepStmtStar P EvalCmd δ σ c c
   /-- Transitivity: if `c₁` can reach `c₂` in some number of steps and `c₂` can
   reach `c₃` in some number of steps, `c₁` can reach `c₃` in some number of
   steps.  -/
-=======
-    StepStmtStar P EvalCmd δ σ c c
->>>>>>> 7d876843
   | step :
     StepStmt P EvalCmd δ σ c₁ c₂ →
     StepStmtStar P EvalCmd δ σ c₂ c₃ →
@@ -151,7 +146,7 @@
   [HasBool P] [HasNot P]
   (EvalCmd : EvalCmdParam P CmdT)
   (δ : SemanticEval P)
-  (σ σ : SemanticStore P)
+  (σ : SemanticStore P)
   (s : Stmt P CmdT)
   (σ' : SemanticStore P) : Prop :=
   StepStmtStar P EvalCmd δ σ (.stmt s σ) (.terminal σ')
@@ -166,7 +161,7 @@
   [HasBool P] [HasNot P]
   (EvalCmd : EvalCmdParam P CmdT)
   (δ : SemanticEval P)
-  (σ σ : SemanticStore P)
+  (σ : SemanticStore P)
   (ss : List (Stmt P CmdT))
   (σ' : SemanticStore P) : Prop :=
   StepStmtStar P EvalCmd δ σ (.stmts ss σ) (.terminal σ')
@@ -184,9 +179,9 @@
   [HasVarsImp P CmdT] [HasFvar P] [HasVal P]
   [HasBool P] [HasNot P]
   (δ : SemanticEval P)
-  (σ σ : SemanticStore P)
+  (σ : SemanticStore P)
   (EvalCmd : EvalCmdParam P CmdT) :
-  EvalStmtsSmall P EvalCmd δ σ σ [] σ := by
+  EvalStmtsSmall P EvalCmd δ σ [] σ := by
     unfold EvalStmtsSmall
     apply StepStmtStar.step
     · exact StepStmt.step_stmts_nil
@@ -216,7 +211,7 @@
   [HasVarsImp P (List (Stmt P CmdT))]
   [HasVarsImp P CmdT] [HasFvar P] [HasVal P]
   [HasBool P] [HasNot P]
-  (σ σ : SemanticStore P)
+  (σ : SemanticStore P)
   (δ : SemanticEval P)
   (EvalCmd : EvalCmdParam P CmdT) :
   IsTerminal P δ σ EvalCmd (.terminal σ) := by
