--- conflicted
+++ resolved
@@ -123,22 +123,7 @@
   [HasVarsImp P (List (Stmt P CmdT))]
   [HasVarsImp P CmdT] [HasFvar P] [HasVal P]
   [HasBool P] [HasNot P] :
-<<<<<<< HEAD
-  SemanticEval P → SemanticStore P → Config P CmdT → Config P CmdT → Prop where
-
-  /-- Reflexivity: a configuration `c` can evaluate to itself in zero steps. -/
-  | refl :
-    StepStmtStar P EvalCmd δ σ c c
-  /-- Transitivity: if `c₁` can reach `c₂` in some number of steps and `c₂` can
-  reach `c₃` in some number of steps, `c₁` can reach `c₃` in some number of
-  steps.  -/
-  | step :
-    StepStmt P EvalCmd δ σ c₁ c₂ →
-    StepStmtStar P EvalCmd δ σ c₂ c₃ →
-    StepStmtStar P EvalCmd δ σ c₁ c₃
-=======
   SemanticEval P → SemanticStore P → Config P CmdT → Config P CmdT → Prop := fun δ σ => ReflTrans (StepStmt P EvalCmd δ σ)
->>>>>>> 4aa17a2c
 
 /-- A statement evaluates successfully if it can step to a terminal
 configuration.
