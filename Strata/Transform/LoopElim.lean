--- conflicted
+++ resolved
@@ -25,21 +25,12 @@
   [HasNot P] [HasVarsImp P C] [HasHavoc P C] [HasPassiveCmds P C]
   (s : Stmt P C) : StateM Nat (Stmt P C) :=
   match s with
-<<<<<<< HEAD
-  | .loop guard _ invariant? body _ => do
-    let invariant := invariant?.getD (LExpr.true ())
-    let loop_num ← StateT.get
-    let neg_guard : Expression.Expr := .app () boolNotOp guard
-    let assigned_vars := (Stmts.modifiedVars body.ss).map (λ s => s.2)
-    let havocd : Statement :=
-=======
   | .loop guard _ invariant? ⟨ bss ⟩ _ => do
     let invariant := invariant?.getD HasBool.tt
     let loop_num ← StateT.modifyGet (fun x => (x, x + 1))
     let neg_guard : P.Expr := HasNot.not guard
     let assigned_vars := Stmts.modifiedVars bss
     let havocd : Stmt P C :=
->>>>>>> e3a0f67c
       .block s!"loop_havoc_{loop_num}" {
         ss := assigned_vars.map (λ n => Stmt.cmd (HasHavoc.havoc n))
       } {}
