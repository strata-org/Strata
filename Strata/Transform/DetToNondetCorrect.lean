--- conflicted
+++ resolved
@@ -28,12 +28,8 @@
   implicit arguments, and it can be hard to find the cause from the generic
   error message similar to "(kernel) application type mismatch".
 -/
-<<<<<<< HEAD
-theorem StmtToNondetCorrect [HasVal P] [HasFvar P] [HasBool P] [HasBoolVal P] [HasNot P] :
-=======
 theorem StmtToNondetCorrect
-  [HasVal P] [HasFvar P] [HasBool P] [HasBoolVal P] [HasBoolNeg P] :
->>>>>>> 28c6a87b
+  [HasVal P] [HasFvar P] [HasBool P] [HasBoolVal P] [HasNot P] :
   WellFormedSemanticEvalBool δ →
   WellFormedSemanticEvalVal δ →
   (∀ st,
