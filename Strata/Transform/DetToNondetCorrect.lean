/-
  Copyright Strata Contributors

  SPDX-License-Identifier: Apache-2.0 OR MIT
-/

import Strata.DL.Imperative.Stmt
import Strata.DL.Imperative.StmtSemantics
import Strata.DL.Imperative.NondetStmt
import Strata.DL.Imperative.NondetStmtSemantics
import Strata.Transform.DetToNondet

/-! # Deterministic-to-Nondeterministic Transformation Correctness Proof
  This file contains the main proof that the deterministic-to-nondeterministic
  transformation is semantics preserving (see `StmtToNondetStmtCorrect` and
  `StmtToNondetStmtCorrect`)
  -/

open Imperative Boogie

/--
  The proof implementation for `StmtToNondetStmtCorrect` and
  `StmtToNondetStmtCorrect`.

  Since the definitions involve mutual recursion, `Nat.strongRecOn` is used to
  do induction on the size of the structure (see `StmtToNondetCorrect`). From
  experience, `mutual` theorems in Lean sometimes does not work well with
  implicit arguments, and it can be hard to find the cause from the generic
  error message similar to "(kernel) application type mismatch".
-/
theorem StmtToNondetCorrect
  [HasVal P] [HasFvar P] [HasBool P] [HasBoolVal P] [HasNot P] :
  WellFormedSemanticEvalBool δ →
  WellFormedSemanticEvalVal δ →
  (∀ st,
    Stmt.sizeOf st ≤ m →
    EvalStmt P (Cmd P) (EvalCmd P) δ σ st σ' →
    EvalNondetStmt P (Cmd P) (EvalCmd P) δ σ (StmtToNondetStmt st) σ') ∧
  (∀ ss,
<<<<<<< HEAD
    Block.sizeOf ss ≤ m →
    EvalBlock P (Cmd P) (EvalCmd P) δ σ₀ σ ss σ' →
    EvalNondetStmt P (Cmd P) (EvalCmd P) δ σ₀ σ (BlockToNondetStmt ss) σ') := by
=======
    Stmts.sizeOf ss ≤ m →
    EvalStmts P (Cmd P) (EvalCmd P) δ σ ss σ' →
    EvalNondetStmt P (Cmd P) (EvalCmd P) δ σ (StmtsToNondetStmt ss) σ') := by
>>>>>>> dc17f401
  intros Hwfb Hwfvl
  apply Nat.strongRecOn (motive := λ m ↦
    ∀ σ σ',
    (∀ st,
      Stmt.sizeOf st ≤ m →
      EvalStmt P (Cmd P) (EvalCmd P) δ σ st σ' →
      EvalNondetStmt P (Cmd P) (EvalCmd P) δ σ (StmtToNondetStmt st) σ') ∧
    (∀ ss,
<<<<<<< HEAD
      Block.sizeOf ss ≤ m →
      EvalBlock P (Cmd P) (EvalCmd P) δ σ₀ σ ss σ' →
      EvalNondetStmt P (Cmd P) (EvalCmd P) δ σ₀ σ (BlockToNondetStmt ss) σ')
=======
      Stmts.sizeOf ss ≤ m →
      EvalStmts P (Cmd P) (EvalCmd P) δ σ ss σ' →
      EvalNondetStmt P (Cmd P) (EvalCmd P) δ σ (StmtsToNondetStmt ss) σ')
>>>>>>> dc17f401
  )
  intros n ih σ σ'
  refine ⟨?_, ?_⟩
  . intros st Hsz Heval
    match st with
    | .cmd c =>
      cases Heval
      constructor <;> simp_all
    | .block _ bss =>
      cases Heval with
      | block_sem Heval =>
      next label b =>
<<<<<<< HEAD
      specialize ih (Block.sizeOf bss) (by simp_all; omega)
      apply (ih _ _ _).2
=======
      cases Heval with
      | block_sem Heval =>
      specialize ih (Stmts.sizeOf bss) (by simp_all; omega)
      apply (ih _ _).2
>>>>>>> dc17f401
      omega
      assumption
    | .ite c tss ess =>
      cases Heval with
      | ite_true_sem Htrue Hwfb Heval =>
        specialize ih (Block.sizeOf tss) (by simp_all; omega)
        refine EvalNondetStmt.choice_left_sem Hwfb ?_
        apply EvalNondetStmt.seq_sem
        . apply EvalNondetStmt.cmd_sem
          exact EvalCmd.eval_assume Htrue Hwfb
          simp [isDefinedOver, HasVarsImp.modifiedVars, Cmd.modifiedVars, isDefined]
        . apply (ih _ _).2
          omega
          assumption
      | ite_false_sem Hfalse Hwfb Heval =>
        next c t e =>
        specialize ih (Block.sizeOf ess) (by simp_all; omega)
        refine EvalNondetStmt.choice_right_sem Hwfb ?_
        apply EvalNondetStmt.seq_sem
        . apply EvalNondetStmt.cmd_sem
          refine EvalCmd.eval_assume ?_ Hwfb
          simp [WellFormedSemanticEvalBool] at Hwfb
          exact (Hwfb σ c).2.mp Hfalse
          simp [isDefinedOver, HasVarsImp.modifiedVars, Cmd.modifiedVars, isDefined]
        . apply (ih _ _).2
          omega
          assumption
    | .goto _ =>
      -- because goto has no semantics now, it also does not correspond to anything in the nondeterministic semantics
      cases Heval
    | .loop _ _ _ _ =>
      -- because loop has no semantics now, it also does not correspond to anything in the nondeterministic semantics
      cases Heval
  . intros ss Hsz Heval
    cases ss <;>
    cases Heval
    case stmts_none_sem =>
      simp [BlockToNondetStmt]
      constructor
      constructor
      next wfvl wffv wfb wfbv wfn =>
        expose_names
        simp [WellFormedSemanticEvalVal] at Hwfvl
        have Hval := wfbv.bool_is_val.1
        have Hv := Hwfvl.2 HasBool.tt σ Hval
        exact Hv
      assumption
      intros id Hin
      simp [HasVarsImp.modifiedVars, Cmd.modifiedVars] at Hin
    case stmts_some_sem h t σ'' Heval Hevals =>
      simp [BlockToNondetStmt]
      simp [Block.sizeOf] at Hsz
      specialize ih (h.sizeOf + Block.sizeOf t) (by omega)
      constructor
      . apply (ih _ _).1
        omega
        exact Heval
      . apply (ih _ _).2
        omega
        exact Hevals

/-- Proof that the Deterministic-to-nondeterministic transformation is correct
for a single (deterministic) statement -/
theorem StmtToNondetStmtCorrect
  [HasVal P] [HasFvar P] [HasBool P] [HasBoolVal P] [HasNot P] :
  WellFormedSemanticEvalBool δ →
  WellFormedSemanticEvalVal δ →
  EvalStmt P (Cmd P) (EvalCmd P) δ σ st σ' →
  EvalNondetStmt P (Cmd P) (EvalCmd P) δ σ (StmtToNondetStmt st) σ' := by
  intros Hwfb Hwfv Heval
  apply (StmtToNondetCorrect Hwfb Hwfv (m:=st.sizeOf)).1 <;> simp_all

/-- Proof that the Deterministic-to-nondeterministic transformation is correct
for multiple (deterministic) statements -/
theorem BlockToNondetStmtCorrect
  [HasVal P] [HasFvar P] [HasBool P] [HasBoolVal P] [HasNot P] :
  WellFormedSemanticEvalBool δ →
  WellFormedSemanticEvalVal δ →
<<<<<<< HEAD
  EvalBlock P (Cmd P) (EvalCmd P) δ σ₀ σ ss σ' →
  EvalNondetStmt P (Cmd P) (EvalCmd P) δ σ₀ σ (BlockToNondetStmt ss) σ' := by
=======
  EvalStmts P (Cmd P) (EvalCmd P) δ σ ss σ' →
  EvalNondetStmt P (Cmd P) (EvalCmd P) δ σ (StmtsToNondetStmt ss) σ' := by
>>>>>>> dc17f401
  intros Hwfb Hwfv Heval
  apply (StmtToNondetCorrect Hwfb Hwfv (m:=Block.sizeOf ss)).2 <;> simp_all<|MERGE_RESOLUTION|>--- conflicted
+++ resolved
@@ -37,15 +37,9 @@
     EvalStmt P (Cmd P) (EvalCmd P) δ σ st σ' →
     EvalNondetStmt P (Cmd P) (EvalCmd P) δ σ (StmtToNondetStmt st) σ') ∧
   (∀ ss,
-<<<<<<< HEAD
     Block.sizeOf ss ≤ m →
-    EvalBlock P (Cmd P) (EvalCmd P) δ σ₀ σ ss σ' →
-    EvalNondetStmt P (Cmd P) (EvalCmd P) δ σ₀ σ (BlockToNondetStmt ss) σ') := by
-=======
-    Stmts.sizeOf ss ≤ m →
-    EvalStmts P (Cmd P) (EvalCmd P) δ σ ss σ' →
-    EvalNondetStmt P (Cmd P) (EvalCmd P) δ σ (StmtsToNondetStmt ss) σ') := by
->>>>>>> dc17f401
+    EvalBlock P (Cmd P) (EvalCmd P) δ σ ss σ' →
+    EvalNondetStmt P (Cmd P) (EvalCmd P) δ σ (BlockToNondetStmt ss) σ') := by
   intros Hwfb Hwfvl
   apply Nat.strongRecOn (motive := λ m ↦
     ∀ σ σ',
@@ -54,15 +48,9 @@
       EvalStmt P (Cmd P) (EvalCmd P) δ σ st σ' →
       EvalNondetStmt P (Cmd P) (EvalCmd P) δ σ (StmtToNondetStmt st) σ') ∧
     (∀ ss,
-<<<<<<< HEAD
       Block.sizeOf ss ≤ m →
-      EvalBlock P (Cmd P) (EvalCmd P) δ σ₀ σ ss σ' →
-      EvalNondetStmt P (Cmd P) (EvalCmd P) δ σ₀ σ (BlockToNondetStmt ss) σ')
-=======
-      Stmts.sizeOf ss ≤ m →
-      EvalStmts P (Cmd P) (EvalCmd P) δ σ ss σ' →
-      EvalNondetStmt P (Cmd P) (EvalCmd P) δ σ (StmtsToNondetStmt ss) σ')
->>>>>>> dc17f401
+      EvalBlock P (Cmd P) (EvalCmd P) δ σ ss σ' →
+      EvalNondetStmt P (Cmd P) (EvalCmd P) δ σ (BlockToNondetStmt ss) σ')
   )
   intros n ih σ σ'
   refine ⟨?_, ?_⟩
@@ -75,15 +63,8 @@
       cases Heval with
       | block_sem Heval =>
       next label b =>
-<<<<<<< HEAD
       specialize ih (Block.sizeOf bss) (by simp_all; omega)
-      apply (ih _ _ _).2
-=======
-      cases Heval with
-      | block_sem Heval =>
-      specialize ih (Stmts.sizeOf bss) (by simp_all; omega)
       apply (ih _ _).2
->>>>>>> dc17f401
       omega
       assumption
     | .ite c tss ess =>
@@ -162,12 +143,7 @@
   [HasVal P] [HasFvar P] [HasBool P] [HasBoolVal P] [HasNot P] :
   WellFormedSemanticEvalBool δ →
   WellFormedSemanticEvalVal δ →
-<<<<<<< HEAD
-  EvalBlock P (Cmd P) (EvalCmd P) δ σ₀ σ ss σ' →
-  EvalNondetStmt P (Cmd P) (EvalCmd P) δ σ₀ σ (BlockToNondetStmt ss) σ' := by
-=======
-  EvalStmts P (Cmd P) (EvalCmd P) δ σ ss σ' →
-  EvalNondetStmt P (Cmd P) (EvalCmd P) δ σ (StmtsToNondetStmt ss) σ' := by
->>>>>>> dc17f401
+  EvalBlock P (Cmd P) (EvalCmd P) δ σ ss σ' →
+  EvalNondetStmt P (Cmd P) (EvalCmd P) δ σ (BlockToNondetStmt ss) σ' := by
   intros Hwfb Hwfv Heval
   apply (StmtToNondetCorrect Hwfb Hwfv (m:=Block.sizeOf ss)).2 <;> simp_all