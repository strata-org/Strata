--- conflicted
+++ resolved
@@ -24,17 +24,10 @@
   | .block  _ ⟨ bss ⟩ _ => StmtsToNondetStmt bss
   | .ite    cond ⟨ tss ⟩ ⟨ ess ⟩ md =>
     .choice
-<<<<<<< HEAD
-      (.seq (.assume "true_cond" cond md) (StmtsToNondetStmt thenb.ss))
-      (.seq ((.assume "false_cond" (Imperative.HasNot.not cond) md)) (StmtsToNondetStmt elseb.ss))
-  | .loop   guard _measure _inv body md =>
-    .loop (.seq (.assume "guard" guard md) (StmtsToNondetStmt body.ss))
-=======
       (.seq (.assume "true_cond" cond md) (StmtsToNondetStmt tss))
-      (.seq ((.assume "false_cond" (Imperative.HasBoolNeg.neg cond) md)) (StmtsToNondetStmt ess))
+      (.seq ((.assume "false_cond" (Imperative.HasNot.not cond) md)) (StmtsToNondetStmt ess))
   | .loop   guard _measure _inv ⟨ bss ⟩ md =>
     .loop (.seq (.assume "guard" guard md) (StmtsToNondetStmt bss))
->>>>>>> 28c6a87b
   | .goto _ _ => (.assume "skip" Imperative.HasBool.tt)
 
 /-- Deterministic-to-nondeterministic transformation for multiple
