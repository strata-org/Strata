--- conflicted
+++ resolved
@@ -168,20 +168,12 @@
   ∀ (st : Boogie.Statement)
     (p : Boogie.Program),
     WF.WFStatementsProp p [st] →
-<<<<<<< HEAD
-  ∃ sts, Except.ok sts = ((CallElim.runCallElim [st] (CallElim.callElimBlock · p)))
-=======
   ∃ sts, Except.ok sts = ((run [st] (CallElim.callElimStmts · p)))
->>>>>>> a47df626
   -- NOTE: the generated variables will not be local, but temp. So it will not be well-formed
   -- ∧ WF.WFStatementsProp p sts
   := by
   intros st p wf
-<<<<<<< HEAD
-  simp [CallElim.callElimBlock, CallElim.callElimStmt]
-=======
   simp [Transform.run, runStmts, CallElim.callElimStmts, CallElim.callElimStmt]
->>>>>>> a47df626
   cases st with
   | block l b md => exists [.block l b md]
   | ite cd tb eb md => exists [.ite cd tb eb md]
@@ -3467,11 +3459,7 @@
   WF.WFProgramProp p →
   BoogieGenState.WF γ →
   (∀ v, v ∈ γ.generated ↔ ((σ v).isSome ∧ BoogieIdent.isTemp v)) →
-<<<<<<< HEAD
-  (Except.ok sts, γ') = (CallElim.runCallElimWith' [st] (CallElim.callElimBlock · p) γ) →
-=======
   (Except.ok sts, γ') = (runWith [st] (CallElim.callElimStmts · p) γ) →
->>>>>>> a47df626
   -- NOTE: The theorem does not expect the same store due to inserting new temp variables
   exists σ'',
     Inits σ' σ'' ∧
@@ -3479,11 +3467,7 @@
     := by
   intros Hp Hgv Heval Hwfc Hwf Hwfp Hwfgen Hwfgenst Helim
   cases st <;>
-<<<<<<< HEAD
-  simp [StateT.run, callElimBlock, callElimStmt,
-=======
   simp [Transform.runWith, StateT.run, callElimStmts, runStmts, callElimStmt,
->>>>>>> a47df626
         pure, ExceptT.pure, ExceptT.mk, StateT.pure,
         bind, ExceptT.bind, ExceptT.bindCont, StateT.bind,
         ] at Helim
