/-
  Copyright Strata Contributors

  SPDX-License-Identifier: Apache-2.0 OR MIT
-/

import Init.Data.List.Basic
import Init.Data.List.Lemmas
import Strata.Languages.Boogie.Env
import Strata.Languages.Boogie.Identifiers
import Strata.Languages.Boogie.Program
import Strata.Languages.Boogie.ProgramType
import Strata.Languages.Boogie.WF
import Strata.DL.Lambda.Lambda
import Strata.Transform.CallElim
import Strata.DL.Imperative.CmdSemantics
import Strata.Languages.Boogie.StatementSemantics
import Strata.Languages.Boogie.StatementSemanticsProps
import Strata.DL.Util.ListUtils

/-! # Call Elimination Correctness Proof

  This file contains the main proof that the call elimination transformation is
  semantics preserving (see `callElimStatementCorrect`).
  Additionally, `callElimStmtsNoExcept` shows that the call elimination
  transformation always succeeds on well-formed statements.
-/

namespace CallElimCorrect
open Boogie CallElim

theorem BoogieIdent.isGlob_isGlobOrLocl :
  PredImplies (BoogieIdent.isGlob ·) (BoogieIdent.isGlobOrLocl ·) := by
  intros x H
  simp [BoogieIdent.isGlobOrLocl]
  exact Or.symm (Or.inr H)

theorem BoogieIdent.isLocl_isGlobOrLocl :
  PredImplies (BoogieIdent.isLocl ·) (BoogieIdent.isGlobOrLocl ·) := by
  intros x H
  simp [BoogieIdent.isGlobOrLocl]
  exact Or.symm (Or.inl H)

theorem BoogieIdent.Disjoint_isTemp_isGlobOrLocl :
  PredDisjoint (BoogieIdent.isTemp ·) (BoogieIdent.isGlobOrLocl ·) := by
  intros x H1 H2
  simp [BoogieIdent.isTemp] at H1
  simp [BoogieIdent.isGlobOrLocl] at H2
  split at H1 <;> simp_all
  cases H2 <;> simp [BoogieIdent.isGlob, BoogieIdent.isLocl] at *

theorem BoogieIdent.Disjoint_isLocl_isGlob :
  PredDisjoint (BoogieIdent.isLocl ·) (BoogieIdent.isGlob ·) := by
  intros x H1 H2
  simp [BoogieIdent.isLocl] at H1
  simp [BoogieIdent.isGlob] at H2
  split at H1 <;> simp_all

-- inidividual lemmas

theorem createHavocsApp :
createHavocs (a ++ b) = createHavocs a ++ createHavocs b := by
simp [createHavocs]

theorem createFvarsApp :
createFvars (a ++ b) = createFvars a ++ createFvars b := by
simp [createFvars]

theorem createFvarsLength :
(createFvars ls).length = ls.length := by
induction ls <;> simp [createFvars]

theorem filterIsGlobal_isSome :
  ident ∈ List.filter (isGlobalVar p) l →
  (p.find? DeclKind.var ident).isSome = true := by
  intros Hin
  simp [isGlobalVar] at Hin
  exact Hin.2

theorem getOldExprIdentTy_some : ∀ {p : Program} {id : Expression.Ident},
  (p.find? .var id).isSome = (getIdentTy? p id).isSome := by
  intros p id
  simp [Program.find?, getIdentTy?, Program.getVarTy?]
  split <;> simp_all

theorem getIdentTy!_store_same :
  getIdentTy! p x s = (Except.ok a', s') →
  s = s' := by
  intros H
  simp [getIdentTy!] at H
  generalize Hgt: (getIdentTy? p x) = gt at H
  split at H
  . cases H
  . simp [pure] at H
    cases H
    rfl

theorem getIdentTys!_store_same :
  getIdentTys! p xs s = (Except.ok a', s') →
  s = s' := by
  intros H
  induction xs generalizing s a' s' <;> simp [getIdentTys!, pure, ExceptT.pure, ExceptT.mk, StateT.pure] at H
  case nil =>
    cases H
    rfl
  case cons h t ih =>
    simp [bind, ExceptT.bind, ExceptT.mk, StateT.bind, ExceptT.bindCont] at H
    split at H
    next heq =>
    split at H
    . simp [StateT.bind, bind] at H
      split at H
      next heq' =>
      simp [ExceptT.bindCont] at H
      split at H
      . have H1 := getIdentTy!_store_same heq
        have H2 := ih heq'
        simp [StateT.pure, pure] at H
        cases H
        simp_all
      . cases H
    . cases H

theorem getIdentTy!_no_throw :
  (p.find? .var ident).isSome = true →
  ∃ r, (runCallElimWith ident (getIdentTy! p) cs) = (Except.ok r) := by
  intros H
  simp [runCallElimWith, StateT.run, getIdentTy!]
  have Hsome := @getOldExprIdentTy_some p ident
  simp [H] at Hsome
  simp [Option.isSome] at Hsome
  split at Hsome <;> simp_all
  next x val heq =>
  simp [pure, ExceptT.pure, ExceptT.mk, StateT.pure]

theorem getIdentTys!_no_throw :
  ∀ {p : Program}
    {idents : List Expression.Ident}
    {cs : BoogieGenState},
  (∀ ident ∈ idents, (p.find? .var ident).isSome = true) →
  ∃ r, (runCallElimWith idents (getIdentTys! p) cs) = (Except.ok r) := by
  intros p idents cs Hglob
  induction idents generalizing cs
  case nil =>
    simp [getIdentTys!,
          pure, ExceptT.pure, ExceptT.mk,
          StateT.run, StateT.pure]
  case cons h t ih =>
    simp [getIdentTys!, bind, ExceptT.bind, ExceptT.mk, ExceptT.bindCont, StateT.run,
      StateT.bind] at *
    have Hsome : (p.find? DeclKind.var h).isSome = true := by simp_all
    have Hhead := @getIdentTy!_no_throw _ _ cs Hsome
    cases Hhead with
    | intro T' Hok' =>
    simp [runCallElimWith, StateT.run] at Hok'
    split <;> simp_all
    next err cs' Hres =>
    specialize @ih cs'
    cases ih with
    | intro T Hok =>
    simp [bind, StateT.bind, pure, ExceptT.pure, ExceptT.mk, ExceptT.bindCont]
    split <;> simp_all
    simp [pure, StateT.pure]

-- Step 1. A theorem stating that given a well-formed program, call-elim will return no exception
theorem callElimStmtsNoExcept :
  ∀ (st : Boogie.Statement)
    (p : Boogie.Program),
    WF.WFStatementsProp p [st] →
  ∃ sts, Except.ok sts = ((CallElim.runCallElim [st] (CallElim.callElimStmts · p)))
  -- NOTE: the generated variables will not be local, but temp. So it will not be well-formed
  -- ∧ WF.WFStatementsProp p sts
  := by
  intros st p wf
  simp [CallElim.callElimStmts, CallElim.callElimStmt]
  cases st with
  | block l b md => exists [.block l b md]
  | ite cd tb eb md => exists [.ite cd tb eb md]
  | goto l b => exists [.goto l b]
  | loop g m i b md => exists [.loop g m i b md]
  | cmd c =>
    cases c with
    | cmd c' => exists [Imperative.Stmt.cmd (CmdExt.cmd c')]
    | call lhs procName args md =>
    split
    . -- call case
      next heq =>
      cases heq
      next st =>
      split <;>
        simp only [StateT.run, bind, ExceptT.bind, ExceptT.mk, StateT.bind, genArgExprIdentsTrip, ne_eq, liftM,
              monadLift, MonadLift.monadLift, ExceptT.lift, Functor.map, List.unzip_snd, ite_not, ExceptT.bindCont, ExceptT.map,
              genOldExprIdentsTrip]
      . split
        next res a s heq1 =>
        split
        . -- succeeded, prove it is well-formed
          simp [StateT.bind, pure, Functor.map, ExceptT.mk, genOutExprIdentsTrip, liftM, monadLift,
            MonadLift.monadLift, ExceptT.lift, bind, ExceptT.bind, ExceptT.bindCont, StateT.bind]
          split at heq1 <;> try cases heq1
          . next res' a' s' heq2 =>
            split
            split <;> simp only [bind, StateT.bind, StateT.pure]
            . split
              split <;> simp [pure, StateT.pure, Except.ok.injEq]
              -- old expression returns error, contradiction by well-formedness
              next ss _ _ _ _ s x e heq1 =>
              split at heq1 <;> simp_all
              next a' s' hif heq' =>
              cases heq' <;> simp_all
              simp [bind, ExceptT.bindCont, StateT.bind] at heq1
              split at heq1 <;> simp_all
              split at heq1
              . simp [ExceptT.pure, pure, ExceptT.mk, StateT.pure] at heq1
                cases heq1
              . next s x e heq =>
                generalize Heq : (List.filter (isGlobalVar p)
                  (List.flatMap OldExpressions.extractOldExprVars
                    (OldExpressions.normalizeOldExprs
                      (List.map Procedure.Check.expr res'.spec.postconditions.values))).eraseDups)
                        = eq at *
                have Hgen := @getIdentTys!_no_throw p eq (List.mapM.loop genOldExprIdent eq [] ss).snd ?_
                simp [runCallElimWith, StateT.run] at Hgen
                . cases Hgen with
                  | intro tys Hgen =>
                  simp_all
                . simp [← Heq, isGlobalVar] at *
            . -- output length not equal, contradiction
              next x e heq1 =>
              split at heq1
              . next x e heq1' =>
                simp [StateT.bind, StateT.map, pure, ExceptT.pure, ExceptT.bindCont, ExceptT.mk] at heq1
                cases heq1
              . -- lhs length not equal to outputs length
                next Hne =>
                cases wf with
                | mk df al ol =>
                exfalso
                apply Hne
                simp [Option.isSome] at df
                split at df <;> simp_all
                apply Hne
                simp [← ol, Lambda.LMonoTySignature.toTrivialLTy]
        . -- failed to get type for arguments, contradiction
          split at heq1
          . next x e heq1' =>
            simp [StateT.bind, StateT.map, pure, ExceptT.pure, ExceptT.bindCont, ExceptT.mk] at heq1
            cases heq1
          . -- arg length not equal to inputs length
            next Hne =>
            cases wf with
            | mk df al ol =>
            exfalso
            apply Hne
            simp [Option.isSome] at df
            split at df <;> simp_all
            apply Hne
            simp [← al, Lambda.LMonoTySignature.toTrivialLTy]
      . exfalso
        next proc Hfalse =>
        simp [Program.Procedure.find?] at Hfalse
        split at Hfalse <;> simp_all
        next heq' =>
        cases wf with
        | intro wf =>
        cases wf with
        | mk wf =>
        simp [Program.Procedure.find?] at wf
        split at wf <;> simp_all
    . -- other case
      exfalso
      next st Hfalse =>
      specialize Hfalse lhs procName args md
      simp_all

theorem postconditions_subst_unwrap :
  substPost ∈
  OldExpressions.substsOldExprs (createOldVarsSubst oldTrips)
    (OldExpressions.normalizeOldExprs ps) →
  ∃ post, post ∈ ps ∧ substPost = (OldExpressions.substsOldExpr (createOldVarsSubst oldTrips)
    (OldExpressions.normalizeOldExpr post)) := by
  intros H
  induction ps
  case nil =>
    simp [OldExpressions.normalizeOldExprs, OldExpressions.substsOldExprs] at H
  case cons h t ih =>
    simp [OldExpressions.normalizeOldExprs, OldExpressions.substsOldExprs] at H
    cases H with
    | inl Hin =>
      simp_all
    | inr Hin =>
      simp
      cases Hin with
      | intro x Hin =>
      right
      refine ⟨x, Hin.1, ?_⟩
      symm
      exact Hin.2

theorem prepostconditions_unwrap :
post ∈ List.map Procedure.Check.expr (Map.values ps) →
∃ label attr, (label, { expr := post, attr : Procedure.Check }) ∈ ps := by
  intros H
  induction ps
  case nil =>
    cases H
  case cons h t ih =>
    simp at H
    cases H with
    | intro c Hc
    simp [Map.values] at Hc
    cases Hc.1 with
    | inl Hin =>
      simp_all
      refine ⟨h.1, c.attr, ?_⟩
      left
      simp [← Hc, Hin]
    | inr Hin =>
      simp
      specialize ih ?_
      . simp [← Hc.2]
        refine ⟨c, ⟨Hin, rfl⟩⟩
      . cases ih with
        | intro label ih => cases ih with
        | intro attr ih =>
          refine ⟨label, attr, Or.inr ih⟩

theorem updatedStateIsDefinedMono :
  (σ k').isSome = true →
  (updatedState σ k v k').isSome = true := by
  intros Hsome
  simp [updatedState]
  by_cases Heq : (k' = k) <;> simp [Heq]
  case neg => assumption

theorem EvalExpressionUpdatedState {δ : BoogieEval}:
Imperative.WellFormedSemanticEvalVar δ →
Boogie.WellFormedBoogieEvalCong δ →
Imperative.WellFormedSemanticEvalVal δ →
¬ k ∈ (Imperative.HasVarsPure.getVars e) →
δ σ₀ σ e = some v' →
δ σ₀ (updatedState σ k v) e = some v' := by
  intros Hwfv Hwfc Hwfvl Hnin Hsome
  simp [Imperative.WellFormedSemanticEvalVar, Imperative.HasFvar.getFvar] at Hwfv
  simp [Boogie.WellFormedBoogieEvalCong] at Hwfc
  simp [Imperative.WellFormedSemanticEvalVal] at Hwfvl
  have Hval := Hwfvl.2
  simp [← Hsome] at *
  induction e <;> simp [Imperative.HasVarsPure.getVars, Lambda.LExpr.LExpr.getVars] at *
  case const c t | op o ty | bvar b =>
    rw [Hval]; rw [Hval]; constructor; constructor
  case fvar n ty =>
    simp [Hwfv]
    simp [updatedState]
    intros Heq
    simp [Heq]
    simp_all
  case mdata info e ih =>
    apply ((Hwfc e e σ₀ (updatedState σ k v) σ₀ σ) ?_).2.1
    apply ih ; simp_all
  case abs ty e ih =>
    apply ((Hwfc e e σ₀ (updatedState σ k v) σ₀ σ) ?_).1
    apply ih ; simp_all
<<<<<<< HEAD
  case quant kk ty e tr ih =>
=======
  case quant kk ty e ih =>
>>>>>>> 99af03df
    sorry
    --apply ((Hwfc e e σ₀ (updatedState σ k v) σ₀ σ) ?_).2.2.1
    --apply ih
    --simp_all
  case app fn e fnih eih =>
    apply (((Hwfc fn fn σ₀ (updatedState σ k v) σ₀ σ) ?_).2.2.2 e e ?_).1
    apply fnih ; simp_all
    apply eih ; simp_all
  case ite c t e cih tih eih =>
    apply (((Hwfc t t σ₀ (updatedState σ k v) σ₀ σ) ?_).2.2.2 e e ?_).2.2 c c ?_
    apply tih ; simp_all
    apply eih ; simp_all
    apply cih ; simp_all
  case eq e1 e2 e1ih e2ih =>
    apply (((Hwfc e1 e1 σ₀ (updatedState σ k v) σ₀ σ) ?_).2.2.2 e2 e2 ?_).2.1
    apply e1ih ; simp_all
    apply e2ih ; simp_all

theorem EvalExpressionsUpdatedState {δ : BoogieEval} :
  Imperative.WellFormedSemanticEvalVar δ →
  Boogie.WellFormedBoogieEvalCong δ →
  Imperative.WellFormedSemanticEvalVal δ →
  ¬ k ∈ es.flatMap Imperative.HasVarsPure.getVars →
  EvalExpressions (P:=Boogie.Expression) δ σ₀ σ es vs →
  EvalExpressions (P:=Boogie.Expression) δ σ₀ (updatedState σ k v) es vs := by
  intros Hwfv Hwfc Hwfvl Hnin Heval
  have Hlen := EvalExpressionsLength Heval
  induction es generalizing vs σ
  case nil =>
    have Hnil := List.eq_nil_of_length_eq_zero (Eq.symm Hlen)
    simp [Hnil]
    constructor
  case cons h t ih =>
    cases vs
    . cases Heval
    . case cons h' t' =>
      rcases Heval
      case eval_some Hdef Heval Hevals =>
      constructor
      . exact updatedStateDefMonotone Hdef
      . apply EvalExpressionUpdatedState <;> simp_all
      . apply ih <;> simp_all

theorem EvalExpressionUpdatedStates {δ : BoogieEval} :
  Imperative.WellFormedSemanticEvalVar δ →
  Boogie.WellFormedBoogieEvalCong δ →
  Imperative.WellFormedSemanticEvalVal δ →
  ks'.length = vs'.length →
  ks'.Nodup →
  ks'.Disjoint (Imperative.HasVarsPure.getVars e) →
  δ σ₀ σ e = some v →
  δ σ₀ (updatedStates σ ks' vs') e = some v := by
  intros Hwfv Hwfc Hwfvl Hlen Hnd Hnin Heval
  induction ks' generalizing vs' σ
  case nil =>
    have Hnil := List.eq_nil_of_length_eq_zero (Eq.symm Hlen)
    simp [Hnil]
    simp [updatedStates, updatedStates']
    assumption
  case cons h t ih =>
    cases vs'
    . simp_all
    . case cons h' t' =>
      simp [updatedStates, updatedStates']
      rw [← updatedStateComm']
      apply EvalExpressionUpdatedState <;> try assumption
      . intros Hin
        apply Hnin _ Hin
        simp_all
      . apply ih <;> simp_all
        apply List.Disjoint.mono_left _ Hnin
        simp_all
      . rw [List.unzip_zip] <;> grind

theorem EvalExpressionsUpdatedStates {δ : BoogieEval} :
  Imperative.WellFormedSemanticEvalVar δ →
  Boogie.WellFormedBoogieEvalCong δ →
  Imperative.WellFormedSemanticEvalVal δ →
  ks'.length = vs'.length →
  ks'.Nodup →
  ks'.Disjoint (es.flatMap Imperative.HasVarsPure.getVars) →
  EvalExpressions (P:=Boogie.Expression) δ σ₀ σ es vs →
  EvalExpressions (P:=Boogie.Expression) δ σ₀ (updatedStates σ ks' vs') es vs := by
  intros Hwfv Hwfc Hwfvl Hlen Hnd Hnin Heval
  have Hlen := EvalExpressionsLength Heval
  induction ks' generalizing vs' σ
  case nil =>
    have Hnil := List.eq_nil_of_length_eq_zero (Eq.symm Hlen)
    simp [Hnil]
    simp [updatedStates, updatedStates']
    assumption
  case cons h t ih =>
    cases vs'
    . simp_all
    . case cons h' t' =>
      simp [updatedStates, updatedStates']
      rw [← updatedStateComm']
      apply EvalExpressionsUpdatedState <;> try assumption
      . intros Hin
        apply Hnin _ Hin
        simp_all
      . apply ih <;> simp_all
        apply List.Disjoint.mono_left _ Hnin
        simp_all
      . rw [List.unzip_zip] <;> grind

theorem ReadValueUpdatedState :
  x ≠ k →
  σ x = some v' →
  updatedState σ k v x = some v' := by
  intros Hne Hsome
  simp [updatedState, Hne] <;> simp_all

theorem ReadValueUpdatedStates :
  ¬ x ∈ ks →
  σ x = some v' →
  ks.length = vs.length →
  updatedStates σ ks vs x = some v' := by
  intros Hne Hsome Hlen
  induction ks generalizing σ vs
  case nil =>
    cases vs <;> simp_all
    simp [updatedStates, updatedStates']
    assumption
  case cons h t ih =>
    cases vs
    case nil => simp_all
    case cons h' t' =>
    simp [updatedStates, updatedStates']
    apply ih <;> simp_all
    simp [updatedState]
    simp_all

theorem ReadValuesUpdatedState :
  ¬ k ∈ ks →
  ReadValues σ ks vs →
  ReadValues (updatedState σ k v) ks vs := by
  intros Hin Hrd
  induction Hrd
  case read_none =>
    apply ReadValues.read_none
  case read_some xs' vs' x v' Hsome Hrd Hrd2 =>
    constructor <;> try assumption
    apply ReadValueUpdatedState <;> simp_all
    apply Ne.symm Hin.1
    apply Hrd2 <;> simp_all

theorem ReadValuesUpdatedStates :
  ks'.length = vs'.length →
  ks'.Disjoint ks →
  ReadValues σ ks vs →
  ReadValues (updatedStates σ ks' vs') ks vs := by
  intros Hlen Hin Hrd
  induction ks generalizing vs
  case nil =>
    cases Hrd
    constructor
  case cons h t ih =>
    cases vs with
    | nil =>
      cases Hrd
    | cons h t =>
      cases Hrd with
      | read_some Hh Ht =>
      constructor
      . refine ReadValueUpdatedStates ?_ Hh Hlen
        . intros Hin'
          exact Hin Hin' List.mem_cons_self
      . apply ih ?_ Ht
        apply List.Disjoint.mono_right _ Hin
        simp_all

theorem ReadValueUpdatedState' :
  x ≠ k →
  updatedState σ k v x = some v' →
  σ x = some v' := by
  intros Hne Hsome
  simp [updatedState, Hne] at Hsome <;> simp_all

theorem ReadValueUpdatedStates' :
  ¬ x ∈ ks →
  updatedStates σ ks vs x = some v' →
  ks.length = vs.length →
  σ x = some v' := by
  intros Hne Hsome Hlen
  induction ks generalizing σ vs
  case nil =>
    cases vs <;> simp_all
    simp [updatedStates, updatedStates'] at Hsome
    assumption
  case cons h t ih =>
    cases vs
    case nil => simp_all
    case cons h' t' =>
    simp [updatedStates, updatedStates'] at *
    specialize ih Hne.2 Hsome Hlen
    exact ReadValueUpdatedState' Hne.1 ih

theorem ReadValuesUpdatedState' :
  ¬ k ∈ ks →
  ReadValues (updatedState σ k v) ks vs →
  ReadValues σ ks vs := by
  intros Hin Hrd
  induction Hrd
  case read_none =>
    apply ReadValues.read_none
  case read_some xs' vs' x v' Hsome Hrd Hrd2 =>
    constructor <;> try assumption
    apply ReadValueUpdatedState' (k:=k) (v:=v) _ Hsome
    . exact Ne.symm (List.ne_of_not_mem_cons Hin)
    . apply Hrd2
      exact List.not_mem_of_not_mem_cons Hin

theorem ReadValuesUpdatedStates' :
  ks'.length = vs'.length →
  ks'.Disjoint ks →
  ReadValues (updatedStates σ ks' vs') ks vs →
  ReadValues σ ks vs := by
  intros Hlen Hin Hrd
  induction ks generalizing vs
  case nil =>
    cases Hrd
    constructor
  case cons h t ih =>
    cases vs with
    | nil =>
      cases Hrd
    | cons h t =>
      cases Hrd with
      | read_some Hh Ht =>
      constructor
      . refine ReadValueUpdatedStates' ?_ Hh Hlen
        . intros Hin'
          exact Hin Hin' List.mem_cons_self
      . apply ih ?_ Ht
        apply List.Disjoint.mono_right _ Hin
        simp_all

theorem ReadValuesUpdatedStatesSame :
  ks.length = vs.length →
  ks.Nodup →
  ReadValues (updatedStates σ ks vs) ks vs := by
  intros Hlen Hnd
  induction ks generalizing σ vs
  case nil =>
    cases vs <;> simp_all
    constructor
  case cons h t ih =>
    cases vs
    . simp_all
    . simp [updatedStates, updatedStates']
      rw [← updatedStateComm']
      constructor <;> simp_all
      simp [updatedState]
      rw [updatedStateComm']
      apply ih <;> simp_all
      rw [List.unzip_zip] <;> simp_all
      rw [List.unzip_zip] <;> simp_all

theorem EvalStatementContractInitVar :
  Imperative.WellFormedSemanticEvalVar δ →
  σ v = some vv →
  σ v' = none →
  EvalStatementContract π δ δP σ₀ σ
    (createInitVar ((v', ty), v))
    (updatedState σ v' vv) := by
  intros Hwf Hsome Hnone
  simp [createInitVar]
  constructor
  constructor
  . apply Imperative.EvalCmd.eval_init <;> try assumption
    have Hwfv := Hwf (Lambda.LExpr.fvar v none) v σ₀ σ
    rw [Hwfv]; assumption
    simp [Imperative.HasFvar.getFvar]
    apply Imperative.InitState.init Hnone
    simp [updatedState]
    intros y Hne
    simp [updatedState]
    intros Heq
    simp_all
  . simp [Imperative.isDefinedOver,
          Imperative.isDefined,
          Imperative.HasVarsImp.modifiedVars,
          Command.modifiedVars,
          Imperative.Cmd.modifiedVars]

theorem EvalStatementsContractInitVars :
  Imperative.WellFormedSemanticEvalVar δ →
  -- the generated old variable names shouldn't overlap with original variables
  List.Nodup ((trips.unzip.fst.unzip.fst) ++ (trips.unzip.snd)) →
  ReadValues σ (trips.unzip.snd) vvs →
  Imperative.isNotDefined σ (trips.unzip.fst.unzip.fst) →
  EvalStatementsContract π δ δP σ₀ σ
    (createInitVars trips)
    (updatedStates σ
      (trips.unzip.fst.unzip.fst) vvs) := by
  intros Hwf Hndup Hdef Hndef
  induction trips generalizing σ vvs with
  | nil =>
    simp [createInitVars, updatedStates]
    constructor
  | cons h t ih =>
    cases Hdef
    next vs vv Hsome Hrest =>
    cases h with
    | mk pair v =>
    cases pair with
    | mk v' ty =>
    apply Imperative.EvalStmts.stmts_some_sem
    apply EvalStatementContractInitVar <;> try assumption
    apply Hndef <;> simp_all
    unfold updatedStates
    apply ih
    . simp_all
      have HH := Hndup.2
      apply List.Sublist.nodup (by simp) HH
    . refine ReadValuesUpdatedState ?_ Hrest
      simp [List.Nodup] at Hndup
      have Hin := Hndup.1
      apply List.forall_mem_ne.mp
      intros x' ty'
      simp_all
    . simp [Imperative.isNotDefined] at Hndef ⊢
      intros v x x1 Hin
      simp [updatedState]
      split <;> simp_all
      apply Hndef.2
      apply Hin

theorem EvalStatementContractInit :
  Imperative.WellFormedSemanticEvalVar δ →
  δ σ₀ σ e = some vv →
  σ v' = none →
  EvalStatementContract π δ δP σ₀ σ
    (createInit ((v', ty), e))
    (updatedState σ v' vv) := by
  intros Hwf Hsome Hnone
  simp [createInit]
  constructor
  constructor
  . apply Imperative.EvalCmd.eval_init <;> try assumption
    apply Imperative.InitState.init Hnone
    simp [updatedState]
    intros y Hne
    simp [updatedState]
    intros Heq
    simp_all
  . simp [Imperative.isDefinedOver,
          Imperative.isDefined,
          Command.modifiedVars,
          Imperative.Cmd.modifiedVars,
          Imperative.HasVarsImp.modifiedVars]

theorem EvalStatementsContractInits :
  Imperative.WellFormedSemanticEvalVar δ →
  Imperative.WellFormedSemanticEvalVal δ →
  WellFormedBoogieEvalCong δ →
  -- the generated old variable names shouldn't overlap with original variables
  trips.unzip.1.unzip.1.Disjoint (List.flatMap (Imperative.HasVarsPure.getVars (P:=Expression)) trips.unzip.2) →
  List.Nodup (trips.unzip.1.unzip.1) →
  EvalExpressions (P:=Boogie.Expression) δ σ₀ σ (trips.unzip.2) vvs →
  -- ReadValues σ (trips.unzip.2) vvs →
  Imperative.isNotDefined σ (trips.unzip.1.unzip.1) →
  EvalStatementsContract π δ δP σ₀ σ
    (createInits trips)
    (updatedStates σ
      (trips.unzip.1.unzip.1) vvs) := by
  intros Hwfvr Hwfvl Hwfc Hdisj Hndup Hdef Hndef
  induction trips generalizing σ vvs with
  | nil =>
    simp [createInits, updatedStates]
    constructor
  | cons h t ih =>
    cases Hdef
    next vs vv Hsome Hrest =>
    cases h with
    | mk pair v =>
    cases pair with
    | mk v' ty =>
    apply Imperative.EvalStmts.stmts_some_sem
    apply EvalStatementContractInit <;> try assumption
    apply Hndef <;> simp_all
    unfold updatedStates
    apply ih
    . apply List.Disjoint.mono ?_ ?_ Hdisj <;> simp_all
    . simp_all
    . refine EvalExpressionsUpdatedState Hwfvr Hwfc Hwfvl ?_ Hrest
      simp at Hdisj
      have Hdisj' :
        [v'].Disjoint (List.flatMap Imperative.HasVarsPure.getVars t.unzip.snd) := by
        apply List.Disjoint.mono ?_ ?_ Hdisj <;> simp_all
      intros Hin
      exact Hdisj' (List.mem_singleton.mpr rfl) Hin
    . simp [Imperative.isNotDefined] at Hndef ⊢
      intros v x x1 Hin
      simp [updatedState]
      split <;> simp_all
      apply Hndef.2
      apply Hin

theorem EvalStatementContractHavocUpdated :
  ∀ vv,
  Imperative.WellFormedSemanticEvalVar δ →
  σ v = some vv' →
  EvalStatementContract π δ δP σ₀ σ
    (createHavoc v)
    (updatedState σ v vv) := by
  intros vv Hwf Hsome
  simp [createHavoc]
  constructor
  constructor
  . constructor
    . exact updatedStateUpdate Hsome
    . assumption
  . simp [Imperative.isDefinedOver, Imperative.isDefined,
          Imperative.HasVarsImp.modifiedVars,
          Command.modifiedVars,
          Imperative.Cmd.modifiedVars, Option.isSome]
    split <;> simp_all

theorem ReadValuesSome :
  Imperative.isDefined σ ks →
  ∃ vs, ReadValues σ ks vs := by
  intros H
  induction ks
  case nil =>
    exists []
    constructor
  case cons h t ih =>
    have Hh := H h
    have Ht := ih ?_
    . cases Ht with
      | intro t' Hrd =>
      simp [Option.isSome] at Hh
      split at Hh <;> simp_all
      next x val heq =>
      exists val :: t'
      constructor <;> simp_all
    . simp [Imperative.isDefined] at *
      intros v a
      simp_all

theorem idents2havocsApp :
createHavocs (vs₁ ++ vs₂) =
createHavocs vs₁ ++ createHavocs vs₂ := by
cases vs₁ <;> simp [createHavocs]

theorem createFvarsSubstStores :
  ks1.length = ks2.length →
  Imperative.WellFormedSemanticEvalVar δ →
  Imperative.substDefined σ σA (ks1.zip ks2) →
  Imperative.substStores σ σA (ks1.zip ks2) →
  ReadValues σA ks2 argVals →
  EvalExpressions (P:=Boogie.Expression) δ σ₀ σ (createFvars ks1) argVals := by
    intros Hlen Hwfv Hdef Hsubst Hrd
    simp [createFvars]
    have Hlen2 := ReadValuesLength Hrd
    induction Hrd generalizing ks1
    case read_none => simp_all; constructor
    case read_some xs vs x v Hsome Hrds ih' =>
      induction ks1 generalizing ks2 vs v with
      | nil =>
        simp_all
      | cons h t ih =>
        simp
        constructor
        . simp [createFvar,
                Imperative.HasVarsPure.getVars,
                Lambda.LExpr.LExpr.getVars]
          simp [Imperative.substDefined] at Hdef
          intros hh Hin
          apply (Hdef hh x ?_).1
          left
          simp_all
        . simp [createFvar]
          simp [Imperative.WellFormedSemanticEvalVar] at Hwfv
          simp [Imperative.HasFvar.getFvar] at Hwfv
          simp [Hwfv]
          rw [Hsubst]
          exact Hsome
          simp_all
        . apply ih' <;> simp_all
          . intros k1 k2 Hin
            apply Hdef <;> simp_all
          . simp [Imperative.substStores] at *
            intros
            apply Hsubst <;> simp_all

theorem EvalStatementsContractHavocVars :
  Imperative.WellFormedSemanticEvalVar δ →
  Imperative.isDefined σ vs →
  HavocVars σ vs σ' →
  EvalStatementsContract π δ δP σ₀ σ
    (createHavocs vs) σ' := by
  intros Hwfv Hdef Hhav
  simp [createHavocs]
  induction vs generalizing σ
  case nil =>
    have Heq := HavocVarsEmpty Hhav
    simp_all
    exact Imperative.EvalStmts.stmts_none_sem
  case cons h t ih =>
    simp [createHavoc]
    cases Hhav with
    | update_some Hup Hhav =>
    apply Imperative.EvalStmts.stmts_some_sem
    apply EvalStmtRefinesContract
    apply Imperative.EvalStmt.cmd_sem
    apply EvalCommand.cmd_sem
    apply Imperative.EvalCmd.eval_havoc <;> try assumption
    . simp [Imperative.isDefinedOver, Command.modifiedVars,Imperative.Cmd.modifiedVars,
            Imperative.HasVarsImp.modifiedVars]
      simp [Imperative.isDefined] at Hdef ⊢
      apply Hdef.1
    . apply ih <;> try assumption
      . apply UpdateStateDefMonotone (σ:=σ) (vs:=t) <;> try assumption
        simp [Imperative.isDefined] at * <;> simp_all

theorem updatedStateInv :
¬k = h →
updatedState σ h h' k = σ k := by
intros Hne
unfold updatedState
simp [Hne] <;> simp_all

theorem updatedStatesInv :
¬k ∈ ks' →
updatedStates σ ks' vs' k = σ k := by
intros Hin
induction ks' generalizing vs' σ <;> simp_all
case nil =>
  simp [updatedStates, updatedStates']
case cons h t ih =>
  cases vs'
  case nil =>
    simp [updatedStates, updatedStates']
  case cons h' t' =>
    unfold updatedStates
    have Hsome' : (updatedState σ h h') k = σ k := by
      apply updatedStateInv <;> simp_all
    simp [← Hsome']
    exact ih

theorem UpdateStateUpdatedDists
{P : Imperative.PureExpr}
{σ σ' : Imperative.SemanticStore P}
{h : P.Ident} {v : P.Expr} {ks : List P.Ident} {vs : List P.Expr} :
¬ h ∈ ks →
Imperative.UpdateState P σ h v σ' →
Imperative.UpdateState P (updatedStates σ ks vs) h v (updatedStates σ' ks vs) := by
intros Hnin Hup
cases Hup with
| update Hsome HH =>
simp [updatedStates]
generalize Hls : ks.zip vs = ls
induction ls generalizing ks vs σ σ'
case nil =>
  simp [updatedStates']
  simp_all
  constructor <;> try simp_all
  rfl
case cons h t ih H' =>
  simp [updatedStates']
  have Hzip := List.zip_eq_cons_iff.mp Hls
  cases Hzip with | intro l1 Hzip => cases Hzip with | intro l2 Hzip =>
  apply ih ?_ (ks:=l1) (vs:=l2) <;> simp_all
  . simp [updatedState]
    split <;> simp_all
  . intros y Hne
    simp [updatedState]
    split <;> simp_all
  . cases h with
    | mk l r =>
    simp [updatedState] at *
    split <;> simp_all

theorem InitStateUpdatedDists
{P : Imperative.PureExpr}
{σ σ' : Imperative.SemanticStore P}
{h : P.Ident} {v : P.Expr} {ks : List P.Ident} {vs : List P.Expr} :
¬ h ∈ ks →
Imperative.InitState P σ h v σ' →
Imperative.InitState P (updatedStates σ ks vs) h v (updatedStates σ' ks vs) := by
intros Hnin Hup
cases Hup with
| init Hsome HH =>
simp [updatedStates]
generalize Hls : ks.zip vs = ls
induction ls generalizing ks vs σ σ'
case nil =>
  simp [updatedStates']
  simp_all
  constructor <;> try simp_all
case cons h t ih H' =>
  simp [updatedStates']
  have Hzip := List.zip_eq_cons_iff.mp Hls
  cases Hzip with | intro l1 Hzip => cases Hzip with | intro l2 Hzip =>
  apply ih ?_ (ks:=l1) (vs:=l2) <;> simp_all
  . simp [updatedState]
    split <;> simp_all
  . intros y Hne
    simp [updatedState]
    split <;> simp_all
  . cases h with
    | mk l r =>
    simp [updatedState] at *
    split <;> simp_all

theorem UpdateStatesUpdatedDists
{P : Imperative.PureExpr}
{σ σ' : Imperative.SemanticStore P}
{ks ks': List P.Ident} {vs vs' : List P.Expr} :
  ks.Disjoint ks' →
  UpdateStates σ ks vs σ' →
  UpdateStates (updatedStates σ ks' vs') ks vs (updatedStates σ' ks' vs') := by
intros Hnd Hup
induction Hup
case update_none =>
  exact UpdateStates.update_none
case update_some Hup Hups ih =>
  apply UpdateStates.update_some
  . apply UpdateStateUpdatedDists <;> try assumption
    simp [List.Disjoint] at Hnd
    simp_all
  . apply ih
    simp [List.Disjoint] at *
    simp_all

theorem InitStatesUpdatedDists
{P : Imperative.PureExpr}
{σ σ' : Imperative.SemanticStore P}
{ks ks': List P.Ident} {vs vs' : List P.Expr} :
  ks.Disjoint ks' →
  InitStates σ ks vs σ' →
  InitStates (updatedStates σ ks' vs') ks vs (updatedStates σ' ks' vs') := by
intros Hnd Hup
induction Hup
case init_none =>
  exact InitStates.init_none
case init_some Hup Hups ih =>
  apply InitStates.init_some
  . apply InitStateUpdatedDists <;> try assumption
    simp [List.Disjoint] at Hnd
    simp_all
  . apply ih
    simp [List.Disjoint] at *
    simp_all

theorem UpdateStatesUpdatedDist
{P : Imperative.PureExpr}
{σ σ' : Imperative.SemanticStore P}
{ks : List P.Ident} {vs : List P.Expr}
{k : P.Ident} {v : P.Expr} :
  ¬ k ∈ ks →
  UpdateStates σ ks vs σ' →
  UpdateStates (updatedState σ k v) ks vs (updatedState σ' k v) := by
intros Hnd Hup
have Hnd : ks.Disjoint [k] := by
  intros a Hin1 Hin2
  apply Hnd
  simp_all
have HH := UpdateStatesUpdatedDists (vs':=[v]) Hnd Hup
simp [updatedStates, updatedStates'] at HH
assumption

theorem HavocVarsUpdatedDists :
ks.Disjoint ks' →
HavocVars σ ks σ' →
HavocVars (updatedStates σ ks' vs') ks
          (updatedStates σ' ks' vs') := by
intros Hnd Hhav
induction ks generalizing σ
case nil =>
  have Heq := HavocVarsEmpty Hhav
  simp_all
  exact HavocVars.update_none
case cons h t ih =>
  cases Hhav
  next v σ'' Hup Hhav2 =>
  apply HavocVars.update_some (v:=v) (σ':=(updatedStates σ'' ks' vs'))
  . simp [List.Disjoint] at Hnd
    apply UpdateStateUpdatedDists Hnd.1 Hup
  . apply ih ?_ Hhav2
    apply List.Disjoint.mono_left ?_ Hnd
    simp_all

theorem InitVarsUpdatedDists :
ks.Disjoint ks' →
InitVars σ ks σ' →
InitVars (updatedStates σ ks' vs') ks
          (updatedStates σ' ks' vs') := by
intros Hnd Hhav
induction ks generalizing σ
case nil =>
  have Heq := InitVarsEmpty Hhav
  simp_all
  exact InitVars.init_none
case cons h t ih =>
  cases Hhav
  next v σ'' Hup Hhav2 =>
  apply InitVars.init_some (v:=v) (σ':=(updatedStates σ'' ks' vs'))
  . simp [List.Disjoint] at Hnd
    apply InitStateUpdatedDists Hnd.1 Hup
  . apply ih ?_ Hhav2
    apply List.Disjoint.mono_left ?_ Hnd
    simp_all

theorem HavocVarsUpdatedDist :
¬ k ∈ ks →
HavocVars σ ks σ' →
HavocVars (updatedState σ k v) ks
          (updatedState σ' k v) := by
intros Hnd Hhav
have Hnd : ks.Disjoint [k] := by
  intros a Hin1 Hin2
  apply Hnd
  simp_all
have HH := HavocVarsUpdatedDists (vs':=[v]) Hnd Hhav
simp [updatedStates, updatedStates'] at HH
assumption

theorem InitVarsUpdatedDist :
¬ k ∈ ks →
InitVars σ ks σ' →
InitVars (updatedState σ k v) ks
          (updatedState σ' k v) := by
intros Hnd Hhav
have Hnd : ks.Disjoint [k] := by
  intros a Hin1 Hin2
  apply Hnd
  simp_all
have HH := InitVarsUpdatedDists (vs':=[v]) Hnd Hhav
simp [updatedStates, updatedStates'] at HH
assumption

theorem UpdatedStatesDisjNotDefMonotone :
  ks.Disjoint ks' →
  ks.length = vs.length →
  Imperative.isNotDefined σ ks' →
  Imperative.isNotDefined (updatedStates σ ks vs) ks' := by
intros Hdis Hlen Hndef
simp [Imperative.isNotDefined, updatedStates] at *
intros v Hin
induction ks generalizing vs σ <;> simp_all
case nil =>
  simp [updatedStates']
  exact Hndef v Hin
case cons h t ih =>
  induction vs generalizing h t σ <;> simp_all
  case cons h' t' ih' =>
    simp [updatedStates']
    rw [ih] <;> try simp_all
    . apply List.Disjoint.mono_left _ Hdis
      simp_all
    . intros v Hin
      simp [updatedState]
      split <;> simp_all
      apply Hdis _ Hin
      simp_all

/-- We can't use arbitrary expressions for substitution,
    because then we can't say anything about the stores
    due to not knowing the exact form of the expressions -/
theorem Lambda.LExpr.substFvarCorrect :
  Boogie.WellFormedBoogieEvalCong δ →
  Imperative.WellFormedSemanticEvalVar (P:=Expression) δ →
  Imperative.WellFormedSemanticEvalVal (P:=Expression) δ →
  Imperative.substStores σ σ' [(fro, to)] →
  -- NOTE: `to` shouldn't be referred to in the original expression as well, but it is not needed in this lemma.
  Imperative.invStores σ σ'
    ((@Imperative.HasVarsPure.getVars Expression _ _ e).removeAll [fro]) →
  -- NOTE: the old store is irrelevant because we assume congruence on old expressions as well,
  -- More relation between the old store would be needed if we remove old expression congruence from WellFormedSemanticEvalVal
  δ σ₀ σ e = δ σ₀' σ' (e.substFvar fro (createFvar to)) := by
  intros Hwfc Hwfvr Hwfvl Hsubst2 Hinv
  induction e <;> simp [Lambda.LExpr.substFvar, createFvar] at *
  case const c ty | op o ty | bvar x =>
    rw [Hwfvl.2]
    rw [Hwfvl.2]
    constructor
    constructor
  case fvar name ty =>
    simp [Imperative.WellFormedSemanticEvalVar] at Hwfvr
    split <;> try simp_all
    . simp [Imperative.substStores] at Hsubst2
      rw [Hwfvr]
      rw [Hwfvr]
      exact Hsubst2
      simp [Imperative.HasFvar.getFvar]
      simp [Imperative.HasFvar.getFvar]
    . next Hne =>
      simp [Imperative.invStores, Imperative.substStores,
            Imperative.HasVarsPure.getVars,
            Lambda.LExpr.LExpr.getVars, List.removeAll, Hne] at Hinv
      rw [Hwfvr]
      rw [Hwfvr]
      exact Hinv
      simp [Imperative.HasFvar.getFvar]
      simp [Imperative.HasFvar.getFvar]
  case mdata info e ih =>
    simp [Boogie.WellFormedBoogieEvalCong] at Hwfc
    specialize ih Hinv
    specialize Hwfc _ _ _ _ _ _ ih
    have Hinfo := Hwfc.2.1
    specialize Hinfo info
    simp [Hinfo]
  case abs ty e ih  =>
    simp [Boogie.WellFormedBoogieEvalCong] at Hwfc
    specialize ih Hinv
    specialize Hwfc _ _ _ _ _ _ ih
    apply Hwfc.1
  case quant k ty tr e ih =>
    sorry
    --simp [Boogie.WellFormedBoogieEvalCong] at Hwfc
    --specialize ih Hinv
    --specialize Hwfc _ _ _ _ _ _ ih
    --have Hquant := Hwfc.2.2.1
    --exact Hquant k ty
  case app c fn fih eih =>
    simp [Boogie.WellFormedBoogieEvalCong] at Hwfc
    simp [Imperative.invStores, Imperative.substStores,
          Imperative.HasVarsPure.getVars, Lambda.LExpr.LExpr.getVars] at *
    simp [List.app_removeAll, List.zip_append] at *
    specialize fih ?_
    . intros k1 k2 Hin
      rw [Hinv]
      left; assumption
    specialize eih ?_
    . intros k1 k2 Hin
      rw [Hinv]
      right; assumption
    specialize Hwfc _ _ _ _ _ _ fih
    have Hfun := Hwfc.2.2.2
    specialize Hfun _ _ eih
    have Hfun := Hfun.1
    exact Hfun
  case ite c t e cih tih eih =>
    simp [Boogie.WellFormedBoogieEvalCong] at Hwfc
    simp [Imperative.invStores, Imperative.substStores,
          Imperative.HasVarsPure.getVars, Lambda.LExpr.LExpr.getVars] at *
    simp [List.app_removeAll, List.zip_append] at *
    specialize cih ?_
    . intros k1 k2 Hin
      rw [Hinv]
      left; assumption
    specialize tih ?_
    . intros k1 k2 Hin
      rw [Hinv]
      right; left; assumption
    specialize eih ?_
    . intros k1 k2 Hin
      rw [Hinv]
      right; right; assumption
    specialize Hwfc _ _ _ _ _ _ tih
    have Hfun := Hwfc.2.2.2
    specialize Hfun _ _ eih
    have Hfun := Hfun.2.2
    specialize Hfun _ _ cih
    exact Hfun
  case eq e1 e2 e1ih e2ih =>
    simp [Boogie.WellFormedBoogieEvalCong] at Hwfc
    simp [Imperative.invStores, Imperative.substStores,
          Imperative.HasVarsPure.getVars, Lambda.LExpr.LExpr.getVars] at *
    simp [List.app_removeAll, List.zip_append] at *
    specialize e1ih ?_
    . intros k1 k2 Hin
      rw [Hinv]
      left; assumption
    specialize e2ih ?_
    . intros k1 k2 Hin
      rw [Hinv]
      right; assumption
    specialize Hwfc _ _ _ _ _ _ e1ih
    have Hfun := Hwfc.2.2.2
    specialize Hfun _ _ e2ih
    have Hfun := Hfun.2.1
    exact Hfun

theorem Lambda.LExpr.substFvarsCorrectZero :
  Boogie.WellFormedBoogieEvalCong δ →
  Imperative.WellFormedSemanticEvalVar δ →
  Imperative.WellFormedSemanticEvalVal δ →
  Imperative.invStores σ σ' (Imperative.HasVarsPure.getVars e) →
  δ σ₀ σ e = δ σ₀' σ' e := by
  intros Hwfc Hwfvr Hwfvl Hinv
  induction e <;> simp at *
  case const c ty | op o ty | bvar x =>
    rw [Hwfvl.2]
    rw [Hwfvl.2]
    constructor
    constructor
  case fvar name ty =>
    simp [Imperative.WellFormedSemanticEvalVar] at Hwfvr
    specialize Hwfvr (Lambda.LExpr.fvar name ty) name
    rw [Hwfvr]
    rw [Hwfvr]
    rw [Hinv]
    simp [Imperative.HasVarsPure.getVars, Lambda.LExpr.LExpr.getVars]
    simp [Imperative.HasFvar.getFvar]
    simp [Imperative.HasFvar.getFvar]
  case mdata info e ih =>
    simp [Boogie.WellFormedBoogieEvalCong] at Hwfc
    specialize ih Hinv
    specialize Hwfc _ _ _ _ _ _ ih
    have Hinfo := Hwfc.2.1
    specialize Hinfo info
    simp [Hinfo]
  case abs ty e ih  =>
    simp [Boogie.WellFormedBoogieEvalCong] at Hwfc
    specialize ih Hinv
    specialize Hwfc _ _ _ _ _ _ ih
    apply Hwfc.1
  case quant k ty tr e ih =>
    sorry
    --simp [Boogie.WellFormedBoogieEvalCong] at Hwfc
    --specialize ih Hinv
    --specialize Hwfc _ _ _ _ _ _ ih
    --have Hquant := Hwfc.2.2.1
    --exact Hquant k ty
  case app c fn fih eih =>
    simp [Boogie.WellFormedBoogieEvalCong] at Hwfc
    simp [Imperative.invStores, Imperative.substStores,
          Imperative.HasVarsPure.getVars, Lambda.LExpr.LExpr.getVars] at *
    simp [List.zip_append] at *
    specialize fih ?_
    . intros k1 k2 Hin
      rw [Hinv]
      left; assumption
    specialize eih ?_
    . intros k1 k2 Hin
      rw [Hinv]
      right; assumption
    specialize Hwfc _ _ _ _ _ _ fih
    have Hfun := Hwfc.2.2.2
    specialize Hfun _ _ eih
    have Hfun := Hfun.1
    exact Hfun
  case ite c t e cih tih eih =>
    simp [Boogie.WellFormedBoogieEvalCong] at Hwfc
    simp [Imperative.invStores, Imperative.substStores,
          Imperative.HasVarsPure.getVars, Lambda.LExpr.LExpr.getVars] at *
    simp [List.zip_append] at *
    specialize cih ?_
    . intros k1 k2 Hin
      rw [Hinv]
      left; assumption
    specialize tih ?_
    . intros k1 k2 Hin
      rw [Hinv]
      right; left; assumption
    specialize eih ?_
    . intros k1 k2 Hin
      rw [Hinv]
      right; right; assumption
    specialize Hwfc _ _ _ _ _ _ tih
    have Hfun := Hwfc.2.2.2
    specialize Hfun _ _ eih
    have Hfun := Hfun.2.2
    specialize Hfun _ _ cih
    exact Hfun
  case eq e1 e2 e1ih e2ih =>
    simp [Boogie.WellFormedBoogieEvalCong] at Hwfc
    simp [Imperative.invStores, Imperative.substStores,
          Imperative.HasVarsPure.getVars, Lambda.LExpr.LExpr.getVars] at *
    simp [List.zip_append] at *
    specialize e1ih ?_
    . intros k1 k2 Hin
      rw [Hinv]
      left; assumption
    specialize e2ih ?_
    . intros k1 k2 Hin
      rw [Hinv]
      right; assumption
    specialize Hwfc _ _ _ _ _ _ e1ih
    have Hfun := Hwfc.2.2.2
    specialize Hfun _ _ e2ih
    have Hfun := Hfun.2.1
    exact Hfun

theorem updatedStoresInvStores :
  ¬ k ∈ ks →
  Imperative.invStores σ (updatedState σ k v) ks := by
  intros Hnin k1 k2 Hin
  have Heq : k1 = k2 := zip_self_eq Hin
  simp_all
  have Hin := (List.of_mem_zip Hin).1
  have Hne : k2 ≠ k := by
    exact ne_of_mem_of_not_mem Hin Hnin
  simp [updatedState]
  simp_all

theorem invStoresSubstHead :
  Imperative.substStores (P := Expression) σ (updatedState σ h' v₁) [(h, h')] →
  ¬ h' ∈ vs →
  Imperative.invStores σ (updatedState σ h' v₁) (List.removeAll vs [h]) := by
intros Hnin Hsubst k1 k2
apply updatedStoresInvStores
simp [List.removeAll]
simp_all

theorem invStoresEraseDups' :
  Imperative.invStores (P:=Expression) σ σ' vs.eraseDups →
  Imperative.invStores (P:=Expression) σ σ' vs := by
  intros Hinv k1 k2 Hin
  specialize Hinv k1 k2
  have Heq := zip_self_eq Hin
  simp_all
  apply Hinv
  apply zip_self_eq'
  refine eraseDupsBy.sound ?_
  have Hsub := eraseDupsBy.sound Hin
  have Hmem := List.of_mem_zip Hin
  exact Hmem.1

theorem invStoresSubstTail'  [BEq P.Ident] [LawfulBEq P.Ident] {σ : Imperative.SemanticStore P}:
  σ h = some v₁ →
  Imperative.invStores (P:=P) σ₀ σ (List.removeAll vs (h :: t)) →
  Imperative.invStores (updatedState σ₀ h v₁) σ (List.removeAll vs t) := by
  intros Hsome Hinv k1 k2 Hin
  have Heq := zip_self_eq Hin
  simp_all
  simp [Imperative.invStores, Imperative.substStores] at *
  simp [updatedState]
  split <;> simp_all
  . next neq =>
    apply Hinv
    apply zip_self_eq'
    have Hin := (List.of_mem_zip Hin).1
    apply removeAll_cons <;> simp_all

theorem invStoresSubstTail :
  Imperative.substStores (P := Expression) σ σ' ((h, h') :: t.zip t') →
  Imperative.substStores (P := Expression) (updatedState σ h' v₁) σ' (t.zip t') →
  σ h = some v₁ →
  h ≠ h' →
  Imperative.invStores σ σ' (List.removeAll vs ((h :: t) ++ (h' :: t'))) →
  Imperative.invStores (updatedState σ h' v₁) σ'
                            (List.removeAll (vs.replaceAll h h') (t ++ t')) := by
  intros Hsubst1 Hsubst2 Hsome Hne Hinv k1 k2 Hin
  have Heq := zip_self_eq Hin
  simp_all
  simp [Imperative.invStores, Imperative.substStores] at *
  simp [updatedState]
  split
  . rw [← Hsubst1 h] <;> simp_all
  . next neq =>
    apply Hinv
    apply zip_self_eq'
    have Hin := (List.of_mem_zip Hin).1
    have Hsub := removeAll_sublist (vs.replaceAll h h') (t ++ t')
    have Hin' : k2 ∈ (vs.replaceAll h h') := List.Sublist.mem Hin Hsub
    have Hor := in_replaceAll_removeAll Hin
    cases Hor <;> simp_all
    apply removeAll_cons
    . intros Heq
      simp_all
      have Hnmem : ¬ h ∈ vs.replaceAll h h' := replaceAll_not_mem Hne
      exact Hnmem Hin'
    . simp [List.removeAll] at *
      simp_all

theorem subst_create_replace :
(Imperative.HasVarsPure.getVars (Lambda.LExpr.substFvar e h (createFvar h'))) =
(Imperative.HasVarsPure.getVars e).replaceAll h h'
:= by
induction e <;> simp [
    Imperative.HasVarsPure.getVars,
    Lambda.LExpr.LExpr.getVars,
    Lambda.LExpr.substFvar,
    createFvar,
    List.replaceAll,
  ] at * <;> try assumption
case fvar name ty =>
  split <;> try simp_all
  simp [Lambda.LExpr.LExpr.getVars]
  split <;> simp_all
  simp [Lambda.LExpr.LExpr.getVars]
case app fn e fn_ih e_ih =>
  rw [fn_ih, e_ih]
  rw [List.replaceAll_app]
case ite c t e c_ih t_ih e_ih =>
  rw [c_ih, t_ih, e_ih]
  rw [List.replaceAll_app]
  rw [List.replaceAll_app]
case eq e1 e2 e1_ih e2_ih =>
  rw [e1_ih, e2_ih]
  rw [List.replaceAll_app]

theorem substDefined_tail :
Imperative.substDefined σ σ' (h :: t) →
Imperative.substDefined σ σ' t := by
intros Hsubst k1 k2 Hin
apply Hsubst
exact List.mem_cons_of_mem h Hin

theorem substDefined_updatedState :
Imperative.substDefined σ σ' ls →
Imperative.substDefined (updatedState σ k v) σ' ls := by
intros Hsubst k1 k2 Hin
apply And.intro
. apply updatedStateIsDefinedMono
  exact (Hsubst k1 k2 Hin).1
. exact (Hsubst k1 k2 Hin).2

theorem zip_notin_fst :
  t.length = t'.length →
  (∀ x, ¬(h, x) ∈ List.zip t t') →
  ¬ h ∈ t := by
intros Hlen H
induction t generalizing t' h <;> simp_all
case cons h t ih =>
induction t' <;> simp_all
case cons h' t' =>
have HH := H h'
simp_all
exact ih rfl H

theorem zip_notin_snd :
  t.length = t'.length →
  (∀ x, ¬(x, h) ∈ List.zip t t') →
  ¬ h ∈ t' := by
intros Hlen H
induction t' generalizing t h <;> simp_all
case cons h t ih =>
induction t <;> simp_all
case cons h' t' =>
have HH := H h'
simp_all
exact ih Hlen H

theorem substNodup_ht :
  t.length = t'.length →
  Imperative.substNodup ((h, h') :: List.zip t t') →
  ¬ h ∈ t ∧ ¬ h' ∈ t' := by
  intros Hlen Hsubst
  simp [Imperative.substNodup] at Hsubst
  apply And.intro
  . intros Hin
    exact zip_notin_fst Hlen Hsubst.1.1 Hin
  . have Hnd := nodup_middle Hsubst.2
    simp at Hnd
    have Hnd' := Hnd.1.2
    exact zip_notin_snd Hlen Hnd'

theorem getVarsSubstCreateFvar :
v ∈ (Imperative.HasVarsPure.getVars (P:=Expression) (Lambda.LExpr.substFvar e h (createFvar h'))) →
v ∈ (Imperative.HasVarsPure.getVars e) ∨ v = h' := by
intros Hin
induction e <;>
simp [Lambda.LExpr.substFvar,
      Imperative.HasVarsPure.getVars,
      Lambda.LExpr.LExpr.getVars,
      createFvar
      ] at * <;> try simp_all
case fvar name ty =>
  split at Hin <;> simp [Lambda.LExpr.LExpr.getVars] at * <;> simp_all
case app fn e fn_ih e_ih =>
  cases Hin <;> simp_all
  cases fn_ih <;> simp_all
  cases e_ih <;> simp_all
case ite c t e c_ih t_ih e_ih =>
  cases Hin with
  | inl Hin => cases (c_ih Hin) <;> simp_all
  | inr Hin =>
  cases Hin with
  | inl Hin => cases (t_ih Hin) <;> simp_all
  | inr Hin => cases (e_ih Hin) <;> simp_all
case eq fn e fn_ih e_ih =>
  cases Hin <;> simp_all
  cases fn_ih <;> simp_all
  cases e_ih <;> simp_all

theorem Lambda.LExpr.substFvarsCorrect :
  WellFormedBoogieEvalCong δ →
  Imperative.WellFormedSemanticEvalVar (P:=Expression) δ →
  Imperative.WellFormedSemanticEvalVal (P:=Expression) δ →
  fro.length = to.length →
  Imperative.substDefined σ σ' (fro.zip to) →
  Imperative.substNodup (fro.zip to) →
  Imperative.substStores σ σ' (fro.zip to) →
  to.Disjoint (@Imperative.HasVarsPure.getVars Expression _ _ e) →
  Imperative.invStores σ σ'
    ((@Imperative.HasVarsPure.getVars Expression _ _ e).removeAll (fro ++ to)) →
  δ σ₀ σ e = δ σ₀' σ' (e.substFvars (fro.zip $ createFvars to)) := by
  intros Hwfc Hwfvr Hwfvl Hlen Hdef Hnd Hsubst Hnin Hinv
  induction fro generalizing to σ₀ σ σ' e
  case nil =>
    simp_all
    have Hemp : to = [] := by
      apply List.eq_nil_of_length_eq_zero (Eq.symm Hlen)
    simp [Hemp] at *
    simp [Lambda.LExpr.substFvars]
    exact substFvarsCorrectZero Hwfc Hwfvr Hwfvl Hinv
  case cons h t ih =>
    cases to with
    | nil => simp_all
    | cons h' t' =>
    simp [Lambda.LExpr.substFvars] at *
    simp [createFvars] at *
    have Hsubst1 := substStoresCons' Hnd Hdef Hsubst
    cases Hsubst1 with
    | intro σ₁ Hsubst1 =>
    cases Hsubst1 with
    | intro v₁ Hsubst1 =>
    cases Hsubst1 with
    | intro Hsome Hsubst1 =>
    cases Hsubst1 with
    | intro Hstore Hsubst1 =>
    cases Hsubst1 with
    | intro Hsubst' Hsubst1 =>
    -- the old store can stay unchanged since it is irrelevant
    rw [substFvarCorrect (σ₀ := σ₀) (σ₀' := σ₀) (e := e) Hwfc Hwfvr Hwfvl Hsubst'] <;> simp_all
    rw [ih] <;> try simp_all
    . refine substDefined_updatedState ?_
      exact substDefined_tail Hdef
    . simp [Imperative.substNodup] at Hnd ⊢
      have Hnd2 := nodup_middle Hnd.2
      simp_all
    . -- Disjoint
      intros a' Hin Hin2
      have Hor := getVarsSubstCreateFvar Hin2
      cases Hor <;> simp_all
      next Hin3 =>
        apply @Hnin a' ?_ ?_
        exact List.mem_cons_of_mem h' Hin
        exact Hin3
      next Heq =>
        apply @Hnin h' ?_ ?_
        simp_all
        exfalso
        have Hht := substNodup_ht Hlen Hnd
        simp_all
    . -- invStores from σ₁ to σ'
      rw [subst_create_replace]
      apply invStoresSubstTail Hsubst Hsubst1 Hsome ?_ Hinv
      . simp [Imperative.substNodup] at Hnd
        simp_all
    . simp [List.Disjoint] at Hnin
      exact invStoresSubstHead Hsubst' Hnin.1

theorem createAssertsCorrect :
  Imperative.WellFormedSemanticEvalBool δ δP →
  Imperative.WellFormedSemanticEvalVar δ →
  Imperative.WellFormedSemanticEvalVal δ →
  -- TODO: remove congruence of old expressions, and require pre to contain no old expressions
  Boogie.WellFormedBoogieEvalCong δ →
  ks.length = ks'.length →
  Imperative.substNodup (ks.zip ks') →
  Imperative.substDefined σA σ' (ks.zip ks') →
  (∀ pre, pre ∈ pres →
    Imperative.invStores σA σ'
      ((Imperative.HasVarsPure.getVars (P:=Expression) pre).removeAll (ks ++ ks')) ∧
    ks'.Disjoint (Imperative.HasVarsPure.getVars (P:=Expression) pre) ∧
    δP σA σA pre = some true) →
  EvalExpressions δ σ₀ σ (createFvars ks') vals →
  ReadValues σA ks vals →
  Imperative.substStores σ' σA (ks'.zip ks) →
  EvalStatementsContract π δ δP σ₀ σ' (createAsserts pres (ks.zip (createFvars ks'))) σ' := by
   intros Hwfb Hwfvr Hwfvl Hwfc Hlen Hnd Hdef Hpres Heval Hrd Hsubst2
   simp [createAsserts]
   induction pres
   case nil =>
    simp; constructor
   case cons st sts ih =>
    simp ; constructor ; constructor ; constructor ; constructor
    specialize Hpres st (by simp)
    . have Heq : δ σA σA st = δ σ₀ σ' (Lambda.LExpr.substFvars st (ks.zip (createFvars ks'))) := by
        apply Lambda.LExpr.substFvarsCorrect Hwfc Hwfvr Hwfvl Hlen Hdef Hnd ?_ Hpres.2.1 Hpres.1
        . apply Imperative.substStoresFlip'
          simp [Imperative.substSwap, zip_swap]
          assumption
      simp [Imperative.WellFormedSemanticEvalBool] at Hwfb
      rw [(Hwfb _ _ _).1.1.mp]
      have Hpres' := (Hwfb _ _ _).1.1.mpr Hpres.2.2
      simp [← Hpres']
      exact Eq.symm Heq
    . assumption
    . simp [Imperative.isDefinedOver, Command.modifiedVars,
            Imperative.Cmd.modifiedVars,
            Imperative.HasVarsImp.modifiedVars,
            Imperative.isDefined]
    . apply ih
      intros pre Hin
      apply Hpres
      simp_all

theorem createAssumesCorrect :
  Imperative.WellFormedSemanticEvalBool δ δP →
  Imperative.WellFormedSemanticEvalVar δ →
  Imperative.WellFormedSemanticEvalVal δ →
  Boogie.WellFormedBoogieEvalCong δ →
  ks.length = ks'.length →
  Imperative.substNodup (ks.zip ks') →
  Imperative.substDefined σA σ' (ks.zip ks') →
  (∀ post, post ∈ posts →
    Imperative.invStores σA σ'
      ((Imperative.HasVarsPure.getVars (P:=Expression) post).removeAll (ks ++ ks')) ∧
    ks'.Disjoint (Imperative.HasVarsPure.getVars (P:=Expression) post) ∧
    δP σ₀' σA post = some true) →
  Imperative.substStores σA σ' (ks.zip ks') →
  EvalStatementsContract π δ δP σ₀ σ' (createAssumes posts (ks.zip (createFvars ks'))) σ' := by
   intros Hwfb Hwfvr Hwfvl Hwfc Hlen Hnd Hdef Hposts Hsubst2
   simp [createAssumes]
   induction posts
   case nil =>
    simp; constructor
   case cons st sts ih =>
    simp ; constructor ; constructor ; constructor ; constructor
    specialize Hposts st (by simp)
    . have Heq : δ σ₀' σA st = δ σ₀ σ' (Lambda.LExpr.substFvars st (ks.zip (createFvars ks'))) :=
        Lambda.LExpr.substFvarsCorrect Hwfc Hwfvr Hwfvl Hlen Hdef Hnd Hsubst2 Hposts.2.1 Hposts.1
      simp [Imperative.WellFormedSemanticEvalBool] at Hwfb
      rw [(Hwfb _ _ _).1.1.mp]
      have Hposts' := (Hwfb _ _ _).1.1.mpr Hposts.2.2
      simp [← Hposts']
      exact Eq.symm Heq
    . assumption
    . simp [Imperative.isDefinedOver, Command.modifiedVars,
            Imperative.Cmd.modifiedVars,
            Imperative.HasVarsImp.modifiedVars,
            Imperative.isDefined]
    . apply ih
      intros post Hin
      apply Hposts
      simp_all

theorem SubstPostsMem :
  substPost ∈ OldExpressions.substsOldExprs (createOldVarsSubst oldTrips)
  (OldExpressions.normalizeOldExprs vs) →
  ∃ post, post ∈ vs ∧
    substPost = OldExpressions.substsOldExpr (createOldVarsSubst oldTrips) (OldExpressions.normalizeOldExpr post)
  := by
  intros Hin
  generalize Heq : OldExpressions.substsOldExprs
                    (createOldVarsSubst oldTrips)
                    (OldExpressions.normalizeOldExprs vs) = l at *
  cases vs <;> simp [OldExpressions.normalizeOldExprs,
                     OldExpressions.substsOldExprs] at *
  case nil => simp_all
  case cons h t =>
    simp [← Heq] at *
    cases Hin with
    | inl Hin =>
      left; assumption
    | inr Hin =>
      right
      cases Hin with
      | intro id HH =>
      exact ⟨id, HH.1, Eq.symm HH.2⟩

/--
Generate the substitution pairs needed for the body of the procedure
-/
def createOldStoreSubst
  (trips : List ((Expression.Ident × Expression.Ty) × Expression.Ident))
  : List (Expression.Ident × Expression.Ident) :=
    trips.map go where go
    | ((v', _), v) => (v, v')

theorem createOldStoreSubstEq :
  createOldStoreSubst oldTrips =
  oldTrips.unzip.2.zip oldTrips.unzip.1.unzip.1 := by
  induction oldTrips <;> simp [createOldStoreSubst, createOldStoreSubst.go] at *
  case cons h t ih => exact ih

theorem substOldCorrect :
  Imperative.WellFormedSemanticEvalVar δ →
  Imperative.WellFormedSemanticEvalVal δ →
  Boogie.WellFormedBoogieEvalCong δ →
  Boogie.WellFormedBoogieEvalTwoState δ σ₀ σ →
  OldExpressions.NormalizedOldExpr e →
  Imperative.invStores σ₀ σ₀'
    ((OldExpressions.extractOldExprVars e).removeAll [fro]) →
  Imperative.substDefined σ₀ σ [(fro, to)] →
  Imperative.substStores σ₀ σ [(fro, to)] →
  -- substitute the store and the expression simultaneously
  δ σ₀ σ e = δ σ₀' σ (OldExpressions.substOld fro (createFvar to) e) := by
  intros Hwfvr Hwfvl Hwfc Hwf2 Hnorm Hinv Hdef Hsubst
  induction e <;> simp [OldExpressions.substOld] at *
  case const c ty | op o ty | bvar x =>
    rw [Hwfvl.2]
    rw [Hwfvl.2]
    constructor
    constructor
  case fvar name ty =>
    simp [Imperative.WellFormedSemanticEvalVar] at Hwfvr
    rw [Hwfvr]
    rw [Hwfvr]
    exact name
    simp [Imperative.HasFvar.getFvar]
    simp [Imperative.HasFvar.getFvar]
  case mdata info e ih =>
    simp [Boogie.WellFormedBoogieEvalCong] at Hwfc
    cases Hnorm with
    | mdata Hnorm =>
    specialize ih Hnorm Hinv
    specialize Hwfc _ _ _ _ _ _ ih
    have Hinfo := Hwfc.2.1
    specialize Hinfo info
    simp [Hinfo]
  case abs ty e ih  =>
    simp [Boogie.WellFormedBoogieEvalCong] at Hwfc
    cases Hnorm with
    | abs Hnorm =>
    specialize ih Hnorm Hinv
    specialize Hwfc _ _ _ _ _ _ ih
    apply Hwfc.1
  case quant k ty e ih =>
    sorry
    -- simp [Boogie.WellFormedBoogieEvalCong] at Hwfc
    -- cases Hnorm with
    -- | quant Hnorm =>
    -- specialize ih Hnorm Hinv
    -- specialize Hwfc _ _ _ _ _ _ ih
    -- have Hquant := Hwfc.2.2.1
    -- exact Hquant k ty
  case app c fn fih eih =>
    cases Hnorm with
    | app Hc Hfn Hwf =>
    specialize fih Hc ?_
    . intros k1 k2 Hin
      rw [Hinv]
      unfold OldExpressions.extractOldExprVars at ⊢
      split <;> simp_all
      . unfold OldExpressions.extractOldExprVars at Hin
        simp_all
      . unfold OldExpressions.extractOldExprVars at Hin
        simp_all
      . simp [List.app_removeAll, List.zip_append]
        simp_all
    specialize eih Hfn ?_
    . intros k1 k2 Hin
      rw [Hinv]
      unfold OldExpressions.extractOldExprVars at ⊢
      split <;> simp_all
      . unfold OldExpressions.extractOldExprVars at Hin
        simp_all
      . specialize Hwf _
        constructor
        cases Hwf
        simp_all
      . simp [List.app_removeAll, List.zip_append]
        simp_all
    split
    . -- is an old var
      split
      . -- is an old var that is substituted
        next x ty eq =>
        simp [eq] at *
        simp [WellFormedBoogieEvalTwoState] at Hwf2
        cases Hwf2.1 with
        | intro vs Hwf2' =>
        cases Hwf2' with
        | intro vs' Hwf2' =>
        cases Hwf2' with
        | intro σ₁ Hwf2' =>
        by_cases Hin : fro ∈ vs
        case pos e1 e2 ty' =>
        -- old var is modified
          have HH := ((Hwf2.2.1 vs vs' σ₀ σ₁ σ Hwf2'.1 Hwf2'.2) fro).1 Hin
          simp [OldExpressions.oldVar,
                OldExpressions.oldExpr,
                BoogieIdent.unres] at HH
          rw [HH]
          simp [createFvar]
          simp [Imperative.WellFormedSemanticEvalVar] at Hwfvr
          rw [Hwfvr (v:=to)]
          apply Hsubst
          exact List.mem_singleton.mpr rfl
          simp [Imperative.HasFvar.getFvar]
        case neg e1 e2 ty' =>
        -- old var is not modified
          have Hup := HavocVarsUpdateStates Hwf2'.1
          cases Hup with
          | intro as Hup =>
          have Hinit := InitVarsInitStates Hwf2'.2
          cases Hinit with
          | intro bs Hinit =>
          have Hsubst' := substStoresUpdatesInv' ?_ Hsubst Hup
          have Hsubst'' := substStoresInitsInv' ?_ Hsubst' Hinit
          . have HH := ((Hwf2.2.1 _ _ _ _ _ Hwf2'.1 Hwf2'.2) fro).2 Hin
            simp [OldExpressions.oldVar,
                  OldExpressions.oldExpr,
                  BoogieIdent.unres] at HH
            simp [createFvar]
            simp [HH]
            simp [Imperative.WellFormedSemanticEvalVar] at Hwfvr
            rw [Hwfvr (v:=to)]
            . simp [Imperative.substStores] at Hsubst''
              exact Hsubst''
            . simp [Imperative.HasFvar.getFvar]
          . simp [Imperative.substDefined] at *
            have Hdef' : Imperative.isDefined σ₀ [fro] := by
              simp [Imperative.isDefined]
              exact Hdef.1
            have Hdef'' := UpdateStatesDefMonotone Hdef' Hup
            simp [Imperative.isDefined] at Hdef''
            refine ⟨Hdef'', Hdef.2⟩
          . simp [List.Disjoint]
            intros a Hin Heq
            simp [Heq] at *
            contradiction
      . -- is an old var that is not substituted, use congruence
        specialize Hwfc _ _ _ _ _ _ fih
        have Hfun := Hwfc.2.2.2
        specialize Hfun _ _ eih
        have Hfun := Hfun.1
        exact Hfun
    . -- is not an old var, use congruence
      specialize Hwfc _ _ _ _ _ _ fih
      have Hfun := Hwfc.2.2.2
      specialize Hfun _ _ eih
      have Hfun := Hfun.1
      exact Hfun
  case ite c t e cih tih eih =>
    simp [Boogie.WellFormedBoogieEvalCong] at Hwfc
    cases Hnorm with
    | ite Hc Ht He =>
    specialize cih Hc ?_
    . intros k1 k2 Hin
      rw [Hinv]
      simp [OldExpressions.extractOldExprVars,
            List.app_removeAll,
            List.zip_append]
      left; assumption
    specialize tih Ht ?_
    . intros k1 k2 Hin
      rw [Hinv]
      simp [OldExpressions.extractOldExprVars,
            List.app_removeAll,
            List.zip_append]
      right; left; assumption
    specialize eih He ?_
    . intros k1 k2 Hin
      rw [Hinv]
      simp [OldExpressions.extractOldExprVars,
            List.app_removeAll,
            List.zip_append]
      right; right; assumption
    specialize Hwfc _ _ _ _ _ _ tih
    have Hfun := Hwfc.2.2.2
    specialize Hfun _ _ eih
    have Hfun := Hfun.2.2
    specialize Hfun _ _ cih
    exact Hfun
  case eq e1 e2 e1ih e2ih =>
    simp [Boogie.WellFormedBoogieEvalCong] at Hwfc
    cases Hnorm with
    | eq He1 He2 =>
    specialize e1ih He1 ?_
    . intros k1 k2 Hin
      rw [Hinv]
      simp [OldExpressions.extractOldExprVars,
            List.app_removeAll,
            List.zip_append]
      left; assumption
    specialize e2ih He2 ?_
    . intros k1 k2 Hin
      rw [Hinv]
      simp [OldExpressions.extractOldExprVars,
            List.app_removeAll,
            List.zip_append]
      right; assumption
    specialize Hwfc _ _ _ _ _ _ e1ih
    have Hfun := Hwfc.2.2.2
    specialize Hfun _ _ e2ih
    have Hfun := Hfun.2.1
    exact Hfun

-- Needed from refinement theorem
-- UpdateState P✝ σ id v✝ σ'✝
-- Ht : TouchVars σ'✝ l₂ σ''
-- ⊢ TouchVars σ l₂ σ''

theorem UpdateStatesUpdatedId :
k ∈ vs →
UpdateStates σ₀ vs vs' σ₁ →
UpdateStates (updatedState σ₀ k v) vs vs' σ₁ := by
intros Hin Hup
have Hlen := UpdateStatesLength Hup
induction vs generalizing vs' σ₀ σ₁ k v <;> simp_all
case cons h t ih =>
  cases vs'
  case nil => simp_all
  case cons h' t' =>
    cases Hup with
    | update_some Hup Hups =>
    next σ'' =>
    cases Hin with
    | inl Heq =>
      -- the head is overwritten
      simp [Heq] at *
      apply UpdateStates.update_some (σ':=σ'') ?_ Hups
      constructor
      . simp [updatedState]
        rfl
      . cases Hup
        assumption
      . intros y Hne
        simp [updatedState]
        cases Hup
        split <;> simp_all
    | inr Heq =>
      -- a part of the tail is overwritten
      cases Hup with
      | update Hsome Hall Hsome' =>
      next v' =>
      by_cases Heq : h = k
      case pos =>
        -- both the tail and head are overwritten
        simp [Heq] at *
        apply UpdateStates.update_some (σ':=(updatedState σ'' k h'))
        . constructor
          . simp [updatedState]
            rfl
          . simp [updatedState]
          . intros y Hne
            simp [updatedState]
            split <;> simp_all
        . apply ih <;> simp_all
      case neg =>
        -- only the tail is overwritten
        apply UpdateStates.update_some (σ':=(updatedState σ'' k v))
        . constructor
          . simp [updatedState]
            simp_all
            rfl
          . simp [updatedState]
            simp_all
          . intros y Hne
            simp [updatedState]
            split <;> simp_all
        . apply ih <;> simp_all

theorem InitVarsRemoveAll {P: Imperative.PureExpr} [BEq P.Ident] [LawfulBEq P.Ident]
  {σ σ' : Imperative.SemanticStore P}
  {k : P.Ident} {v : P.Expr} {vs : List P.Ident} :
  σ' k = some v →
  InitVars σ vs σ' →
  InitVars (updatedState (P:=P) σ k v) (List.removeAll vs [k]) σ' := by
intros Hsome Hinit
have HinitSt := InitVarsInitStates Hinit
cases HinitSt with
| intro mv HinitSt =>
have Hnd := InitStatesNodup HinitSt
clear HinitSt
induction vs generalizing σ σ' k v
case nil =>
  simp_all
  simp [InitVarsEmpty Hinit] at *
  rw [updatedStateId] <;> simp_all
case cons h t ih =>
  cases Hinit with
  | init_some Hinit Hinits
  next vv σ₁ =>
  simp only [List.cons_removeAll]
  split
  -- the initialized variable h is not the same as the updated variable k
  . next Hne =>
    simp_all
    apply InitVars.init_some (σ':=(updatedState (updatedState σ k v) h vv))
    apply updatedStateInit
    . simp [updatedState]
      split <;> simp_all
      cases Hinit
      assumption
    . rw [updatedStateComm]
      apply ih Hsome
      have Heq := InitStateUpdated Hinit <;> simp_all
      exact fun a => Hne (Eq.symm a)
  -- the initialized variable h *is* the same as the updated variable k
  . next Heq =>
    -- assert that v = vv, since it has been initialized
    have Heq' : σ₁ k = some v := by
      have Hinitst := InitVarsInitStates Hinits
      cases Hinitst
      case intro t' Hinitst =>
        apply InitStatesSomeMonotone' ?_ Hsome
        apply Hinitst
        simp_all
    have Heq'' : σ₁ k = some vv := by
      have Hrd := InitStateReadValues Hinit
      cases Hrd <;> simp_all
    simp_all
    have Heq''' : (updatedState σ k v) = (updatedState σ₁ k v) := by
      funext x
      simp [updatedState]
      split <;> simp_all
      next Hne =>
      cases Hinit with
      | init Hnone Hsome Hall =>
      rw [Hall]
      exact fun a => Hne (Eq.symm a)
    simp_all

theorem updatedStateOldWellFormedBoogieEvalTwoState :
  σ k = some v →
  WellFormedBoogieEvalTwoState δ σ₀ σ →
  WellFormedBoogieEvalTwoState δ (updatedState σ₀ k v) σ := by
  intros Hsome Hwf2
  simp [WellFormedBoogieEvalTwoState] at *
  refine ⟨?_, Hwf2.2⟩
  cases Hwf2.1 with
  | intro vs Hwf2 =>
  cases Hwf2 with
  | intro vs' Hwf =>
  cases Hwf with
  | intro σ₁ Hwf =>
  by_cases Hin : k ∈ vs
  -- k is already in vs, use the mod/init lists as is
  case pos =>
    refine ⟨vs,vs',σ₁,?_,Hwf.2⟩
    have Hup := HavocVarsUpdateStates Hwf.1
    cases Hup with
    | intro vs' Hup =>
    apply UpdateStatesHavocVars (modvals:=vs')
    exact UpdateStatesUpdatedId Hin Hup
  -- k is not in vs, add k to vs
  case neg =>
    by_cases Hin' : k ∈ vs'
    -- k not in vs, but is in vs'.
    -- This is the case that k is a newly created variable
    -- Since we are updating/initializing k in σ₀, we remove k from vs'
    case pos =>
      refine ⟨vs,vs'.removeAll [k],(updatedState σ₁ k v),?_,?_⟩
      . refine HavocVarsUpdatedDist Hin ?_
        exact Hwf.1
      . apply InitVarsRemoveAll <;> simp_all
    -- k is not in vs'
    case neg =>
      have Hup := HavocVarsUpdateStates Hwf.1
      cases Hup with
      | intro es' Hup =>
      refine ⟨k :: vs,vs',σ₁,?_,Hwf.2⟩
      have Hdef1 : Imperative.isDefined σ₁ [k] := by
        apply InitVarsDefMonotone' (σ':=σ) (vs':=vs') <;> simp_all
        . simp_all [List.Disjoint]
        . simp [Imperative.isDefined, Option.isSome]
          split <;> simp_all
      have Hdef0 : Imperative.isDefined σ₀ [k] := by
        exact HavocVarsDefMonotone' (vs':=vs) Hdef1 Hwf.1
      simp [Imperative.isDefined, Option.isSome] at Hdef0
      split at Hdef0 <;> simp_all
      next x val heq =>
      apply UpdateStatesHavocVars (modvals:=val :: es')
      refine UpdateStatesUpdatedId ?_ ?_
      . exact List.mem_cons_self
      . apply UpdateStates.update_some (σ':=updatedState σ₀ k val)
        apply updatedStateUpdate <;> assumption
        rw [updatedStateId] <;> simp_all

open OldExpressions in
theorem substOld_create_replace :
NormalizedOldExpr e →
(extractOldExprVars (substOld h (createFvar h') e)) =
(extractOldExprVars e).removeAll [h] := by
  intros Hnorm
  induction Hnorm <;> simp [extractOldExprVars, createFvar, substOld] at * <;> try assumption
  case app fn e Hnfn Hne Hwf ih1 ih2 =>
    split
    . -- is old var
      next e1 e2 ty x ty =>
      split <;> simp [extractOldExprVars, List.removeAll] <;> simp_all
    . -- is a normal expression (non-old)
      next e1 e2 HH =>
      have Hnold : ¬ IsOldPred fn := by
        intros Hold
        specialize Hwf Hold
        cases Hold
        cases Hwf
        simp_all
        simp [BoogieIdent.unres] at HH
      have Hnold' : ¬ IsOldPred (substOld h (Lambda.LExpr.fvar h' none) fn) := by
        intros Hold
        apply Hnold
        apply substOldIsOldPred' ?_ Hold
        intros Hold
        cases Hold
      unfold extractOldExprVars
      simp
      split <;> simp_all
      . -- old var, contradiction
        exfalso; apply Hnold'; constructor
      . -- old expr, contradiction
        exfalso; apply Hnold'; constructor
      split <;> simp_all
      . -- old expr, contradiction
        exfalso; apply Hnold; constructor
      . simp [List.app_removeAll]
  case ite c t e cih tih eih =>
    rw [cih, tih, eih]
    simp [List.app_removeAll]
  case eq e1 e2 e1ih e2ih =>
    rw [e1ih, e2ih]
    simp [List.app_removeAll]
  case quant =>
    sorry

theorem substsOldCorrect :
  Imperative.WellFormedSemanticEvalVar δ →
  Imperative.WellFormedSemanticEvalVal δ →
  Boogie.WellFormedBoogieEvalCong δ →
  Boogie.WellFormedBoogieEvalTwoState δ σ₀ σ →
  OldExpressions.NormalizedOldExpr e →
  Imperative.substStores σ₀ σ (createOldStoreSubst oldTrips) →
  Imperative.substDefined σ₀ σ (createOldStoreSubst oldTrips) →
  Imperative.substNodup (createOldStoreSubst oldTrips) →
  oldTrips.unzip.1.unzip.1.Disjoint (OldExpressions.extractOldExprVars e) →
  δ σ₀ σ e = δ σ₀' σ (OldExpressions.substsOldExpr (createOldVarsSubst oldTrips) e) := by
  intros Hwfvr Hwfvl Hwfc Hwf2 Hnorm Hsubst Hdef Hnd Hdisj
  induction oldTrips generalizing e σ₀
  case nil =>
    simp [createOldVarsSubst, OldExpressions.substsOldExpr] at *
    cases Hwf2 with
    | intro vs Hwf2 =>
      apply Lambda.LExpr.substFvarsCorrectZero Hwfc Hwfvr Hwfvl
      intros k1 k2 Hin
      simp [zip_self_eq Hin]
  case cons h t ih =>
    simp [createOldVarsSubst, OldExpressions.substsOldExpr, OldExpressions.substsOldExpr] at *
    simp [createOldVarsSubst.go]
    simp [createOldStoreSubst, createOldStoreSubst.go] at Hsubst
    have Hsubst1 := substStoresCons' Hnd Hdef Hsubst
    cases Hsubst1 with
    | intro σ₁ Hsubst1 =>
    cases Hsubst1 with
    | intro v₁ Hsubst1 =>
    cases Hsubst1 with
    | intro Hsome Hsubst1 =>
    cases Hsubst1 with
    | intro Hstore Hsubst1 =>
    cases Hsubst1 with
    | intro Hsubst' Hsubst1 =>
    rw [← ih (σ₀ := σ₁)] <;> try simp_all
    rw [← substOldCorrect (e := e) Hwfvr Hwfvl Hwfc Hwf2 Hnorm] <;> try simp_all
    . apply invStoresSubstHead Hsubst'
      simp [List.Disjoint] at Hdisj
      simp_all
    . -- substDefined
      simp [createOldStoreSubst, createOldStoreSubst.go] at Hdef
      intros k1 k2 Hin
      apply Hdef <;> simp_all
    . -- substStores
      intros k1 k2 Hin
      apply Hsubst <;> simp_all
    . -- wfTwoState
      refine updatedStateOldWellFormedBoogieEvalTwoState ?_ Hwf2
      rw [← Hsubst]
      exact Hsome
      simp_all
    . -- normalized expr
      apply OldExpressions.substOldNormalizedMono
      . simp [createFvar]
        intros Hold
        cases Hold
      . simp_all
      . simp [createFvar]
        constructor
    . simp [Imperative.substNodup, createOldStoreSubst] at Hnd ⊢
      have Hnd2 := nodup_middle Hnd.2
      simp_all
    . -- substDefined
      refine substDefined_updatedState ?_
      exact substDefined_tail Hdef
    . simp [Imperative.substNodup, createOldStoreSubst] at Hnd ⊢
      have Hnd2 := nodup_middle Hnd.2
      simp_all
    . -- Disjoint
      rw [substOld_create_replace] <;> try assumption
      apply List.Disjoint.mono ?_ ?_ Hdisj
      . simp
      . simp [List.removeAll]

theorem genArgExprIdent_len' : (List.mapM genArgExprIdent t s).fst.length = t.length := by
  induction t generalizing s <;> simp_all
  case nil =>
    simp [pure, StateT.pure]
  case cons h t ih =>
    simp [bind, StateT.bind, Functor.map]
    split
    simp [StateT.map, Functor.map]
    apply ih

theorem genArgExprIdent_len : List.mapM genArgExprIdent t s = (a, s') → t.length = a.length := by
  intros Hgen
  generalize Heq : List.mapM genArgExprIdent t s = res at Hgen
  cases res with
  | mk fst snd =>
  have Heq' : (List.mapM genArgExprIdent t s).fst = fst := by simp [Heq]
  cases Hgen
  simp [← Heq']
  symm
  exact genArgExprIdent_len'

theorem genOutExprIdent_len' : (List.mapM genOutExprIdent t s).fst.length = t.length := by
  induction t generalizing s <;> simp_all
  case nil =>
    simp [pure, StateT.pure]
  case cons h t ih =>
    simp [bind, StateT.bind, Functor.map]
    split
    simp [StateT.map, Functor.map]
    apply ih

theorem genOldExprIdent_len' : (List.mapM genOldExprIdent t s).fst.length = t.length := by
  induction t generalizing s <;> simp_all
  case nil =>
    simp [pure, StateT.pure]
  case cons h t ih =>
    simp [bind, StateT.bind, Functor.map]
    split
    simp [StateT.map, Functor.map]
    apply ih

theorem getIdentTys!_len :
  getIdentTys! p xs s = (Except.ok a,s') →
  xs.length = a.length := by
  intros H
  induction xs generalizing s s' a <;> simp [getIdentTys!] at H
  case nil =>
    cases H
    rfl
  case cons h t ih =>
    simp [bind, ExceptT.bind, StateT.bind,
          ExceptT.bindCont, Functor.map, ExceptT.map, ExceptT.mk] at H
    split at H
    split at H
    . simp [bind, StateT.bind] at H
      split at H
      split at H
      . simp [pure, StateT.pure] at H
        cases H
        simp_all
        apply ih
        assumption
      . cases H
    . cases H

theorem genOutExprIdent_len : List.mapM genOutExprIdent t s = (a, s') → t.length = a.length := by
  intros Hgen
  generalize Heq : List.mapM genOutExprIdent t s = res at Hgen
  cases res with
  | mk fst snd =>
  have Heq' : (List.mapM genOutExprIdent t s).fst = fst := by simp [Heq]
  cases Hgen
  simp [← Heq']
  symm
  exact genOutExprIdent_len'

theorem genArgExprIdentsTrip_snd :
  genArgExprIdentsTrip tys args s = (Except.ok a, s') →
  List.map Prod.snd a = args := by
  intros Hgen
  simp [genArgExprIdentsTrip] at Hgen
  split at Hgen
  . simp [Functor.map, liftM, monadLift, MonadLift.monadLift, ExceptT.lift,
          ExceptT.mk, ExceptT.map, bind, StateT.bind] at Hgen
    split at Hgen
    split at Hgen <;> try cases Hgen
    next x a heq =>
    simp [genArgExprIdents] at heq
    induction args <;> simp_all
    case cons h t ih =>
    simp [bind, StateT.bind, Functor.map, StateT.map] at heq
    rw [List.map_snd_zip]
    simp
    split at heq
    cases heq
    next a' e' heq =>
    split at heq
    split at heq
    next a'' e'' heq'' =>
    cases heq
    simp_all
    rw [genArgExprIdent_len (t:=t) (a:=a'')] <;> try assumption
    simp_all
  . simp [throw, throwThe, MonadExceptOf.throw, ExceptT.mk, pure, StateT.pure] at Hgen
    cases Hgen

theorem genOutExprIdentsTrip_snd :
  genOutExprIdentsTrip tys args s = (Except.ok a, s') →
  List.map Prod.snd a = args := by
  intros Hgen
  simp [genOutExprIdentsTrip] at Hgen
  split at Hgen
  . simp [Functor.map, liftM, monadLift, MonadLift.monadLift, ExceptT.lift,
          ExceptT.mk, ExceptT.map, bind, StateT.bind] at Hgen
    split at Hgen
    split at Hgen <;> try cases Hgen
    next x a heq =>
    simp [genOutExprIdents] at heq
    induction args <;> simp_all
    case cons h t ih =>
    simp [bind, StateT.bind, Functor.map, StateT.map] at heq
    rw [List.map_snd_zip]
    simp
    split at heq
    cases heq
    next a' e' heq =>
    split at heq
    split at heq
    next a'' e'' heq'' =>
    cases heq
    simp_all
    rw [genOutExprIdent_len (t:=t) (a:=a'')] <;> try assumption
    simp_all
  . simp [throw, throwThe, MonadExceptOf.throw, ExceptT.mk, pure, StateT.pure] at Hgen
    cases Hgen

theorem genOldExprIdentsTrip_snd :
  genOldExprIdentsTrip p ids s = (Except.ok a, s') →
  List.map Prod.snd a = ids := by
  intros Hgen
  simp [genOldExprIdentsTrip, Functor.map, liftM, monadLift,
        MonadLift.monadLift, ExceptT.lift, ExceptT.mk, bind, pure, ExceptT.pure, ExceptT.bind,
        StateT.bind, ExceptT.bindCont, StateT.map] at Hgen
  split at Hgen
  next heq =>
  split at Hgen
  . simp [bind, StateT.bind, ExceptT.bindCont] at Hgen
    split at Hgen
    split at Hgen <;> try cases Hgen
    next x a heq' =>
    split at heq <;> simp_all
    next heq'' =>
    simp [genOldExprIdents] at heq''
    cases heq
    have Hlen := genOldExprIdent_len' (t:=ids) (s:=s)
    simp [heq''] at Hlen
    rw [List.map_snd_zip]
    simp [Hlen]
    simp [getIdentTys!_len heq']
  . cases Hgen

theorem Procedure.find.go_in_decls :
  Program.find?.go DeclKind.proc name decls = some (Decl.proc proc md) →
  Decl.proc proc md ∈ decls := by
  intro Hsome
  induction decls generalizing md <;> simp_all
  case nil => cases Hsome
  case cons h t ih =>
    simp [Program.find?.go] at Hsome
    split at Hsome <;> simp_all

theorem Procedure.find_in_decls :
  Program.Procedure.find? p name = some proc →
  ∃ md,
  .proc proc md ∈ p.decls := by
  intros Hsome
  simp [Program.Procedure.find?] at Hsome
  split at Hsome <;> simp_all
  simp [Decl.getProc] at Hsome
  split at Hsome <;> simp_all
  next md heq =>
  exists md
  simp [Program.find?] at heq
  exact find.go_in_decls heq

theorem Program.find.go_decl_kind_match :
  Program.find?.go d name decls = some decl →
  decl.kind = d := by
  intro Hsome
  induction decls
  case nil => cases Hsome
  case cons h t ih =>
    simp [Program.find?.go] at Hsome
    split at Hsome <;> simp_all

theorem Program.find.go_decl_name_match :
  Program.find?.go d name decls = some decl →
  decl.name = name := by
  intro Hsome
  induction decls
  case nil => cases Hsome
  case cons h t ih =>
    simp [Program.find?.go] at Hsome
    split at Hsome <;> simp_all

theorem Program.find.go_var_in_decls :
  Program.find?.go DeclKind.var name decls = some (Decl.var n ty e md) →
  Decl.var n ty e md ∈ decls := by
  intro Hsome
  induction decls generalizing md <;> simp_all
  case nil => cases Hsome
  case cons h t ih =>
    simp [Program.find?.go] at Hsome
    split at Hsome <;> simp_all

theorem Program.find.var_in_decls :
  Program.find? p DeclKind.var name = some decl →
  ∃ ty e md, Decl.var name ty e md ∈ p.decls ∧ decl = Decl.var name ty e md := by
  intros Hsome
  cases decl
  case var ty e md =>
    have H := go_decl_name_match Hsome
    simp [Decl.name] at H
    simp_all
    refine ⟨ty,e,md,?_,?_⟩
    . apply go_var_in_decls (name:=name)
      exact Hsome
    . simp_all
  case type | ax | proc | func =>
    simp [Program.find?] at Hsome
    have HH := Program.find.go_decl_kind_match Hsome
    simp [Decl.kind] at HH

theorem WFProgGlob :
  WF.WFDeclsProp p p.decls →
  PredImplies (isGlobalVar p ·) (BoogieIdent.isGlob ·) := by
  intros Hwf x HH
  simp [isGlobalVar, Option.isSome] at HH
  split at HH <;> simp at HH
  next x val heq =>
  have Hdecl := Program.find.var_in_decls heq
  cases Hdecl with
  | intro ty Hdecl => cases Hdecl with
  | intro e Hdecl => cases Hdecl with
  | intro md Hdecl =>
  have Hwfv := (List.Forall_mem_iff.mp Hwf) _ Hdecl.1
  exact Hwfv.1

theorem genOldExprIdentsEmpty :
  genOldExprIdentsTrip p [] s = (Except.ok trips, cs') → trips = [] := by
  intros Hgen
  simp [genOldExprIdentsTrip, bind, pure, liftM, MonadLift.monadLift, ExceptT.lift,
        ExceptT.bindCont, monadLift, ExceptT.bind, ExceptT.mk, StateT.bind, Functor.map] at Hgen
  split at Hgen
  split at Hgen
  . simp [ExceptT.bindCont, ExceptT.pure, ExceptT.mk, pure, StateT.bind, bind] at Hgen
    split at Hgen
    split at Hgen <;> simp_all
    . simp [StateT.pure,pure] at Hgen
      cases Hgen
      rfl
    . simp [StateT.pure,pure] at Hgen
      cases Hgen
  . simp [StateT.pure,pure] at Hgen
    cases Hgen

theorem genOldExprIdentsFind :
(∀ l, l ∈ ls → (p.find? DeclKind.var l).isSome) →
genOldExprIdentsTrip p ls s_out =
  (Except.ok oldTrips, cs) →
k ∈ oldTrips.unzip.snd →
(p.find? DeclKind.var k).isSome := by
intros Hfa Hgen Hin
induction ls generalizing oldTrips cs s_out <;> simp_all
case nil =>
  have Hempty := genOldExprIdentsEmpty Hgen
  simp [Hempty] at *
case cons h t ih =>
  simp [genOldExprIdentsTrip, bind, pure, liftM, MonadLift.monadLift, ExceptT.lift,
        ExceptT.bindCont, monadLift, ExceptT.bind, ExceptT.mk, StateT.bind, Functor.map] at Hgen
  split at Hgen
  split at Hgen
  . next heq =>
    simp [ExceptT.bindCont, ExceptT.pure, ExceptT.mk, pure, StateT.bind, bind] at Hgen
    split at Hgen
    split at Hgen <;> simp_all
    . simp [StateT.pure,pure] at Hgen
      cases Hgen
      cases Hin with
      | intro a Hin =>
      cases Hin with
      | intro b Hin =>
      have Hin := List.of_mem_zip Hin
      simp at Hin
      cases Hin.2 <;> simp_all
    . simp [StateT.pure,pure] at Hgen
      cases Hgen
  . simp [StateT.pure,pure] at Hgen
    cases Hgen

/--! Theorems about well-formedness of BoogieGen -/

theorem genArgExprIdentTemp :
  genArgExprIdent e s = (l, s') → BoogieIdent.isTemp l :=
  fun Hgen => by exact genBoogieIdentTemp Hgen

theorem genOutExprIdentTemp :
  genOutExprIdent e s = (l, s') → BoogieIdent.isTemp l :=
  fun Hgen => genBoogieIdentTemp Hgen

theorem genBoogieIdentGeneratedWF :
  BoogieGenState.gen pf s = (l, s') → s'.generated = l :: s.generated := by
  intros Hgen
  simp [BoogieGenState.gen] at Hgen
  rw [← Hgen.2]
  simp_all

theorem genIdentGeneratedWF :
  genIdent ident pf s = (l, s') → s'.generated = l :: s.generated :=
  fun Hgen => genBoogieIdentGeneratedWF Hgen

theorem genArgExprIdentGeneratedWF :
  genArgExprIdent e s = (l, s') → s'.generated = l :: s.generated :=
  fun Hgen => genBoogieIdentGeneratedWF Hgen

theorem genArgExprIdentsGeneratedWF :
  genArgExprIdents es s = (ls, s') →
  ls.reverse ++ s.generated = s'.generated
  := by
  intros Hgen
  simp [genArgExprIdents] at Hgen
  induction es generalizing s ls s' <;> simp at Hgen
  case nil =>
    simp [StateT.pure, pure] at Hgen
    cases Hgen <;> simp_all
  case cons h t ih =>
    simp [bind, StateT.bind, Functor.map, StateT.map, pure] at Hgen
    split at Hgen
    next a s₁ heq =>
    split at Hgen
    next a' s₂ heq' =>
    cases Hgen
    have HH := genArgExprIdentGeneratedWF heq
    specialize ih heq'
    simp [HH] at ih
    simp_all

theorem genArgExprIdentsTripGeneratedWF { s s' : BoogieGenState } :
  genArgExprIdentsTrip outs xs s = (Except.ok trips, s') →
  trips.unzip.1.unzip.1.reverse ++ s.generated = s'.generated := by
  intros Hgen
  apply genArgExprIdentsGeneratedWF (es:=xs)
  simp [genArgExprIdentsTrip] at *
  split at Hgen
  . simp [Functor.map, ExceptT.map, bind,
          liftM, monadLift, MonadLift.monadLift, ExceptT.lift,
          ExceptT.mk, StateT.bind] at Hgen
    split at Hgen
    split at Hgen
    . next heq =>
      simp [pure, StateT.pure] at Hgen
      cases Hgen
      simp [StateT.map, Functor.map] at heq
      cases heq
      rw [← List.map_map]
      rw [List.map_fst_zip] <;> try simp_all
      rw [List.map_fst_zip] <;> try simp_all
      . rfl
      . simp [genArgExprIdents]
        rw [genArgExprIdent_len'] <;> simp_all
      . simp [genArgExprIdents]
        rw [genArgExprIdent_len'] <;> simp_all
    . simp [StateT.pure, pure] at Hgen
      cases Hgen
  . simp [throw, throwThe, MonadExceptOf.throw,
          ExceptT.mk, StateT.pure, pure] at Hgen
    cases Hgen

theorem genArgExprIdentWFMono :
  BoogieGenState.WF s →
  genArgExprIdent e s = (l, s') →
  BoogieGenState.WF s' :=
  fun Hgen => BoogieGenState.WFMono' Hgen

theorem genArgExprIdentsWFMono :
  BoogieGenState.WF s →
  genArgExprIdents es s = (ls, s') →
  BoogieGenState.WF s' := by
  intros Hwf Hgen
  simp [genArgExprIdents] at Hgen
  induction es generalizing s ls s' <;> simp at Hgen
  case nil =>
    simp [StateT.pure, pure] at Hgen
    cases Hgen <;> simp_all
  case cons h t ih =>
    simp [bind, StateT.bind, Functor.map, StateT.map, pure] at Hgen
    split at Hgen
    next a s₁ heq =>
    split at Hgen
    next a' s₂ heq' =>
    cases Hgen
    have HH := genArgExprIdentWFMono Hwf heq
    exact ih HH heq'

theorem genArgExprIdentsTripWFMono :
  BoogieGenState.WF s →
  genArgExprIdentsTrip outs xs s = (Except.ok trips, s') →
  BoogieGenState.WF s' := by
  intros Hwf Hgen
  simp [genArgExprIdentsTrip] at *
  split at Hgen
  . simp [Functor.map, ExceptT.map, bind,
          liftM, monadLift, MonadLift.monadLift, ExceptT.lift,
          ExceptT.mk, StateT.bind] at Hgen
    split at Hgen
    split at Hgen
    . next a heq =>
      simp [pure, StateT.pure] at Hgen
      cases Hgen
      simp [StateT.map, Functor.map] at heq
      generalize Hgen' : (genArgExprIdents xs s) = gen at heq
      cases gen with
      | mk fst snd =>
      simp at heq
      cases heq
      apply genArgExprIdentsWFMono Hwf Hgen'
    . simp [StateT.pure, pure] at Hgen
      cases Hgen
  . simp [throw, throwThe, MonadExceptOf.throw,
          ExceptT.mk, StateT.pure, pure] at Hgen
    cases Hgen

theorem genOutExprIdentGeneratedWF :
  genOutExprIdent e s = (l, s') → s'.generated = l :: s.generated :=
  fun Hgen => genBoogieIdentGeneratedWF Hgen

theorem genOutExprIdentsGeneratedWF :
  genOutExprIdents es s = (ls, s') →
  ls.reverse ++ s.generated = s'.generated
  := by
  intros Hgen
  simp [genOutExprIdents] at Hgen
  induction es generalizing s ls s' <;> simp at Hgen
  case nil =>
    simp [StateT.pure, pure] at Hgen
    cases Hgen <;> simp_all
  case cons h t ih =>
    simp [bind, StateT.bind, Functor.map, StateT.map, pure] at Hgen
    split at Hgen
    next a s₁ heq =>
    split at Hgen
    next a' s₂ heq' =>
    cases Hgen
    have HH := genOutExprIdentGeneratedWF heq
    specialize ih heq'
    simp [HH] at ih
    simp_all

theorem genOutExprIdentsTripGeneratedWF { s s' : BoogieGenState } :
  genOutExprIdentsTrip outs xs s = (Except.ok trips, s') →
  trips.unzip.1.unzip.1.reverse ++ s.generated = s'.generated := by
  intros Hgen
  apply genOutExprIdentsGeneratedWF (es:=xs)
  simp [genOutExprIdentsTrip] at *
  split at Hgen
  . simp [Functor.map, ExceptT.map, bind,
          liftM, monadLift, MonadLift.monadLift, ExceptT.lift,
          ExceptT.mk, StateT.bind] at Hgen
    split at Hgen
    split at Hgen
    . next heq =>
      simp [pure, StateT.pure] at Hgen
      cases Hgen
      simp [StateT.map, Functor.map] at heq
      cases heq
      rw [← List.map_map]
      rw [List.map_fst_zip] <;> try simp_all
      rw [List.map_fst_zip] <;> try simp_all
      . rfl
      . simp [genOutExprIdents]
        rw [genOutExprIdent_len'] <;> simp_all
      . simp [genOutExprIdents]
        rw [genOutExprIdent_len'] <;> simp_all
    . simp [StateT.pure, pure] at Hgen
      cases Hgen
  . simp [throw, throwThe, MonadExceptOf.throw,
          ExceptT.mk, StateT.pure, pure] at Hgen
    cases Hgen

theorem genOutExprIdentWFMono :
  BoogieGenState.WF s →
  genOutExprIdent e s = (l, s') →
  BoogieGenState.WF s' :=
  fun Hgen => BoogieGenState.WFMono' Hgen

theorem genOutExprIdentsWFMono :
  BoogieGenState.WF s →
  genOutExprIdents es s = (ls, s') →
  BoogieGenState.WF s' := by
  intros Hwf Hgen
  simp [genOutExprIdents] at Hgen
  induction es generalizing s ls s' <;> simp at Hgen
  case nil =>
    simp [StateT.pure, pure] at Hgen
    cases Hgen <;> simp_all
  case cons h t ih =>
    simp [bind, StateT.bind, Functor.map, StateT.map, pure] at Hgen
    split at Hgen
    next a s₁ heq =>
    split at Hgen
    next a' s₂ heq' =>
    cases Hgen
    have HH := genOutExprIdentWFMono Hwf heq
    exact ih HH heq'

theorem genOutExprIdentsTripWFMono :
  BoogieGenState.WF s →
  genOutExprIdentsTrip outs xs s = (Except.ok trips, s') →
  BoogieGenState.WF s' := by
  intros Hwf Hgen
  simp [genOutExprIdentsTrip] at *
  split at Hgen
  . simp [Functor.map, ExceptT.map, bind,
          liftM, monadLift, MonadLift.monadLift, ExceptT.lift,
          ExceptT.mk, StateT.bind] at Hgen
    split at Hgen
    split at Hgen
    . next a heq =>
      simp [pure, StateT.pure] at Hgen
      cases Hgen
      simp [StateT.map, Functor.map] at heq
      generalize Hgen' : (genOutExprIdents xs s) = gen at heq
      cases gen with
      | mk fst snd =>
      simp at heq
      cases heq
      apply genOutExprIdentsWFMono Hwf Hgen'
    . simp [StateT.pure, pure] at Hgen
      cases Hgen
  . simp [throw, throwThe, MonadExceptOf.throw,
          ExceptT.mk, StateT.pure, pure] at Hgen
    cases Hgen

theorem genOldExprIdentGeneratedWF :
  genOldExprIdent e s = (l, s') → s'.generated = l :: s.generated :=
  fun Hgen => genBoogieIdentGeneratedWF Hgen

theorem genOldExprIdentsGeneratedWF :
  genOldExprIdents es s = (ls, s') →
  ls.reverse ++ s.generated = s'.generated
  := by
  intros Hgen
  simp [genOldExprIdents] at Hgen
  induction es generalizing s ls s' <;> simp at Hgen
  case nil =>
    simp [StateT.pure, pure] at Hgen
    cases Hgen <;> simp_all
  case cons h t ih =>
    simp [bind, StateT.bind, Functor.map, StateT.map, pure] at Hgen
    split at Hgen
    next a s₁ heq =>
    split at Hgen
    next a' s₂ heq' =>
    cases Hgen
    have HH := genOldExprIdentGeneratedWF heq
    specialize ih heq'
    simp [HH] at ih
    simp_all

theorem genOldExprIdentsTripGeneratedWF { s s' : BoogieGenState } :
  genOldExprIdentsTrip p xs s = (Except.ok trips, s') →
  trips.unzip.1.unzip.1.reverse ++ s.generated = s'.generated := by
  intros Hgen
  apply genOldExprIdentsGeneratedWF (es:=xs)
  simp [genOldExprIdentsTrip, bind, liftM,] at *
  simp [Functor.map, ExceptT.bind, ExceptT.bindCont, bind,
        monadLift, MonadLift.monadLift, ExceptT.lift,
        ExceptT.mk, StateT.bind] at Hgen
  split at Hgen
  split at Hgen
  . next heq =>
    simp [bind, StateT.bind] at Hgen
    split at Hgen
    next heq' =>
    simp [ExceptT.bindCont] at Hgen
    split at Hgen
    . cases Hgen
      simp [StateT.map, Functor.map] at heq
      cases heq
      rw [← List.map_map]
      rw [List.map_fst_zip] <;> try simp_all
      rw [List.map_fst_zip] <;> try simp_all
      rw [← getIdentTys!_store_same heq']
      congr
      . simp [genOldExprIdents]
        rw [← getIdentTys!_len heq']
        rw [genOldExprIdent_len'] <;> simp_all
      . simp [genOldExprIdents]
        rw [← getIdentTys!_len heq']
        rw [genOldExprIdent_len'] <;> simp_all
    . cases Hgen
  . cases Hgen

theorem genOldExprIdentWFMono :
  BoogieGenState.WF s →
  genOldExprIdent e s = (l, s') →
  BoogieGenState.WF s' :=
  fun Hgen => BoogieGenState.WFMono' Hgen

theorem genOldExprIdentsWFMono :
  BoogieGenState.WF s →
  genOldExprIdents es s = (ls, s') →
  BoogieGenState.WF s' := by
  intros Hwf Hgen
  simp [genOldExprIdents] at Hgen
  induction es generalizing s ls s' <;> simp at Hgen
  case nil =>
    simp [StateT.pure, pure] at Hgen
    cases Hgen <;> simp_all
  case cons h t ih =>
    simp [bind, StateT.bind, Functor.map, StateT.map, pure] at Hgen
    split at Hgen
    next a s₁ heq =>
    split at Hgen
    next a' s₂ heq' =>
    cases Hgen
    have HH := genOldExprIdentWFMono Hwf heq
    exact ih HH heq'

theorem genOldExprIdentsTripWFMono :
  BoogieGenState.WF s →
  genOldExprIdentsTrip outs xs s = (Except.ok trips, s') →
  BoogieGenState.WF s' := by
  intros Hwf Hgen
  simp [genOldExprIdentsTrip, bind, liftM,] at *
  simp [Functor.map, ExceptT.bind, ExceptT.bindCont, bind,
        monadLift, MonadLift.monadLift, ExceptT.lift,
        ExceptT.mk, StateT.bind] at Hgen
  split at Hgen
  split at Hgen
  . next heq =>
    simp [bind, StateT.bind] at Hgen
    split at Hgen
    next heq' =>
    simp [ExceptT.bindCont] at Hgen
    split at Hgen
    . cases Hgen
      simp [StateT.map, Functor.map] at heq
      cases heq
      generalize Hgen' : (genOldExprIdents xs s) = gen at heq'
      cases gen with
      | mk fst snd =>
      rw [← getIdentTys!_store_same heq']
      exact genOldExprIdentsWFMono Hwf Hgen'
    . cases Hgen
  . cases Hgen

theorem List.Subset.trans :
  List.Subset a b → b.Subset c → a.Subset c := fun H1 H2 _ Hin => H2 (H1 Hin)

theorem List.Subset.app :
  List.Subset a c → b.Subset c → (a ++ b).Subset c := by
  intros H1 H2
  intros x Hin
  simp at Hin
  cases Hin with
  | inl Hin =>
    exact H1 Hin
  | inr Hin =>
    exact H2 Hin

open OldExpressions in
theorem extractedOldExprInVars :
  NormalizedOldExpr post →
  (extractOldExprVars post).Subset
  (Imperative.HasVarsPure.getVars post) := by
  intros Hnorm
  induction post <;>
    simp [Imperative.HasVarsPure.getVars, extractOldExprVars,
          Lambda.LExpr.LExpr.getVars] at * <;>
    try simp_all
  case app fn e fn_ih e_ih =>
    unfold extractOldExprVars
    split
    . simp [Lambda.LExpr.LExpr.getVars]
      intros x Hin
      exact Hin
    . next Hfalse =>
      cases Hnorm with
      | app H1 H2 Hn =>
      exfalso
      specialize Hn ?_
      constructor
      cases Hn
      apply Hfalse
      rfl
    . cases Hnorm with
      | app H1 H2 Hn =>
      apply List.Subset.app
      . apply List.Subset.trans
        apply fn_ih
        exact H1
        intros x Hin
        simp_all
      . apply List.Subset.trans
        apply e_ih
        exact H2
        intros x Hin
        simp_all
  case mdata ih | abs ih | quant ih =>
    sorry
    --cases Hnorm
    --apply ih <;> assumption
  case ite cih tih eih =>
    cases Hnorm
    apply List.Subset.app
    . apply List.Subset.trans
      apply cih <;> assumption
      intros x Hin
      simp_all
    apply List.Subset.app
    . apply List.Subset.trans
      apply tih <;> assumption
      intros x Hin
      simp_all
    . apply List.Subset.trans
      apply eih <;> assumption
      intros x Hin
      simp_all
  case eq ih1 ih2 =>
    cases Hnorm
    apply List.Subset.app
    . apply List.Subset.trans
      apply ih1 <;> assumption
      intros x Hin
      simp_all
    . apply List.Subset.trans
      apply ih2 <;> assumption
      intros x Hin
      simp_all

open OldExpressions in
theorem normalizeOldExprInVarsTrue:
  (Lambda.LExpr.LExpr.getVars (normalizeOldExpr e true)).Subset
  (Lambda.LExpr.LExpr.getVars (normalizeOldExpr e)) := by
  induction e <;>
      simp [normalizeOldExpr, Lambda.LExpr.LExpr.getVars] at * <;>
      try simp_all
  case app fn e fn_ih e_ih =>
    unfold normalizeOldExpr
    split
    split
    split
    . simp [Lambda.LExpr.LExpr.getVars] at *
      intros x Hin
      exact Hin
    . intros x Hin
      exact Hin
    . simp [Lambda.LExpr.LExpr.getVars, normalizeOldExpr] at *
      exact e_ih
    . simp [Lambda.LExpr.LExpr.getVars] at *
      apply List.Subset.app
      . apply List.Subset.trans
        apply fn_ih
        intros x Hin
        simp_all
      . apply List.Subset.trans
        apply e_ih
        intros x Hin
        simp_all
  case fvar => intros x Hin; exact Hin
  case ite cih tih eih =>
    apply List.Subset.app
    . apply List.Subset.trans
      apply cih <;> assumption
      intros x Hin
      simp_all
    apply List.Subset.app
    . apply List.Subset.trans
      apply tih <;> assumption
      intros x Hin
      simp_all
    . apply List.Subset.trans
      apply eih <;> assumption
      intros x Hin
      simp_all
  case eq ih1 ih2 =>
    apply List.Subset.app
    . apply List.Subset.trans
      apply ih1 <;> assumption
      intros x Hin
      simp_all
    . apply List.Subset.trans
      apply ih2 <;> assumption
      intros x Hin
      simp_all

open OldExpressions in
theorem normalizeOldExprInVars :
  (Imperative.HasVarsPure.getVars (P:=Expression) (normalizeOldExpr post)).Subset
  (Imperative.HasVarsPure.getVars post) := by
  induction post <;>
    simp [normalizeOldExpr,
          Imperative.HasVarsPure.getVars,
          Lambda.LExpr.LExpr.getVars] at * <;>
    try simp_all
  case app fn e fn_ih e_ih =>
    unfold normalizeOldExpr
    split
    split
    split
    . simp [Lambda.LExpr.LExpr.getVars] at *
      intros x Hin
      exact Hin
    . simp [Lambda.LExpr.LExpr.getVars] at *
      apply List.Subset.trans
      apply normalizeOldExprInVarsTrue
      exact e_ih
    . simp [Lambda.LExpr.LExpr.getVars, normalizeOldExpr] at *
      exact e_ih
    . simp [Lambda.LExpr.LExpr.getVars] at *
      apply List.Subset.app
      . apply List.Subset.trans
        apply fn_ih
        intros x Hin
        simp_all
      . apply List.Subset.trans
        apply e_ih
        intros x Hin
        simp_all
  case fvar => intros x Hin; exact Hin
  case ite cih tih eih =>
    apply List.Subset.app
    . apply List.Subset.trans
      apply cih <;> assumption
      intros x Hin
      simp_all
    apply List.Subset.app
    . apply List.Subset.trans
      apply tih <;> assumption
      intros x Hin
      simp_all
    . apply List.Subset.trans
      apply eih <;> assumption
      intros x Hin
      simp_all
  case eq ih1 ih2 =>
    apply List.Subset.app
    . apply List.Subset.trans
      apply ih1 <;> assumption
      intros x Hin
      simp_all
    . apply List.Subset.trans
      apply ih2 <;> assumption
      intros x Hin
      simp_all

open OldExpressions in
theorem extractedOldVarsInVars :
  ValidExpression post →
  (extractOldExprVars
    (normalizeOldExpr post)).Subset
  (Imperative.HasVarsPure.getVars post) := by
  intros Hvalid
  apply List.Subset.trans
  . apply extractedOldExprInVars
    exact normalizeOldExprSound Hvalid
  . exact normalizeOldExprInVars

open OldExpressions in
theorem substOldPostSubset:
  (Imperative.HasVarsPure.getVars (P:=Expression)
    (substOld h2 (Lambda.LExpr.fvar h1 ty) post)).Subset
    (Imperative.HasVarsPure.getVars (P:=Expression) post ++ [h1]) := by
  induction post <;> simp [substOld]
  case fvar | op | const | bvar =>
    intros x Hin ; simp_all
  case mdata ih | abs ih | quant ih =>
    exact ih
  case ite cih tih eih =>
    simp [Imperative.HasVarsPure.getVars, Lambda.LExpr.LExpr.getVars] at *
    apply List.Subset.app
    . apply List.Subset.trans
      apply cih <;> assumption
      intros x Hin
      simp_all
      cases Hin <;> simp_all
    apply List.Subset.app
    . apply List.Subset.trans
      apply tih <;> assumption
      intros x Hin
      simp_all
      cases Hin <;> simp_all
    . apply List.Subset.trans
      apply eih <;> assumption
      intros x Hin
      simp_all
  case app ih1 ih2 =>
    split
    . split
      . simp [Imperative.HasVarsPure.getVars, Lambda.LExpr.LExpr.getVars] at *
        intros x Hin
        simp_all
      . simp [Imperative.HasVarsPure.getVars, Lambda.LExpr.LExpr.getVars] at *
        intros x Hin
        simp_all
    . simp [Imperative.HasVarsPure.getVars, Lambda.LExpr.LExpr.getVars] at *
      apply List.Subset.app
      . apply List.Subset.trans
        apply ih1 <;> assumption
        intros x Hin
        simp_all
        cases Hin <;> simp_all
      . apply List.Subset.trans
        apply ih2 <;> assumption
        intros x Hin
        simp_all
  case eq ih1 ih2 =>
    simp [Imperative.HasVarsPure.getVars, Lambda.LExpr.LExpr.getVars] at *
    apply List.Subset.app
    . apply List.Subset.trans
      apply ih1 <;> assumption
      intros x Hin
      simp_all
      cases Hin <;> simp_all
    . apply List.Subset.trans
      apply ih2 <;> assumption
      intros x Hin
      simp_all

open OldExpressions in
theorem substsOldPostSubset:
  oldTrips.unzip.1.unzip.1.Disjoint oldTrips.unzip.2 →
  (Imperative.HasVarsPure.getVars (substsOldExpr (createOldVarsSubst oldTrips) post)).Subset
    (Imperative.HasVarsPure.getVars post ++ (oldTrips.unzip.1.unzip.1)) := by
  intros Hdisj
  induction oldTrips generalizing post <;>
    simp [createFvar, createOldVarsSubst, createOldVarsSubst.go, substsOldExpr] at *
  case nil =>
    intros x Hin
    exact Hin
  case cons h t ih =>
    apply List.Subset.trans
      (b:=(Imperative.HasVarsPure.getVars
            (P:=Expression) (substOld h.snd (Lambda.LExpr.fvar h.1.fst none) post)) ++
            List.map (Prod.fst ∘ Prod.fst) t)
    . apply ih
      intros x Hin1 Hin2
      apply @Hdisj x <;> simp_all
    . apply List.Subset.app
      apply List.Subset.trans
      apply substOldPostSubset
      . intros x Hin
        simp at Hin
        cases Hin <;> simp_all
      . intros x Hin
        simp_all

set_option maxHeartbeats 500000
-- Second, the program/statement returned by callElim has the same semantics as the pre-transformation program/statement
theorem callElimStatementCorrect :
  -- procedure lookup function is well-behaved
  (∀ pname, π pname = (Program.Procedure.find? p (.unres pname))) →
  -- all global variables in p exist in σ
  (∀ gk, (p.find? .var gk).isSome → (σ gk).isSome) →
  EvalStatementsContract π δ δP σ₀ σ [st] σ' →
  WellFormedBoogieEvalCong δ →
  WF.WFStatementsProp p [st] →
  WF.WFProgramProp p →
  BoogieGenState.WF γ →
  (∀ v, v ∈ γ.generated ↔ ((σ v).isSome ∧ BoogieIdent.isTemp v)) →
  (Except.ok sts, γ') = (CallElim.runCallElimWith' [st] (CallElim.callElimStmts · p) γ) →
  -- NOTE: The theorem does not expect the same store due to inserting new temp variables
  exists σ'',
    Inits σ' σ'' ∧
    EvalStatementsContract π δ δP σ₀ σ sts σ''
    := by
  intros Hp Hgv Heval Hwfc Hwf Hwfp Hwfgen Hwfgenst Helim
  cases st <;>
  simp [StateT.run, callElimStmts, callElimStmt,
        pure, ExceptT.pure, ExceptT.mk, StateT.pure,
        bind, ExceptT.bind, ExceptT.bindCont, StateT.bind,
        ] at Helim
        <;> try simp [Helim]
  case block => exact ⟨σ', Inits.init InitVars.init_none, Heval⟩
  case ite => exact ⟨σ', Inits.init InitVars.init_none, Heval⟩
  case goto => exact ⟨σ', Inits.init InitVars.init_none, Heval⟩
  case loop => exact ⟨σ', Inits.init InitVars.init_none, Heval⟩
  case cmd c =>
  cases c with
  | cmd c' =>
    exists σ'
    refine ⟨?_, ?_⟩
    exact Inits.init InitVars.init_none
    simp [StateT.pure, StateT.bind, ExceptT.bindCont, pure, bind] at Helim
    simp_all
  | call lhs procName args md =>
  split at Helim
  next pair l cs' Helim' =>
  -- NOTE: the simplifier must be invoked in two stages in this case
  -- in order to get to
  -- Helim : sts = a✝ ∧ γ' = cs'
  split at Helim
    <;> simp only [StateT.bind, StateT.pure, ExceptT.bindCont, pure_bind, List.append_nil] at Helim
    <;> simp [pure] at Helim
  next res l =>
    simp [Helim] at *
    cases Hwf with | intro Hwf =>
    cases Hwf with | mk Hwf =>
    simp [Option.isSome] at Hwf
    split at Hwf <;> simp_all
    next decl' proc Hfa Harglen Houtlen Hlhsdisj Hlhs Hwfargs Hfind =>
    cases Heval with | stmts_some_sem Heval Heval2 =>
    cases Heval with
    | cmd_sem Heval Hdef =>
    cases Heval with
    | call_sem lkup Hevalargs Hevalouts Hwfval Hwfvars Hwfb Hwf2 Hwf Hinitin Hinitout Hpre Hhav1 Hhav2 Hpost Hrd Hupdate =>
      next outVals argVals σA σAO σO σR p' modvals =>
      have Hsome : (Program.Procedure.find? p procName).isSome := by simp [Hfind]
      simp [Option.isSome] at Hsome
      have lkup' := lkup
      split at Hsome <;> try contradiction
      next x val Hfind =>
      simp_all [-lkup]
      simp [bind,StateT.bind,ExceptT.bindCont,pure] at Helim'
      split at Helim' <;> try contradiction
      -- refactor arg labels generation expressions
      next res_arg s_arg Heqarg =>
      simp [←lkup'] at *
      split at Helim' <;> try simp [StateT.pure, StateT.bind, ExceptT.bindCont] at Helim' <;> try cases Helim'
      next argTrips =>
      have Heqargs : List.map Prod.snd argTrips = args := genArgExprIdentsTrip_snd Heqarg
      -- refactor out labels generation expressions
      generalize Heqout : (genOutExprIdentsTrip proc.header.outputs.toTrivialLTy lhs s_arg) = pair_out at Helim'
      cases pair_out
      next res_out s_out =>
      simp only [bind] at Helim'
      split at Helim' <;> try simp [pure, StateT.pure] at Helim' <;> try cases Helim'
      next outTrips =>
      have Heqouts : lhs = List.map Prod.snd outTrips := Eq.symm $ genOutExprIdentsTrip_snd Heqout
      have Hrdout := InitStatesReadValues Hinitout
      simp [StateT.bind, ExceptT.bindCont] at Helim'
      -- refactor old expressions generation expressions
      generalize Heqold : (genOldExprIdentsTrip p
          (List.filter (isGlobalVar p)
            (List.flatMap OldExpressions.extractOldExprVars
                (OldExpressions.normalizeOldExprs
                  (List.map Procedure.Check.expr proc.spec.postconditions.values))).eraseDups)
                s_out) = pair_old at Helim'
      cases pair_old <;> simp only at Helim'
      next res_old s_old =>
      simp only [bind] at Helim'
      split at Helim' <;> try simp [pure, StateT.pure] at Helim' <;> try cases Helim'
      next st' oldTrips =>
      -- extract well-formed program properties
      cases Hwfp with
      | mk wfvarnd wfprocnd wffncnd Hwfp =>
      have Hdecl := List.Forall_mem_iff.mp Hwfp
      have HH := Procedure.find_in_decls Hfind
      cases HH with
      | intro md HH =>
      specialize Hdecl (.proc proc md) HH
      cases Hdecl with
      | mk wfstmts wfloclnd Hiodisj Hinnd Houtnd Hmodsnd Hinlc Houtlc wfspec =>
      cases wfspec with
      | mk wfpre wfpost wfmod =>
      have HoldDef : Imperative.isDefined σ oldTrips.unzip.snd := by
        intros k Hin
        apply Hgv
        apply genOldExprIdentsFind ?_ Heqold Hin
        intros l Hin
        have HH := List.mem_filter.mp Hin
        exact HH.2
      have HrdOld := isDefinedReadValues HoldDef
      have Hwfgenargs : BoogieGenState.WF s_arg := genArgExprIdentsTripWFMono Hwfgen Heqarg
      have Hwfgenouts : BoogieGenState.WF s_out := genOutExprIdentsTripWFMono Hwfgenargs Heqout
      have Hwfgenolds : BoogieGenState.WF cs' := genOldExprIdentsTripWFMono Hwfgenouts Heqold
      have Hgenargs := genArgExprIdentsTripGeneratedWF Heqarg
      have Hgenouts := genOutExprIdentsTripGeneratedWF Heqout
      have Hgenolds := genOldExprIdentsTripGeneratedWF Heqold
      have HargTemp : Forall (BoogieIdent.isTemp ·) argTrips.unzip.1.unzip.1 := by
        simp [BoogieGenState.WF] at Hwfgenargs
        have HH := List.Forall_mem_iff.mp Hwfgenargs.2.2
        simp only [← Hgenargs] at HH
        refine List.Forall_mem_iff.mpr ?_
        intros x Hin
        apply HH
        exact List.mem_append_left γ.generated (List.mem_reverse.mpr Hin)
      have HoutTemp : Forall (BoogieIdent.isTemp ·) outTrips.unzip.1.unzip.1 := by
        simp [BoogieGenState.WF] at Hwfgenouts
        have HH := List.Forall_mem_iff.mp Hwfgenouts.2.2
        simp only [← Hgenouts] at HH
        refine List.Forall_mem_iff.mpr ?_
        intros x Hin
        apply HH
        exact List.mem_append_left s_arg.generated (List.mem_reverse.mpr Hin)
      have HoldTemp : Forall (BoogieIdent.isTemp ·) oldTrips.unzip.1.unzip.1 := by
        simp [BoogieGenState.WF] at Hwfgenolds
        have HH := List.Forall_mem_iff.mp Hwfgenolds.2.2
        simp only [← Hgenolds] at HH
        refine List.Forall_mem_iff.mpr ?_
        intros x Hin
        apply HH
        exact List.mem_append_left s_out.generated (List.mem_reverse.mpr Hin)
      have HgenApp : oldTrips.unzip.fst.unzip.fst.reverse ++
                     outTrips.unzip.fst.unzip.fst.reverse ++
                     argTrips.unzip.fst.unzip.fst.reverse ++
                     γ.generated = cs'.generated := by
        simp only [← Hgenargs,← Hgenouts,← Hgenolds]
        simp [List.append_assoc]
      have Hgennd' : (γ.generated.reverse ++
                      argTrips.unzip.fst.unzip.fst ++
                      outTrips.unzip.fst.unzip.fst ++
                      oldTrips.unzip.fst.unzip.fst).Nodup := by
        simp [BoogieGenState.WF] at Hwfgenolds
        have Hnd := nodup_reverse Hwfgenolds.2.1
        simp only [List.reverse_append, List.reverse_reverse, ← List.append_assoc,
                  ← Hgenargs,← Hgenouts,← Hgenolds] at Hnd
        exact Hnd
      have Hgennd : (argTrips.unzip.fst.unzip.fst ++
                      outTrips.unzip.fst.unzip.fst ++
                      oldTrips.unzip.fst.unzip.fst).Nodup := by
        simp only [List.append_assoc] at Hgennd' ⊢
        exact (List.nodup_append.mp Hgennd').2.1
      have Hinoutnd : (Map.keys proc.header.inputs ++ Map.keys proc.header.outputs).Nodup := by
        apply List.Disjoint_Nodup_iff.mp
        refine ⟨Hinnd, Houtnd, ?_⟩
        . exact Hiodisj
      have Hndefgen : Imperative.isNotDefined σ'
                      (argTrips.unzip.fst.unzip.fst ++
                      outTrips.unzip.fst.unzip.fst ++
                      oldTrips.unzip.fst.unzip.fst) := by
        simp only [EvalStmtsEmpty Heval2] at *
        apply UpdateStatesNotDefMonotone ?_ Hupdate
        intros v Hin
        have Htemp : v.isTemp = true := by
          simp only [List.append_assoc, List.mem_append] at Hin
          cases Hin with
          | inl Hin =>
            exact (List.Forall_mem_iff.mp HargTemp) _ Hin
          | inr Hin => cases Hin with
          | inl Hin =>
            exact (List.Forall_mem_iff.mp HoutTemp) _ Hin
          | inr Hin =>
            exact (List.Forall_mem_iff.mp HoldTemp) _ Hin
        refine Option.not_isSome_iff_eq_none.mp ?_
        intros Hsome
        have Hcontra := List.mem_reverse.mpr ((Hwfgenst v).mpr ⟨Hsome, Htemp⟩)
        simp only [List.append_assoc] at Hin Hgennd'
        exact (List.nodup_append.mp Hgennd').2.2 v Hcontra v Hin rfl
      have Hmodglob : Forall (BoogieIdent.isGlob ·) proc.spec.modifies := by
        simp [WF.WFModsProp] at wfmod
        apply List.Forall_PredImplies
        exact wfmod
        intros x HH
        apply WFProgGlob Hwfp
        exact WF.WFModProp.defined HH
      have Holdsndglob : Forall (BoogieIdent.isGlob ·) oldTrips.unzip.snd := by
        simp [genOldExprIdentsTrip_snd Heqold]
        apply List.Forall_PredImplies
        apply List.Forall_filter
        apply WFProgGlob Hwfp
      -- derive some equivalence between stores
      have Hrd' := ReadValuesAppKeys' Hrd
      cases Hrd' with
      | intro v1 Hrd' => cases Hrd' with
      | intro v2 Hrd' =>
      have Hup1 := HavocVarsUpdateStates Hhav1
      cases Hup1 with
      | intro v1' Hup1 =>
      have Hup2 := HavocVarsUpdateStates Hhav2
      cases Hup2 with
      | intro v2' Hup2 =>
      cases HrdOld with
      | intro oldVals HoldVals =>
      have Hargtriplen : argTrips.length = argVals.length :=
        calc argTrips.length
          _ = argTrips.unzip.snd.length := by simp [List.unzip_eq_map]
          _ = args.length := by simp [← Heqargs]
          _ = argVals.length := by apply EvalExpressionsLength Hevalargs
      have Houttriplen : outTrips.length = outVals.length :=
        calc outTrips.length
          _ = outTrips.unzip.snd.length := by simp [List.unzip_eq_map]
          _ = lhs.length := by simp [← Heqouts]
          _ = (Map.keys proc.header.outputs).length := by simp_all [Map.keys.length]
          _ = outVals.length := ReadValuesLength Hrdout
      have Holdtriplen : oldTrips.length = oldVals.length :=
        calc oldTrips.length
          _ = oldTrips.unzip.snd.length := by simp [List.unzip_eq_map]
          _ = oldVals.length := by apply ReadValuesLength HoldVals
      have Hinit := updatedStatesInit ?_ ?_ ?_ (σ:=σ')
          (hs:=argTrips.unzip.fst.unzip.fst ++
              outTrips.unzip.fst.unzip.fst ++
              oldTrips.unzip.fst.unzip.fst)
          (vs:=argVals ++ outVals ++ oldVals)
      rotate_left
      . simp [Hargtriplen, Houttriplen, Holdtriplen]
      . exact Hndefgen
      . exact Hgennd
      . have Heq := EvalStatementsContractEmpty Heval2
        simp only [Heq] at *
        have Hinit' := InitsUpdatesComm Hupdate Hinit
        cases Hinit' with
        | intro σ₁ Hinit' =>
        exists (updatedStates σ'
              (argTrips.unzip.1.unzip.1 ++ outTrips.unzip.1.unzip.1 ++ oldTrips.unzip.1.unzip.1)
              (argVals ++ outVals ++ oldVals))
        apply And.intro
        . exact InitStatesInits Hinit
        . apply EvalStatementsContractApp
          . -- Prove args expression initialization is correct
            apply EvalStatementsContractInits
            . assumption
            . assumption
            . assumption
            . simp [genArgExprIdentsTrip_snd Heqarg]
              apply List.PredDisjoint_Disjoint
                (P:=(BoogieIdent.isTemp ·))
                (Q:=(BoogieIdent.isGlobOrLocl ·))
              . simp at HargTemp
                apply HargTemp
              . apply List.Forall_flatMap.mp
                apply List.Forall_PredImplies Hwfargs
                intros x Hp
                exact WF.WFargProp.glarg Hp
              . exact BoogieIdent.Disjoint_isTemp_isGlobOrLocl
            . apply List.Sublist.nodup (List.sublist_append_left _ _) ?_
              . exact outTrips.unzip.fst.unzip.fst
              apply List.Sublist.nodup (List.sublist_append_left _ _) ?_
              . exact oldTrips.unzip.fst.unzip.fst
              exact Hgennd
            . simp
              simp [Heqargs]
              assumption
            . -- arg vars generated are not defined
              apply UpdateStatesNotDefMonotone' (σ':=σ') ?_ Hupdate
              simp [Imperative.isNotDefined] at *
              intros v x x' Hin
              apply Hndefgen
              left; exact ⟨x, x', Hin⟩
          -- Reused assumption : lhs and modifies are defined
          have Hdeflm : Imperative.isDefined σ (lhs ++ proc.spec.modifies) := by
                  simp [Imperative.isDefinedOver,
                        Imperative.HasVarsTrans.allVarsTrans,
                        Statement.allVarsTrans,
                        Statement.touchedVarsTrans,
                        Command.definedVarsTrans,
                        Command.definedVars,
                        Command.modifiedVarsTrans,
                        Imperative.HasVarsTrans.modifiedVarsTrans,
                        Procedure.modifiedVarsTrans,
                        lkup] at Hwf
                  simp [Imperative.isDefined] at *
                  intros v Hin
                  apply Hwf
                  cases Hin with
                  | inl a => right; left; exact a
                  | inr a => right; right; left; exact a
          apply EvalStatementsContractApp (σ':=(updatedStates (updatedStates σ
                                            argTrips.unzip.fst.unzip.fst argVals)
                                            outTrips.unzip.fst.unzip.fst outVals))
          . -- Prove output variables initialization is correct
            apply EvalStatementsContractInitVars
            . assumption
            . apply List.Disjoint_Nodup_iff.mp
              refine ⟨?_, ?_, ?_⟩
              . exact (List.nodup_append.mp (List.nodup_append.mp Hgennd).1).2.1
              . simp [genOutExprIdentsTrip_snd Heqout]
                exact Hlhs.1
              . -- Disjoint between localGlob and Temp
                simp [genOutExprIdentsTrip_snd Heqout]
                apply List.PredDisjoint_Disjoint
                  (P:=(BoogieIdent.isTemp ·))
                  (Q:=(BoogieIdent.isLocl ·))
                . simp at HoutTemp
                  exact HoutTemp
                . exact Hlhs.2
                . apply List.PredDisjoint_PredImplies_right
                  exact BoogieIdent.Disjoint_isTemp_isGlobOrLocl
                  exact BoogieIdent.isLocl_isGlobOrLocl
            . simp
              refine ReadValuesUpdatedStates ?_ ?_ ?_
              . simp [Hargtriplen]
              . apply List.PredDisjoint_Disjoint
                  (P:=(BoogieIdent.isTemp ·))
                  (Q:=(BoogieIdent.isLocl ·))
                . simp at HargTemp
                  exact HargTemp
                . simp [← Heqouts]
                  exact Hlhs.2
                . apply List.PredDisjoint_PredImplies_right
                  exact BoogieIdent.Disjoint_isTemp_isGlobOrLocl
                  exact BoogieIdent.isLocl_isGlobOrLocl
              . simp [← Heqouts]
                exact Hevalouts
            . -- out vars generated are not defined
              apply UpdatedStatesDisjNotDefMonotone
              . have Hnd' := List.Disjoint_Nodup_iff.mpr (List.nodup_append.mp Hgennd).1
                exact Hnd'.2.2
              . simp [← Hargtriplen]
              . apply UpdateStatesNotDefMonotone' (σ':=σ') ?_ Hupdate
                simp [Imperative.isNotDefined] at *
                intros v x x' Hin
                apply Hndefgen
                right; left; exact ⟨x, x', Hin⟩
          apply EvalStatementsContractApp (σ':=(updatedStates (updatedStates (updatedStates σ
                                            argTrips.unzip.fst.unzip.fst argVals)
                                            outTrips.unzip.fst.unzip.fst outVals)
                                            oldTrips.unzip.fst.unzip.fst oldVals))
          . -- Prove old expressions initialization is correct
            apply EvalStatementsContractInitVars Hwfvars
            . apply List.Disjoint_Nodup_iff.mp
              refine ⟨?_, ?_, ?_⟩
              . exact (List.nodup_append.mp Hgennd).2.1
              . simp [genOldExprIdentsTrip_snd Heqold]
                apply filter_nodup
                apply eraseDups_Nodup
              . apply List.PredDisjoint_Disjoint
                  (P:=(BoogieIdent.isTemp ·))
                  (Q:=(BoogieIdent.isGlob ·))
                . exact HoldTemp
                . simp [genOldExprIdentsTrip_snd Heqold]
                  apply List.Forall_PredImplies
                  . apply List.Forall_filter
                  . exact WFProgGlob Hwfp
                . apply List.PredDisjoint_PredImplies_right
                  exact BoogieIdent.Disjoint_isTemp_isGlobOrLocl
                  exact BoogieIdent.isGlob_isGlobOrLocl
            . simp
              apply ReadValuesUpdatedStates
              . simp [Houttriplen]
              . apply List.PredDisjoint_Disjoint
                  (P:=(BoogieIdent.isTemp ·))
                  (Q:=(BoogieIdent.isGlob ·))
                . simp at HoutTemp
                  exact HoutTemp
                . simp [genOldExprIdentsTrip_snd Heqold]
                  apply List.Forall_PredImplies
                  . apply List.Forall_filter
                  . exact WFProgGlob Hwfp
                . apply List.PredDisjoint_PredImplies_right
                  exact BoogieIdent.Disjoint_isTemp_isGlobOrLocl
                  exact BoogieIdent.isGlob_isGlobOrLocl
              apply ReadValuesUpdatedStates
              . simp [Hargtriplen]
              . apply List.PredDisjoint_Disjoint
                  (P:=(BoogieIdent.isTemp ·))
                  (Q:=(BoogieIdent.isGlob ·))
                . simp at HargTemp
                  exact HargTemp
                . simp [genOldExprIdentsTrip_snd Heqold]
                  apply List.Forall_PredImplies
                  . apply List.Forall_filter
                  . exact WFProgGlob Hwfp
                . apply List.PredDisjoint_PredImplies_right
                  exact BoogieIdent.Disjoint_isTemp_isGlobOrLocl
                  exact BoogieIdent.isGlob_isGlobOrLocl
              . simp at HoldVals
                exact HoldVals
            . -- old vars generated are not defined
              apply UpdatedStatesDisjNotDefMonotone
              . simp only [List.append_assoc] at Hgennd
                exact (List.Disjoint_Nodup_iff.mpr (List.nodup_append.mp Hgennd).2.1).2.2
              . simp [← Houttriplen]
              apply UpdatedStatesDisjNotDefMonotone
              . simp only [nodup_swap'] at Hgennd
                simp only [← List.append_assoc] at Hgennd
                have Hnd' := (List.Disjoint_Nodup_iff.mpr (List.nodup_append.mp Hgennd).1).2.2
                exact List.Disjoint.symm Hnd'
              . simp [← Hargtriplen]
              . apply UpdateStatesNotDefMonotone' (σ:=σ) (σ':=σ') ?_ Hupdate
                intros x Hin
                apply Hndefgen
                simp_all
          -- σA contains inputs as keys, while σ₁ contains the generated keys as keys
          have Hinit2 := InitStatesApp' Hinit'.2.1 (by simp_all) (by simp_all)
          cases Hinit2 with
          | intro σ₁' Hinit2 =>
          have Hinit3 := InitStatesApp' Hinit2.2.1 (by simp_all) (by simp_all)
          cases Hinit3 with
          | intro σ₁'' Hinit3 =>
            -- NOTE: We split the single InitStates into three stages
            -- σ |-- init argVal --> σ₁'' |-- init outVal --> σ₁' |-- init oldVal --> σ₁
            simp [← List.append_assoc]
            apply EvalStatementsContractApp (σ':=
                      (updatedStates (updatedStates (updatedStates (updatedStates σ
                      (List.map (Prod.fst ∘ Prod.fst) argTrips) argVals)
                      (List.map (Prod.fst ∘ Prod.fst) outTrips) outVals)
                      (List.map (Prod.fst ∘ Prod.fst) oldTrips) oldVals)
                      (lhs ++ proc.spec.modifies) modvals))
            . simp [List.append_assoc]
              apply EvalStatementsContractApp
              . -- asserts
                have Hrdin : ReadValues σAO (Map.keys proc.header.inputs) argVals := by
                  apply InitStatesReadValuesMonotone (σ:=σA) ?_ Hinitout
                  exact InitStatesReadValues Hinitin
                have Hrdinout : ReadValues σAO
                      (Map.keys proc.header.inputs ++ Map.keys proc.header.outputs)
                      (argVals ++ outVals) := ReadValuesApp Hrdin Hrdout
                have Hlen : (Map.keys proc.header.inputs).length =
                            (createFvars (List.map (Prod.fst ∘ Prod.fst) argTrips)).length := by calc
                            _ = argVals.length := InitStatesLength Hinitin
                            _ = argTrips.length := by simp_all
                            _ = (List.map (Prod.fst ∘ Prod.fst) argTrips).length := by simp_all
                            _ = _ := by rw [createFvarsLength]
                rw [← (List.zip_append Hlen)]
                rw [← createFvarsApp]
                apply createAssertsCorrect (σA:=σAO) Hwfb Hwfvars
                . assumption
                . assumption
                . simp_all
                  rw [createFvarsLength]
                  simp [← Hargtriplen]
                . -- substNodup
                  have Hlen := ReadValuesLength Hrdin
                  simp [Imperative.substNodup]
                  rw [List.map_fst_zip, List.map_snd_zip] <;> simp_all
                  -- TODO: input names of function not overlapping with generated variables
                  -- can come from local/global distinction
                  conv => arg 1; rw [← List.append_assoc]
                  refine List.Disjoint_Nodup_iff.mp ⟨?_, ?_, ?_⟩
                  . exact Hinoutnd
                  . apply List.Disjoint_Nodup_iff.mp ⟨?_, ?_, ?_⟩
                    . exact (List.Disjoint_Nodup_iff.mpr Hgennd).1
                    . exact Hlhs.1
                    . apply List.PredDisjoint_Disjoint
                        (P:=(BoogieIdent.isTemp ·))
                        (Q:=(BoogieIdent.isLocl ·))
                      . exact HargTemp
                      . exact Hlhs.2
                      . apply List.PredDisjoint_PredImplies_right
                        exact BoogieIdent.Disjoint_isTemp_isGlobOrLocl
                        exact BoogieIdent.isLocl_isGlobOrLocl
                  . apply List.Disjoint.symm
                    apply List.Disjoint_app.mp ⟨?_, ?_⟩
                    . apply List.PredDisjoint_Disjoint
                        (P:=(BoogieIdent.isTemp ·))
                        (Q:=(BoogieIdent.isGlobOrLocl ·))
                      . exact HargTemp
                      . apply List.Forall_append.mpr ⟨?_, ?_⟩
                        . exact List.Forall_PredImplies Hinlc BoogieIdent.isLocl_isGlobOrLocl
                        . exact List.Forall_PredImplies Houtlc BoogieIdent.isLocl_isGlobOrLocl
                      . exact BoogieIdent.Disjoint_isTemp_isGlobOrLocl
                    . intros x Hin1 Hin2
                      apply Hlhsdisj Hin1
                      simp_all
                . -- substDefined
                  intros k1 k2 Hin
                  have Hmem := List.of_mem_zip Hin
                  simp only [List.mem_append] at Hmem
                  apply And.intro
                  . cases Hmem.1 with
                    | inl Hmem =>
                    have Hdef : Imperative.isDefined σAO (Map.keys proc.header.inputs) := by
                      apply InitStatesDefMonotone ?_ Hinitout
                      exact InitStatesDefined Hinitin
                    exact Hdef k1 Hmem
                    | inr Hmem =>
                    have Hdef : Imperative.isDefined σAO (Map.keys proc.header.outputs) := by
                      exact InitStatesDefined Hinitout
                    exact Hdef k1 Hmem
                  . cases Hmem.2 with
                    | inl Hmem =>
                      apply updatedStatesDefMonotone <;> try assumption
                      apply updatedStatesDefMonotone <;> try assumption
                      apply updatedStatesDefined
                      simp_all
                    | inr Hmem =>
                      apply updatedStatesDefMonotone <;> try assumption
                      apply updatedStatesDefMonotone <;> try assumption
                      apply updatedStatesDefMonotone <;> try assumption
                . -- precondition correct
                  intros pre Hin; simp_all
                  apply And.intro
                  . simp [updatedStates]
                    rw [← updatedStates'App]
                    rw [← updatedStates'App]
                    rw [← List.zip_append] <;> try simp_all
                    rw [← List.zip_append] <;> try simp_all
                    rw [← updatedStates]
                    apply InvStoresExceptInvStores
                    apply Imperative.invStoresExceptComm
                    apply InvStoresExceptUpdated
                    apply Imperative.invStoresExceptComm
                    apply InvStoresExceptInitStates (σ:=σA) (ks':=Map.keys proc.header.outputs)
                    apply InvStoresExceptInitStates (σ:=σ) (ks':=Map.keys proc.header.inputs)
                    exact InvStoresExceptEmpty
                    exact Hinitin
                    exact Hinitout
                    simp_all
                    simp_all
                    simp [← List.append_assoc]
                    generalize Map.keys proc.header.inputs ++
                               Map.keys proc.header.outputs ++
                               List.map (Prod.fst ∘ Prod.fst) argTrips
                               = inoutarg
                    simp [List.append_assoc]
                    simp [List.removeAll_app]
                    rw [List.removeAll_comm]
                    apply List.Disjoint.removeAll
                    apply List.Disjoint.mono_right
                    . exact List.removeAll_Sublist
                    . apply List.PredDisjoint_Disjoint
                        (P:=(BoogieIdent.isTemp ·))
                        (Q:=(BoogieIdent.isGlobOrLocl ·))
                      . apply List.Forall_append.mpr
                        exact ⟨HoutTemp, HoldTemp⟩
                      . have HH := prepostconditions_unwrap Hin
                        cases HH with
                        | intro label HH =>
                        cases HH with
                        | intro attr HH =>
                        have Hwf := (List.Forall_mem_iff.mp wfpre _ HH).glvars
                        simp at Hwf
                        exact Hwf
                      . exact BoogieIdent.Disjoint_isTemp_isGlobOrLocl
                  . have HH := prepostconditions_unwrap Hin
                    cases HH with
                    | intro label HH =>
                    cases HH with
                    | intro attr HH =>
                    apply List.Disjoint_app.mp ⟨?_, ?_⟩
                    . apply List.PredDisjoint_Disjoint
                        (P:=(BoogieIdent.isTemp ·))
                        (Q:=(BoogieIdent.isGlobOrLocl ·))
                      . exact HargTemp
                      . have Hwf := (List.Forall_mem_iff.mp wfpre _ HH).glvars
                        simp at Hwf
                        exact Hwf
                      . exact BoogieIdent.Disjoint_isTemp_isGlobOrLocl
                    . have Hpre := (List.Forall_mem_iff.mp wfpre _ HH)
                      have Hlcl := List.Forall_mem_iff.mp Hpre.lvars
                      have Hgl := List.Forall_mem_iff.mp Hpre.glvars
                      simp at Hlcl Hgl
                      intros x Hin1 Hin2
                      specialize Hgl x Hin2
                      simp [BoogieIdent.isGlobOrLocl] at Hgl
                      cases Hgl with
                      | inl Hg =>
                        -- disjoint of local and global
                        have Hlhs := List.Forall_mem_iff.mp Hlhs.2
                        specialize Hlhs x Hin1
                        exact BoogieIdent.Disjoint_isLocl_isGlob _ Hlhs Hg
                      | inr Hl =>
                        -- disjoint because of WF
                        specialize Hlcl x Hin2 Hl
                        apply Hlhsdisj Hin1
                        simp_all
                . apply createFvarsSubstStores (σ:=σ₁') (σA:=σAO)
                        (ks2:=(Map.keys proc.header.inputs) ++ (Map.keys proc.header.outputs))
                  . -- length
                    simp_all
                    rw [createFvarsLength]
                    simp [← Hargtriplen]
                  . assumption
                  . -- substDefined
                    intros k1 k2 Hin
                    have Hmem := List.of_mem_zip Hin
                    apply And.intro
                    . simp only [List.mem_append] at Hmem
                      cases Hmem.1 with
                      | inl Hmem =>
                      have Hdef : Imperative.isDefined σ₁' argTrips.unzip.1.unzip.1 := by
                        apply InitStatesDefMonotone ?_ Hinit3.2.2
                        exact InitStatesDefined Hinit3.2.1
                      simp at Hdef
                      exact Hdef k1 Hmem
                      | inr Hmem =>
                      have Hdef : Imperative.isDefined σ₁' lhs := by
                        simp [Hinit2.1]
                        apply updatedStatesDefMonotone
                        intros k Hin
                        apply Hdeflm
                        exact List.mem_append_left proc.spec.modifies Hin
                      exact Hdef _ Hmem
                    . apply ReadValuesIsDefined Hrdinout
                      exact Hmem.2
                  . -- substStores
                    simp_all
                    apply ReadValuesSubstStores ?_ Hrdinout
                    apply ReadValuesApp
                    simp [updatedStates]
                    rw [List.zip_append]
                    rw [updatedStates'App]
                    apply ReadValuesUpdatedStates
                    . simp [Houttriplen]
                    . intros a Hin1 Hin2
                      apply (List.nodup_append.mp Hgennd).2.2 a ?_ a ?_
                      . rfl
                      . simp only at Hin2 ⊢
                        exact Hin2
                      . simp only at Hin1 ⊢
                        exact List.mem_append_left _ Hin1
                    . apply ReadValuesUpdatedStatesSame
                      simp [Hargtriplen]
                      grind
                    . -- length, provable
                      simp [Hargtriplen]
                    . apply ReadValuesUpdatedStates
                      . -- length, provable
                        simp [Hargtriplen, Houttriplen]
                      . apply List.PredDisjoint_Disjoint
                          (P:=(BoogieIdent.isTemp ·))
                          (Q:=(BoogieIdent.isLocl ·))
                        . apply List.Forall_append.mpr ⟨HargTemp, HoutTemp⟩
                        . exact Hlhs.2
                        . apply List.PredDisjoint_PredImplies_right
                          exact BoogieIdent.Disjoint_isTemp_isGlobOrLocl
                          exact BoogieIdent.isLocl_isGlobOrLocl
                      . exact Hevalouts
                  . exact Hrdinout
                . -- Read Values
                  exact Hrdinout
                . -- substStores
                  apply ReadValuesSubstStores ?_ Hrdinout
                  apply ReadValuesApp
                  simp [updatedStates]
                  apply ReadValuesUpdatedStates
                  . simp [Holdtriplen]
                  . intros a Hin1 Hin2
                    apply (List.nodup_append.mp Hgennd).2.2 a ?_ a ?_
                    . rfl
                    . simp at Hin2 ⊢
                      exact Or.inl Hin2
                    . simp at Hin1 ⊢
                      exact Hin1
                  apply ReadValuesUpdatedStates
                  . simp [Houttriplen]
                  . intros a Hin1 Hin2
                    apply (List.nodup_append.mp (List.nodup_append.mp Hgennd).1).2.2 a ?_ a ?_
                    . rfl
                    . simp at Hin2 ⊢
                      exact Hin2
                    . simp at Hin1 ⊢
                      exact Hin1
                  . apply ReadValuesUpdatedStatesSame
                    simp [Hargtriplen]
                    grind
                  . apply ReadValuesUpdatedStates
                    . simp [Holdtriplen]
                    . apply List.PredDisjoint_Disjoint
                        (P:=(BoogieIdent.isTemp ·))
                        (Q:=(BoogieIdent.isLocl ·))
                      . simp at HoldTemp
                        exact HoldTemp
                      . exact Hlhs.2
                      . apply List.PredDisjoint_PredImplies_right
                        exact BoogieIdent.Disjoint_isTemp_isGlobOrLocl
                        exact BoogieIdent.isLocl_isGlobOrLocl
                    . apply ReadValuesUpdatedStates
                      . simp [Houttriplen]
                      . apply List.PredDisjoint_Disjoint
                          (P:=(BoogieIdent.isTemp ·))
                          (Q:=(BoogieIdent.isLocl ·))
                        . simp at HoutTemp
                          exact HoutTemp
                        . exact Hlhs.2
                        . apply List.PredDisjoint_PredImplies_right
                          exact BoogieIdent.Disjoint_isTemp_isGlobOrLocl
                          exact BoogieIdent.isLocl_isGlobOrLocl
                      . apply ReadValuesUpdatedStates
                        . simp [Hargtriplen]
                        . apply List.PredDisjoint_Disjoint
                            (P:=(BoogieIdent.isTemp ·))
                            (Q:=(BoogieIdent.isLocl ·))
                          . simp at HargTemp
                            exact HargTemp
                          . exact Hlhs.2
                          . apply List.PredDisjoint_PredImplies_right
                            exact BoogieIdent.Disjoint_isTemp_isGlobOrLocl
                            exact BoogieIdent.isLocl_isGlobOrLocl
                        . exact Hevalouts
              . -- Prove havocs correct
                simp [← createHavocsApp]
                apply EvalStatementsContractHavocVars (σ':=
                      (updatedStates (updatedStates (updatedStates (updatedStates σ
                      (List.map (Prod.fst ∘ Prod.fst) argTrips) argVals)
                      (List.map (Prod.fst ∘ Prod.fst) outTrips) outVals)
                      (List.map (Prod.fst ∘ Prod.fst) oldTrips) oldVals)
                      (lhs ++ proc.spec.modifies) modvals))
                . assumption
                . apply updatedStatesDefMonotone
                  apply updatedStatesDefMonotone
                  apply updatedStatesDefMonotone
                  exact Hdeflm
                . apply UpdateStatesHavocVars (modvals:=modvals)
                  refine updatedStatesUpdate ?_ ?_
                  exact UpdateStatesLength Hupdate
                  apply updatedStatesDefMonotone
                  apply updatedStatesDefMonotone
                  apply updatedStatesDefMonotone
                  exact Hdeflm
            . -- Prove assumes correct
              -- transform to the same store
              simp [updatedStates]
              rw [updatedStatesComm]
              rw [updatedStatesComm (kvs':=(lhs ++ proc.spec.modifies).zip modvals)]
              rw [updatedStatesComm (kvs':=(lhs ++ proc.spec.modifies).zip modvals)]
              simp [UpdateStatesUpdated Hupdate, updatedStates]
              rw [List.zip_append] <;> simp_all
              rw [List.zip_append]
              rw [updatedStates'App]
              rw [updatedStates'App]
              rw [← List.zip_append]
              -- combine fvars
              rw [← createFvarsApp]
              . -- createAssumesCorrect
                -- NOTE: σR here should be σR with the temporary old variables
                generalize HσR₁ : (updatedStates (updatedStates σR
                                  (List.map (Prod.fst ∘ Prod.fst) outTrips) outVals))
                                  (List.map (Prod.fst ∘ Prod.fst) oldTrips) oldVals = σR₁
                apply createAssumesCorrect (σ₀':=σ₁) (σA:=σR₁) Hwfb Hwfvars
                . assumption
                . assumption
                . -- length
                  simp_all
                  exact EvalExpressionsLength Hevalargs
                . -- substNoDup
                  simp [Imperative.substNodup]
                  rw [List.map_fst_zip]
                  rw [List.map_snd_zip]
                  . apply List.Disjoint_Nodup_iff.mp
                    refine ⟨Hinoutnd, ?_, ?_⟩
                    . simp [← List.append_assoc] at Hgennd
                      have HH := List.nodup_append.mp Hgennd
                      apply List.Disjoint_Nodup_iff.mp
                      refine ⟨?_, ?_, ?_⟩
                      . exact (List.nodup_append.mp HH.1).1
                      . exact Hlhs.1
                      . apply List.PredDisjoint_Disjoint
                          (P:=(BoogieIdent.isTemp ·))
                          (Q:=(BoogieIdent.isLocl ·))
                        . exact HargTemp
                        . exact Hlhs.2
                        . apply List.PredDisjoint_PredImplies_right
                          exact BoogieIdent.Disjoint_isTemp_isGlobOrLocl
                          exact BoogieIdent.isLocl_isGlobOrLocl
                    . apply List.Disjoint.symm
                      apply List.Disjoint_app.mp ⟨?_, ?_⟩
                      . apply List.PredDisjoint_Disjoint
                          (P:=(BoogieIdent.isTemp ·))
                          (Q:=(BoogieIdent.isGlobOrLocl ·))
                        . exact HargTemp
                        . apply List.Forall_append.mpr ⟨?_, ?_⟩
                          . exact List.Forall_PredImplies Hinlc BoogieIdent.isLocl_isGlobOrLocl
                          . exact List.Forall_PredImplies Houtlc BoogieIdent.isLocl_isGlobOrLocl
                        . exact BoogieIdent.Disjoint_isTemp_isGlobOrLocl
                      . intros x Hin1 Hin2
                        apply Hlhsdisj Hin1
                        simp_all
                  . simp_all
                    simp [← Hargtriplen, ← Heqargs]
                  . simp_all
                    simp [← Hargtriplen, ← Heqargs]
                . -- substDefined
                  intros k1 k2 Hin
                  have Hmem := List.of_mem_zip Hin
                  simp only [List.mem_append] at Hmem
                  apply And.intro
                  -- inputs and outputs defined in σR
                  . cases Hmem.1 with
                    | inl Hmem =>
                    have Hdef : Imperative.isDefined σR₁ (Map.keys proc.header.inputs) := by
                      simp [← HσR₁]
                      apply updatedStatesDefMonotone
                      apply updatedStatesDefMonotone
                      apply HavocVarsDefMonotone ?_ Hhav2
                      apply HavocVarsDefMonotone ?_ Hhav1
                      apply InitStatesDefMonotone ?_ Hinitout
                      exact InitStatesDefined Hinitin
                    exact Hdef k1 Hmem
                    | inr Hmem =>
                    have Hdef : Imperative.isDefined σR₁ (Map.keys proc.header.outputs) := by
                      simp [← HσR₁]
                      apply updatedStatesDefMonotone
                      apply updatedStatesDefMonotone
                      apply HavocVarsDefMonotone ?_ Hhav2
                      apply HavocVarsDefMonotone ?_ Hhav1
                      exact InitStatesDefined Hinitout
                    exact Hdef k1 Hmem
                  . cases Hmem.2 with
                    | inl Hmem =>
                      apply updatedStatesDefMonotone <;> try assumption
                      apply updatedStatesDefMonotone <;> try assumption
                      apply updatedStatesDefined
                      simp_all
                    | inr Hmem =>
                      apply updatedStatesDefMonotone <;> try assumption
                      apply updatedStatesDefMonotone <;> try assumption
                      apply updatedStatesDefMonotone <;> try assumption
                      apply updatedStatesDefMonotone <;> try assumption
                    -- args and outs are defined in σ₁
                . intros substPost HinSubst
                  refine ⟨?_, ?_, ?_⟩
                  . -- store invariant
                    have Hndrd1 : (Map.keys proc.header.outputs ++ proc.spec.modifies).Nodup := by
                      refine List.Disjoint_Nodup_iff.mp ⟨Houtnd, Hmodsnd, ?_⟩
                      -- disjoint between local and global
                      apply List.PredDisjoint_Disjoint
                          (P:=(BoogieIdent.isLocl ·))
                          (Q:=(BoogieIdent.isGlob ·))
                      . exact Houtlc
                      . exact Hmodglob
                      . exact BoogieIdent.Disjoint_isLocl_isGlob
                    have Hrd1 := UpdateStatesReadValues Houtnd Hup1
                    have Hrd2 := UpdateStatesReadValues Hmodsnd Hup2
                    have Heq2 := ReadValuesInjective Hrd2 Hrd'.2.2
                    -- start reducing the update operation
                    apply InvStoresExceptInvStores (ks:=
                          (Map.keys proc.header.inputs ++
                          Map.keys proc.header.outputs ++
                          (List.map (Prod.fst ∘ Prod.fst) argTrips ++
                          List.map Prod.snd outTrips)))
                    . apply Imperative.invStoresExceptComm
                      rw [← HσR₁]
                      apply InvStoresExceptUpdatedSame
                      apply InvStoresExceptUpdatedSame
                      . apply InvStoresExceptUpdatedMem
                        . rw [← Hrd'.1]
                          rw [List.zip_append]
                          rw [updatedStates'App]
                          rw [updatedStatesComm]
                          . apply InvStoresExceptUpdatedMem
                            . simp [UpdateStatesUpdated Hup2]
                              simp [← Heq2]
                              apply InvStoresExceptUpdatedSame
                              . apply Imperative.invStoresExceptComm
                                simp [UpdateStatesUpdated Hup1]
                                simp [InitStatesUpdated Hinitout]
                                simp [InitStatesUpdated Hinitin]
                                apply InvStoresExceptUpdatedMem
                                apply InvStoresExceptUpdatedMem
                                apply InvStoresExceptUpdatedMem
                                apply InvStoresExceptId
                                . simp [Harglen, ← Heqargs, Hargtriplen]
                                . intros x Hin
                                  simp_all
                                . simp [Houtlen]
                                . intros x Hin
                                  simp_all
                                . exact ReadValuesLength Hrd1
                                . intros x Hin
                                  simp_all
                              . exact ReadValuesLength Hrd2
                              . exact Hmodsnd
                            . simp [← Houtlen , Houttriplen]
                              have Hlen := ReadValuesLength Hrd'.2.1
                              simp at Hlen
                              exact Hlen
                            . intros x Hin
                              simp_all
                          . -- lhs disjoint from modifies, from WF
                            rw [List.unzip_zip]
                            rw [List.unzip_zip]
                            simp
                            . exact List.DisjointAppRight' Hlhsdisj
                            . simp [← Heq2]
                              exact ReadValuesLength Hrd2
                            . have Hlen := ReadValuesLength Hrd'.2.1
                              simp_all
                          . simp [← Houtlen , Houttriplen]
                            have Hlen := ReadValuesLength Hrd'.2.1
                            simp at Hlen
                            exact Hlen
                        . simp [Hargtriplen]
                        . intros x Hin
                          simp_all
                          -- NOTE: can also use equivalent proof term:
                          -- exact List.mem_append.mpr (Or.inr (List.mem_append.mpr (Or.inl Hin)))
                      . simp [Houttriplen]
                      . exact (List.nodup_append.mp (List.nodup_append.mp Hgennd).2.1).1
                      . simp [Holdtriplen]
                      . exact (List.nodup_append.mp (List.nodup_append.mp Hgennd).2.1).2.1
                    . apply List.Disjoint.symm
                      exact List.removeAll_Disjoint
                  . -- TODO : all vars in substPost is a subset of subst ++ fst fst oldTrips
                    have Hin := postconditions_subst_unwrap HinSubst
                    cases Hin with
                    | intro post Hin =>
                    have HH := prepostconditions_unwrap Hin.1
                    cases HH with
                    | intro label HH =>
                    cases HH with
                    | intro attr HH =>
                    have Hpost := (List.Forall_mem_iff.mp wfpost _ HH)
                    have Hlcl := List.Forall_mem_iff.mp Hpost.lvars
                    have Hgl := List.Forall_mem_iff.mp Hpost.glvars
                    simp at Hlcl Hgl
                    intros x Hin1 Hin2
                    have Hdisj : oldTrips.unzip.fst.unzip.fst.Disjoint oldTrips.unzip.snd := by
                      apply List.PredDisjoint_Disjoint
                        (P:=(BoogieIdent.isTemp ·))
                        (Q:=(BoogieIdent.isGlob ·))
                      . simp; exact HoldTemp
                      . simp; exact Holdsndglob
                      . apply List.PredDisjoint_PredImplies_right
                        exact BoogieIdent.Disjoint_isTemp_isGlobOrLocl
                        exact BoogieIdent.isGlob_isGlobOrLocl
                    have Hsubset := substsOldPostSubset (post:=(OldExpressions.normalizeOldExpr post)) (oldTrips:=oldTrips) Hdisj
                    have Hin : x ∈ (Imperative.HasVarsPure.getVars (P:=Expression) (OldExpressions.normalizeOldExpr post) ++
                                oldTrips.unzip.fst.unzip.fst) := by
                      apply Hsubset
                      simp [Hin.2] at Hin2
                      exact Hin2
                    simp only [List.mem_append] at Hin Hin1
                    cases Hin1 with
                    | inl Hin1 =>
                      cases Hin with
                      | inl Hin =>
                        -- disjoint of global/local with temp
                        have Hin := normalizeOldExprInVars Hin
                        specialize Hgl x Hin
                        apply BoogieIdent.Disjoint_isTemp_isGlobOrLocl
                        . exact List.Forall_mem_iff.mp HargTemp x Hin1
                        . exact Hgl
                      | inr Hin =>
                        -- disjoint among temp
                        simp only [List.unzip_fst, List.map_map] at Hin
                        simp [BoogieIdent.isGlobOrLocl] at Hgl
                        have HH := (List.nodup_append.mp Hgennd).2.2
                        apply HH x Hin1 x
                        apply List.mem_append.mpr
                        apply (Or.inr Hin)
                        rfl
                    | inr Hin1 =>
                    cases Hin with
                    | inl Hin =>
                      have Hin := normalizeOldExprInVars Hin
                      specialize Hgl x Hin
                      -- x is either global or local
                      simp [BoogieIdent.isGlobOrLocl] at Hgl
                      cases Hgl with
                      | inl Hg =>
                        -- x is global
                        have Hlhs := List.Forall_mem_iff.mp Hlhs.2
                        specialize Hlhs x Hin1
                        exact BoogieIdent.Disjoint_isLocl_isGlob _ Hlhs Hg
                      | inr Hl =>
                        -- x is local, use wf
                        specialize Hlcl x Hin Hl
                        apply Hlhsdisj Hin1
                        simp_all
                    | inr Hin =>
                      -- oldTrips disjoint from lhs
                      simp only [List.unzip_fst, List.map_map] at Hin
                      apply BoogieIdent.Disjoint_isTemp_isGlobOrLocl
                      . exact List.Forall_mem_iff.mp HoldTemp x Hin
                      . apply BoogieIdent.isLocl_isGlobOrLocl
                        exact List.Forall_mem_iff.mp Hlhs.2 _ Hin1
                  . -- post condition correct
                    have Hmem := SubstPostsMem HinSubst
                    cases Hmem with
                    | intro post Hin =>
                    specialize Hpost post Hin.1
                    simp [Hin.2]
                    simp [Imperative.WellFormedSemanticEvalBool] at Hwfb
                    apply (Hwfb _ _ _).1.1.mp
                    have Hsubst' :
                      δ σO σR₁ post =
                      δ σ₁ σR₁ (OldExpressions.substsOldExpr (createOldVarsSubst oldTrips) (OldExpressions.normalizeOldExpr post))
                      := by
                        cases Hwf2 with
                        | intro e Hwf2 =>
                        rw [Hwf2.2 (e:=post)]
                        apply substsOldCorrect
                        -- wf
                        . assumption
                        . assumption
                        . assumption
                        -- wfTwoState, should be provable by setting inits to the oldVars created
                        . simp [WellFormedBoogieEvalTwoState]
                          refine ⟨?_, ?_, Hwf2.2⟩
                          . -- split into havoc and init, by setting inits to the oldVars created
                            simp [← HσR₁]
                            refine ⟨proc.spec.modifies,
                                    (List.map (Prod.fst ∘ Prod.fst) outTrips) ++
                                    (List.map (Prod.fst ∘ Prod.fst) oldTrips), σR, ?_, ?_⟩
                            . exact Hhav2
                            . simp [updatedStates]
                              rw [← updatedStates'App]
                              rw [← List.zip_append]
                              rw [← updatedStates]
                              apply InitStatesInitVars
                              refine updatedStatesInit ?_ ?_ ?_
                              . simp [Houttriplen, Holdtriplen]
                              . -- not defined
                                apply UpdateStatesNotDefMonotone _ Hup2
                                apply UpdateStatesNotDefMonotone _ Hup1
                                simp [InitStatesUpdated Hinitout]
                                apply UpdatedStatesDisjNotDefMonotone
                                . -- Disjoint between local and temp
                                  apply List.Disjoint.symm
                                  apply List.PredDisjoint_Disjoint
                                    (P:=(BoogieIdent.isTemp ·))
                                    (Q:=(BoogieIdent.isGlobOrLocl ·))
                                  . exact List.Forall_append.mpr ⟨HoutTemp, HoldTemp⟩
                                  . exact List.Forall_PredImplies Houtlc BoogieIdent.isLocl_isGlobOrLocl
                                  . exact BoogieIdent.Disjoint_isTemp_isGlobOrLocl
                                . simp [Houtlen]
                                . simp [InitStatesUpdated Hinitin]
                                  apply UpdatedStatesDisjNotDefMonotone
                                  . -- Disjoint between local and temp
                                    apply List.Disjoint.symm
                                    apply List.PredDisjoint_Disjoint
                                      (P:=(BoogieIdent.isTemp ·))
                                      (Q:=(BoogieIdent.isGlobOrLocl ·))
                                    . exact List.Forall_append.mpr ⟨HoutTemp, HoldTemp⟩
                                    . exact List.Forall_PredImplies Hinlc BoogieIdent.isLocl_isGlobOrLocl
                                    . exact BoogieIdent.Disjoint_isTemp_isGlobOrLocl
                                  . simp [← Hargtriplen, Harglen, ← Heqargs]
                                  . have Hndef := (Imperative.isNotDefinedApp' Hndefgen).2
                                    exact UpdateStatesNotDefMonotone' Hndef Hupdate
                              . exact (List.nodup_append.mp Hgennd).2.1
                              . simp [Houttriplen]
                          . intros vs vs' σ₀ σ₁ σ Hhav Hinit
                            have HH := Hwf2.1 vs vs' σ₀ σ₁ σ ⟨Hhav,Hinit⟩
                            apply HH
                        -- normalized
                        . apply OldExpressions.normalizeOldExprSound
                          have HH := prepostconditions_unwrap Hin.1
                          cases HH with
                          | intro label HH =>
                          cases HH with
                          | intro attr HH =>
                          have Hwfpost := (List.Forall_mem_iff.mp wfpost _ HH).oldexprs
                          simp at Hwfpost
                          exact Hwfpost
                        . rw [createOldStoreSubstEq]
                          have Hhav := HavocVarsUpdateStates Hhav1
                          cases Hhav with
                          | intro modvals Hhav =>
                          apply ReadValuesSubstStores
                          apply UpdateStatesReadValuesMonotone (σ:=σAO) (vs:=oldVals) _ ?_ Hhav
                          . -- Nodup
                            apply List.Disjoint_Nodup_iff.mp
                            refine ⟨?_, ?_, ?_⟩
                            . have Heq := genOldExprIdentsTrip_snd Heqold
                              simp [Heq]
                              apply filter_nodup
                              apply eraseDups_Nodup
                            . exact Houtnd
                            . -- Disjoint between local and temp
                              apply List.Disjoint.symm
                              apply List.PredDisjoint_Disjoint
                                  (P:=(BoogieIdent.isLocl ·))
                                  (Q:=(BoogieIdent.isGlob ·))
                              . exact Houtlc
                              . simp [genOldExprIdentsTrip_snd Heqold]
                                apply List.Forall_PredImplies
                                . apply List.Forall_filter
                                . exact WFProgGlob Hwfp
                              . exact BoogieIdent.Disjoint_isLocl_isGlob
                          . apply InitStatesReadValuesMonotone (σ:=σA) ?_ Hinitout
                            . apply InitStatesReadValuesMonotone (σ:=σ) ?_ Hinitin
                              simp only [List.unzip_snd]
                              exact HoldVals
                          . simp [← HσR₁]
                            apply ReadValuesUpdatedStatesSame
                            simp [Holdtriplen]
                            exact (List.nodup_append.mp (List.nodup_append.mp Hgennd).2.1).2.1
                        . rw [createOldStoreSubstEq]
                          intros k1 k2 Hin
                          have Hmem := List.of_mem_zip Hin
                          apply And.intro
                          . have Hdef : Imperative.isDefined σO (oldTrips.unzip.snd) := by
                              apply HavocVarsDefMonotone ?_ Hhav1
                              apply InitStatesDefMonotone ?_ Hinitout
                              apply InitStatesDefMonotone ?_ Hinitin
                              simp only [List.unzip_snd]
                              exact HoldDef
                            exact Hdef k1 Hmem.1
                          . have Hdef : Imperative.isDefined σR₁ oldTrips.unzip.fst.unzip.fst := by
                              simp [← HσR₁]
                              apply updatedStatesDefined
                              simp [Holdtriplen]
                            exact Hdef k2 Hmem.2
                        . rw [createOldStoreSubstEq]
                          simp [Imperative.substNodup]
                          simp [← List.unzip_fst, ← List.unzip_snd]
                          rw [List.unzip_zip]
                          simp
                          apply List.Disjoint_Nodup_iff.mp
                          . refine ⟨?_, ?_, ?_⟩
                            . -- oldTrips.unzip.2 Nodup. needs some equivalence
                              have Heq := genOldExprIdentsTrip_snd Heqold
                              simp only [Heq]
                              apply filter_nodup
                              apply eraseDups_Nodup
                            . exact (List.nodup_append.mp (List.nodup_append.mp Hgennd).2.1).2.1
                            . apply List.Disjoint.symm
                              apply List.PredDisjoint_Disjoint
                                  (P:=(BoogieIdent.isTemp ·))
                                  (Q:=(BoogieIdent.isGlob ·))
                              . exact HoldTemp
                              . simp [genOldExprIdentsTrip_snd Heqold]
                                apply List.Forall_PredImplies
                                . apply List.Forall_filter
                                . exact WFProgGlob Hwfp
                              . apply List.PredDisjoint_PredImplies_right
                                exact BoogieIdent.Disjoint_isTemp_isGlobOrLocl
                                exact BoogieIdent.isGlob_isGlobOrLocl
                          . simp [Holdtriplen]
                        . apply List.Disjoint_Subset (ks:=(Imperative.HasVarsPure.getVars post))
                          . apply List.PredDisjoint_Disjoint
                                (P:=(BoogieIdent.isTemp ·))
                                (Q:=(BoogieIdent.isGlobOrLocl ·))
                            . simp
                              exact HoldTemp
                            . have HH := prepostconditions_unwrap Hin.1
                              cases HH with
                              | intro label HH =>
                              cases HH with
                              | intro attr HH =>
                              have Hwf := (List.Forall_mem_iff.mp wfpost _ HH).glvars
                              simp at Hwf
                              exact Hwf
                            . exact BoogieIdent.Disjoint_isTemp_isGlobOrLocl
                          . refine extractedOldVarsInVars ?_
                            have HH := prepostconditions_unwrap Hin.1
                            cases HH with
                            | intro label HH =>
                            cases HH with
                            | intro attr HH =>
                            have Hwf := (List.Forall_mem_iff.mp wfpost _ HH).oldexprs
                            simp at Hwf
                            exact Hwf
                    rw [← Hsubst']
                    simp [← HσR₁]
                    apply EvalExpressionUpdatedStates <;> try assumption
                    . simp [Holdtriplen]
                    . exact (List.nodup_append.mp (List.nodup_append.mp Hgennd).2.1).2.1
                    . apply List.PredDisjoint_Disjoint
                          (P:=(BoogieIdent.isTemp ·))
                          (Q:=(BoogieIdent.isGlobOrLocl ·))
                      . exact HoldTemp
                      . have HH := prepostconditions_unwrap Hin.1
                        cases HH with
                        | intro label HH =>
                        cases HH with
                        | intro attr HH =>
                        have Hwf := (List.Forall_mem_iff.mp wfpost _ HH).glvars
                        simp at Hwf
                        exact Hwf
                      . exact BoogieIdent.Disjoint_isTemp_isGlobOrLocl
                    apply EvalExpressionUpdatedStates <;> try assumption
                    . simp [Houttriplen]
                    . exact (List.nodup_append.mp (List.nodup_append.mp Hgennd).2.1).1
                    . apply List.PredDisjoint_Disjoint
                          (P:=(BoogieIdent.isTemp ·))
                          (Q:=(BoogieIdent.isGlobOrLocl ·))
                      . exact HoutTemp
                      . have HH := prepostconditions_unwrap Hin.1
                        cases HH with
                        | intro label HH =>
                        cases HH with
                        | intro attr HH =>
                        have Hwf := (List.Forall_mem_iff.mp wfpost _ HH).glvars
                        simp at Hwf
                        exact Hwf
                      . exact BoogieIdent.Disjoint_isTemp_isGlobOrLocl
                    apply (Hwfb _ _ _).1.1.mpr
                    exact Hpost.2
                . -- substStores, provable
                  apply ReadValuesSubstStores (vs:=argVals ++ v1)
                  . apply ReadValuesApp
                    . simp [← HσR₁]
                      apply InitStatesReadValuesMonotone (σ:=σR)
                      . -- read values
                        apply UpdateStatesReadValuesMonotone (σ:=σO) _ ?_ Hup2
                        . -- nodup between inputs and modifies
                          apply List.Disjoint_Nodup_iff.mp
                          refine ⟨?_, ?_, ?_⟩
                          . exact Hinnd
                          . exact Hmodsnd
                          . -- Disjoint between local and temp
                            apply List.PredDisjoint_Disjoint
                                (P:=(BoogieIdent.isLocl ·))
                                (Q:=(BoogieIdent.isGlob ·))
                            . exact Hinlc
                            . exact Hmodglob
                            . exact BoogieIdent.Disjoint_isLocl_isGlob
                        . apply UpdateStatesReadValuesMonotone (σ:=σAO) _ ?_ Hup1
                          . exact Hinoutnd
                          . apply InitStatesReadValuesMonotone (σ:=σA) _ Hinitout
                            . apply InitStatesReadValues (σ:=σ) Hinitin
                      . simp [updatedStates]
                        rw [← updatedStates'App]
                        rw [← List.zip_append]
                        rw [← updatedStates]
                        apply updatedStatesInit
                        . simp [Holdtriplen, Houttriplen]
                        . -- not defined
                          apply UpdateStatesNotDefMonotone _ Hup2
                          apply UpdateStatesNotDefMonotone _ Hup1
                          simp [InitStatesUpdated Hinitout]
                          apply UpdatedStatesDisjNotDefMonotone
                          . -- Disjoint between local and temp
                            apply List.Disjoint.symm
                            apply List.PredDisjoint_Disjoint
                              (P:=(BoogieIdent.isTemp ·))
                              (Q:=(BoogieIdent.isGlobOrLocl ·))
                            . exact List.Forall_append.mpr ⟨HoutTemp, HoldTemp⟩
                            . refine List.Forall_PredImplies Houtlc BoogieIdent.isLocl_isGlobOrLocl
                            . exact BoogieIdent.Disjoint_isTemp_isGlobOrLocl
                          . simp [Houtlen]
                          . simp [InitStatesUpdated Hinitin]
                            apply UpdatedStatesDisjNotDefMonotone
                            . -- Disjoint between local and temp
                              apply List.Disjoint.symm
                              apply List.PredDisjoint_Disjoint
                                (P:=(BoogieIdent.isTemp ·))
                                (Q:=(BoogieIdent.isGlobOrLocl ·))
                              . exact List.Forall_append.mpr ⟨HoutTemp, HoldTemp⟩
                              . refine List.Forall_PredImplies Hinlc BoogieIdent.isLocl_isGlobOrLocl
                              . exact BoogieIdent.Disjoint_isTemp_isGlobOrLocl
                            . simp [← Hargtriplen, Harglen, ← Heqargs]
                            . have Hndef := (Imperative.isNotDefinedApp' Hndefgen).2
                              exact UpdateStatesNotDefMonotone' Hndef Hupdate
                        . exact (List.nodup_append.mp Hgennd).2.1
                        . simp [Houttriplen]
                    . simp [← HσR₁]
                      apply ReadValuesUpdatedStates
                      . simp [Holdtriplen]
                      . -- Disjoint between local and temp
                        apply List.PredDisjoint_Disjoint
                          (P:=(BoogieIdent.isTemp ·))
                          (Q:=(BoogieIdent.isGlobOrLocl ·))
                        . exact HoldTemp
                        . refine List.Forall_PredImplies Houtlc BoogieIdent.isLocl_isGlobOrLocl
                        . exact BoogieIdent.Disjoint_isTemp_isGlobOrLocl
                      . apply ReadValuesUpdatedStates
                        . simp [Houttriplen]
                        . -- Disjoint between local and temp
                          apply List.PredDisjoint_Disjoint
                            (P:=(BoogieIdent.isTemp ·))
                            (Q:=(BoogieIdent.isGlobOrLocl ·))
                          . exact HoutTemp
                          . refine List.Forall_PredImplies Houtlc BoogieIdent.isLocl_isGlobOrLocl
                          . exact BoogieIdent.Disjoint_isTemp_isGlobOrLocl
                        . exact Hrd'.2.1
                  . apply ReadValuesApp
                    . apply ReadValuesUpdatedStates
                      . simp [Holdtriplen]
                      . simp only [nodup_swap'] at Hgennd
                        simp only [List.append_assoc] at Hgennd
                        exact (List.Disjoint_Nodup_iff.mpr (List.nodup_append.mp Hgennd).2.1).2.2
                      . apply ReadValuesUpdatedStates
                        . simp [Houttriplen]
                        . simp only [← List.append_assoc] at Hgennd
                          exact List.Disjoint.symm (List.Disjoint_Nodup_iff.mpr (List.nodup_append.mp Hgennd).1).2.2
                        . apply ReadValuesUpdatedStatesSame
                          . simp [Hargtriplen]
                          . exact (List.nodup_append.mp Hgennd).1
                    . simp [← Hrd'.1]
                      rw [List.zip_append, updatedStates'App]
                      . apply ReadValuesUpdatedStates
                        . simp [Holdtriplen]
                        . -- Disjoint between local and temp
                          apply List.PredDisjoint_Disjoint
                            (P:=(BoogieIdent.isTemp ·))
                            (Q:=(BoogieIdent.isLocl ·))
                          . exact HoldTemp
                          . exact Hlhs.2
                          . apply List.PredDisjoint_PredImplies_right
                            exact BoogieIdent.Disjoint_isTemp_isGlobOrLocl
                            exact BoogieIdent.isLocl_isGlobOrLocl
                        . apply ReadValuesUpdatedStates
                          . simp [Houttriplen]
                          . -- Disjoint between local and temp
                            apply List.PredDisjoint_Disjoint
                              (P:=(BoogieIdent.isTemp ·))
                              (Q:=(BoogieIdent.isLocl ·))
                            . exact HoutTemp
                            . exact Hlhs.2
                            . apply List.PredDisjoint_PredImplies_right
                              exact BoogieIdent.Disjoint_isTemp_isGlobOrLocl
                              exact BoogieIdent.isLocl_isGlobOrLocl
                          . apply ReadValuesUpdatedStates
                            . simp [Hargtriplen]
                            . -- Disjoint between local and temp
                              apply List.PredDisjoint_Disjoint
                                (P:=(BoogieIdent.isTemp ·))
                                (Q:=(BoogieIdent.isLocl ·))
                              . exact HargTemp
                              . exact Hlhs.2
                              . apply List.PredDisjoint_PredImplies_right
                                exact BoogieIdent.Disjoint_isTemp_isGlobOrLocl
                                exact BoogieIdent.isLocl_isGlobOrLocl
                            . apply ReadValuesUpdatedStates
                              . exact ReadValuesLength Hrd'.2.2
                              . intros x Hin1 Hin2
                                apply Hlhsdisj Hin2
                                simp_all
                              . apply ReadValuesUpdatedStatesSame
                                . simp [Houttriplen, ← Houtlen]
                                  have HH := ReadValuesLength Hrd'.2.1
                                  simp at HH
                                  exact HH
                                . exact Hlhs.1
                      . simp [Houttriplen, ← Houtlen]
                        have HH := ReadValuesLength Hrd'.2.1
                        simp at HH
                        exact HH
              . -- length of input and argTrips
                simp [createFvars]
                have Heq := InitStatesLength Hinitin
                simp_all
              . -- length of output and outVals
                simp_all
              . simp
                have Hlen := UpdateStatesLength Hupdate
                rw [List.map_fst_zip]
                rw [List.map_fst_zip]
                . -- Disjoint between old labels and lhs, modified, and modvals
                  apply List.PredDisjoint_Disjoint
                    (P:=(BoogieIdent.isTemp ·))
                    (Q:=(BoogieIdent.isGlobOrLocl ·))
                  . simp at HargTemp
                    exact HargTemp
                  . apply List.Forall_append.mpr ⟨?_, ?_⟩
                    . exact List.Forall_PredImplies Hlhs.2 BoogieIdent.isLocl_isGlobOrLocl
                    . exact List.Forall_PredImplies Hmodglob BoogieIdent.isGlob_isGlobOrLocl
                  . exact BoogieIdent.Disjoint_isTemp_isGlobOrLocl
                . simp_all
                . simp_all
              . -- Disjoint between old labels and lhs, modified, and modvals
                simp
                rw [List.map_fst_zip]
                rw [List.map_fst_zip (l₂:=modvals)]
                apply List.PredDisjoint_Disjoint
                  (P:=(BoogieIdent.isTemp ·))
                  (Q:=(BoogieIdent.isGlobOrLocl ·))
                . simp at HoutTemp
                  exact HoutTemp
                . apply List.Forall_append.mpr ⟨?_, ?_⟩
                  . exact List.Forall_PredImplies Hlhs.2 BoogieIdent.isLocl_isGlobOrLocl
                  . exact List.Forall_PredImplies Hmodglob BoogieIdent.isGlob_isGlobOrLocl
                . exact BoogieIdent.Disjoint_isTemp_isGlobOrLocl
                . have Hlen := UpdateStatesLength Hupdate
                  omega
                . simp_all
              . -- Disjoint between generated out labels and lhs ++ modifies
                simp
                rw [List.map_fst_zip]
                rw [List.map_fst_zip (l₂:=modvals)]
                apply List.PredDisjoint_Disjoint
                  (P:=(BoogieIdent.isTemp ·))
                  (Q:=(BoogieIdent.isGlobOrLocl ·))
                . simp at HoldTemp
                  exact HoldTemp
                . apply List.Forall_append.mpr ⟨?_, ?_⟩
                  . exact List.Forall_PredImplies Hlhs.2 BoogieIdent.isLocl_isGlobOrLocl
                  . exact List.Forall_PredImplies Hmodglob BoogieIdent.isGlob_isGlobOrLocl
                . exact BoogieIdent.Disjoint_isTemp_isGlobOrLocl
                . have Hlen := UpdateStatesLength Hupdate
                  omega
                . simp_all

end CallElimCorrect<|MERGE_RESOLUTION|>--- conflicted
+++ resolved
@@ -361,11 +361,7 @@
   case abs ty e ih =>
     apply ((Hwfc e e σ₀ (updatedState σ k v) σ₀ σ) ?_).1
     apply ih ; simp_all
-<<<<<<< HEAD
-  case quant kk ty e tr ih =>
-=======
   case quant kk ty e ih =>
->>>>>>> 99af03df
     sorry
     --apply ((Hwfc e e σ₀ (updatedState σ k v) σ₀ σ) ?_).2.2.1
     --apply ih
